--- conflicted
+++ resolved
@@ -16,11 +16,8 @@
 - `ot.gaussian.bures_wasserstein_distance` can be batched (PR #680)
 - Backend implementation of `ot.dist` for (PR #701)
 - Updated documentation Quickstart guide and User guide with new API (PR #726)
-<<<<<<< HEAD
+- Fix jax version for auto-grad (PR #732)
 - Implement low rank through Factor Relaxation with Latent Coupling (PR #719)
-=======
-- Fix jax version for auto-grad (PR #732)
->>>>>>> 61e9af45
 
 #### Closed issues
 - Fixed `ot.mapping` solvers which depended on deprecated `cvxpy` `ECOS` solver (PR #692, Issue #668)
