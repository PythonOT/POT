# Releases

## 0.8.3dev

#### New features

- Added Generalized Wasserstein Barycenter solver + example (PR #372)

<<<<<<< HEAD
=======
#### Closed issues

- Fixed an issue where we could not ask TorchBackend to place a random tensor on GPU
  (Issue #371, PR #373)

>>>>>>> 726e84e1

## 0.8.2

This releases introduces several new notable features. The less important
but most exiting one being that we now have a logo for the toolbox (color
and dark background) :

![](https://pythonot.github.io/master/_images/logo.svg)![](https://pythonot.github.io/master/_static/logo_dark.svg)

This logo is generated using with matplotlib and using the solution of an OT
problem provided by POT (with `ot.emd`). Generating the logo can be done with a
simple python script also provided in the [documentation gallery](https://pythonot.github.io/auto_examples/others/plot_logo.html#sphx-glr-auto-examples-others-plot-logo-py).

New OT solvers include [Weak
OT](https://pythonot.github.io/gen_modules/ot.weak.html#ot.weak.weak_optimal_transport)
 and [OT with factored
coupling](https://pythonot.github.io/gen_modules/ot.factored.html#ot.factored.factored_optimal_transport)
that can be used on large datasets. The [Majorization Minimization](https://pythonot.github.io/gen_modules/ot.unbalanced.html?highlight=mm_#ot.unbalanced.mm_unbalanced) solvers for
non-regularized Unbalanced OT are now also available. We also now provide an
implementation of [GW and FGW unmixing](https://pythonot.github.io/gen_modules/ot.gromov.html#ot.gromov.gromov_wasserstein_linear_unmixing) and [dictionary learning](https://pythonot.github.io/gen_modules/ot.gromov.html#ot.gromov.gromov_wasserstein_dictionary_learning). It is now
possible to use autodiff to solve entropic an quadratic regularized OT in the
dual for full or stochastic optimization thanks to the new functions to compute
the dual loss for [entropic](https://pythonot.github.io/gen_modules/ot.stochastic.html#ot.stochastic.loss_dual_entropic) and [quadratic](https://pythonot.github.io/gen_modules/ot.stochastic.html#ot.stochastic.loss_dual_quadratic) regularized OT and reconstruct the [OT
plan](https://pythonot.github.io/gen_modules/ot.stochastic.html#ot.stochastic.plan_dual_entropic) on part or all of the data. They can be used for instance to solve OT
problems with stochastic gradient or for estimating the [dual potentials as
neural networks](https://pythonot.github.io/auto_examples/backends/plot_stoch_continuous_ot_pytorch.html#sphx-glr-auto-examples-backends-plot-stoch-continuous-ot-pytorch-py).

On the backend front, we now have backend compatible functions and classes in
the domain adaptation [`ot.da`](https://pythonot.github.io/gen_modules/ot.da.html#module-ot.da) and unbalanced OT [`ot.unbalanced`](https://pythonot.github.io/gen_modules/ot.unbalanced.html) modules. This
means that the DA classes can be used on tensors from all compatible backends.
The [free support Wasserstein barycenter](https://pythonot.github.io/gen_modules/ot.lp.html?highlight=free%20support#ot.lp.free_support_barycenter) solver is now also backend compatible.

Finally we have worked on the documentation to provide an update of existing
examples in the gallery and and several new examples including [GW dictionary
learning](https://pythonot.github.io/auto_examples/gromov/plot_gromov_wasserstein_dictionary_learning.html#sphx-glr-auto-examples-gromov-plot-gromov-wasserstein-dictionary-learning-py)
[weak Optimal
Transport](https://pythonot.github.io/auto_examples/others/plot_WeakOT_VS_OT.html#sphx-glr-auto-examples-others-plot-weakot-vs-ot-py),
[NN based dual potentials
estimation](https://pythonot.github.io/auto_examples/backends/plot_stoch_continuous_ot_pytorch.html#sphx-glr-auto-examples-backends-plot-stoch-continuous-ot-pytorch-py)
and [Factored coupling OT](https://pythonot.github.io/auto_examples/others/plot_factored_coupling.html#sphx-glr-auto-examples-others-plot-factored-coupling-py).
.

#### New features

- Remove deprecated `ot.gpu` submodule (PR #361)
- Update examples in the gallery (PR #359)
- Add stochastic loss and OT plan computation for regularized OT and 
  backend examples(PR #360)
- Implementation of factored OT with emd and sinkhorn (PR #358)
- A brand new logo for POT (PR #357)
- Better list of related examples in quick start guide with `minigallery` (PR #334)
- Add optional log-domain Sinkhorn implementation in WDA to support smaller values
  of the regularization parameter (PR #336)
- Backend implementation for `ot.lp.free_support_barycenter` (PR #340)
- Add weak OT solver + example  (PR #341)
- Add backend support for Domain Adaptation and Unbalanced solvers (PR #343)
- Add (F)GW linear dictionary learning solvers + example  (PR #319)
- Add links to related PR and Issues in the doc release page (PR #350)
- Add new minimization-maximization algorithms for solving exact Unbalanced OT + example (PR #362)

#### Closed issues

- Fix mass gradient of `ot.emd2` and `ot.gromov_wasserstein2` so that they are 
  centered (Issue #364, PR #363)
- Fix bug in instantiating an `autograd` function `ValFunction` (Issue #337, 
  PR #338)
- Fix POT ABI compatibility with old and new numpy (Issue #346, PR #349)
- Warning when feeding integer cost matrix to EMD solver resulting in an integer transport plan (Issue #345, PR #343)
- Fix bug where gromov_wasserstein2 does not perform backpropagation with CUDA
  tensors (Issue #351, PR #352)


## 0.8.1.0
*December 2021*

This is a bug fix release that will remove the `benchmarks` module form the
installation and correct the documentation generation.

#### Closed issues

- Bug in documentation generation (tag VS master push, PR #332)
- Remove installation of the benchmarks in global namespace (Issue #331, PR #333)


## 0.8.1
*December 2021*

This release fixes several bugs and introduces two new backends: Cupy
and Tensorflow. Note that the tensorflow backend will work only when tensorflow
has enabled the Numpy behavior (for transpose that is not by default in
tensorflow). We also introduce a simple benchmark on CPU GPU for the sinkhorn
solver that will be provided in the
[backend](https://pythonot.github.io/gen_modules/ot.backend.html) documentation.

This release also brings a few changes in dependencies and compatibility. First
we removed tests for Python 3.6 that will not be updated in the future.
Also note that POT now depends on Numpy (>= 1.20) because a recent change in ABI is making the
wheels non-compatible with older numpy versions. If you really need an older
numpy POT will work with no problems but you will need to build it from source.

As always we want to that the contributors who helped make POT better (and bug free).

#### New features

- New benchmark for sinkhorn solver on CPU/GPU and between backends (PR #316)
- New tensorflow backend (PR #316)
- New Cupy backend (PR #315)
- Documentation always up-to-date with README, RELEASES, CONTRIBUTING and
  CODE_OF_CONDUCT files (PR #316, PR #322).

#### Closed issues

- Fix bug in older Numpy ABI (<1.20) (Issue #308, PR #326)
- Fix bug  in `ot.dist` function when non euclidean distance (Issue #305, PR #306)
- Fix gradient scaling for functions using `nx.set_gradients` (Issue #309, 
  PR #310)
- Fix bug in generalized Conditional gradient solver and SinkhornL1L2 
  (Issue #311, PR #313)
- Fix log error in `gromov_barycenters` (Issue #317, PR #3018)

## 0.8.0
*November 2021*

This new stable release introduces several important features. 

First we now have
an OpenMP compatible exact ot solver in `ot.emd`. The OpenMP version is used
when the parameter `numThreads` is greater than one and can lead to nice
speedups on multi-core machines. 

Second we have introduced a backend mechanism that allows to use standard POT
function seamlessly on Numpy, Pytorch and Jax arrays. Other backends are coming
but right now POT can be used seamlessly for training neural networks in
Pytorch. Notably we propose the first differentiable computation of the exact OT
loss with `ot.emd2` (can be differentiated w.r.t. both cost matrix and sample
weights), but also for the classical Sinkhorn loss with `ot.sinkhorn2`, the
Wasserstein distance in 1D with `ot.wasserstein_1d`, sliced Wasserstein with
`ot.sliced_wasserstein_distance` and Gromov-Wasserstein with `ot.gromov_wasserstein2`. Examples of how
this new feature can be used are now available in the documentation where the
Pytorch backend is used to estimate a [minimal Wasserstein
estimator](https://PythonOT.github.io/auto_examples/backends/plot_unmix_optim_torch.html),
a [Generative Network
(GAN)](https://PythonOT.github.io/auto_examples/backends/plot_wass2_gan_torch.html),
for a  [sliced Wasserstein gradient
flow](https://PythonOT.github.io/auto_examples/backends/plot_sliced_wass_grad_flow_pytorch.html)
and [optimizing the Gromov-Wassersein distance](https://PythonOT.github.io/auto_examples/backends/plot_optim_gromov_pytorch.html). Note that the Jax backend is still in early development and quite
slow at the moment, we strongly recommend for Jax users to use the [OTT
toolbox](https://github.com/google-research/ott)  when possible.  
 As a result of this new feature,
 the old `ot.gpu` submodule is now deprecated since GPU
implementations can be done using GPU arrays on the torch backends.

Other novel features include implementation for [Sampled Gromov Wasserstein and
Pointwise Gromov
Wasserstein](https://PythonOT.github.io/auto_examples/gromov/plot_gromov.html#compute-gw-with-a-scalable-stochastic-method-with-any-loss-function),
Sinkhorn in log space with `method='sinkhorn_log'`, [Projection Robust
Wasserstein](https://PythonOT.github.io/gen_modules/ot.dr.html?highlight=robust#ot.dr.projection_robust_wasserstein),
ans [deviased Sinkorn barycenters](https://PythonOT.github.ioauto_examples/barycenters/plot_debiased_barycenter.html).

This release will also simplify the installation process. We have now a
`pyproject.toml` that defines the build dependency and POT should now build even
when cython is not installed yet. Also we now provide pe-compiled wheels for
linux `aarch64` that is used on Raspberry PI and android phones and for MacOS on
ARM processors.


Finally POT was accepted for publication in the Journal of Machine Learning
Research (JMLR) open source software track and we ask the POT users to cite [this
paper](https://www.jmlr.org/papers/v22/20-451.html) from now on. The documentation has been improved in particular by adding a
"Why OT?" section to the quick start guide and several new examples illustrating
the new features. The documentation now has two version : the stable version 
[https://pythonot.github.io/](https://pythonot.github.io/)
corresponding to the last release and the master version [https://pythonot.github.io/master](https://pythonot.github.io/master) that corresponds to the
current master branch on GitHub.


As usual, we want to thank all the POT contributors (now 37 people have
contributed to the toolbox). But for this release we thank in particular Nathan
Cassereau and Kamel Guerda from the AI support team at
[IDRIS](http://www.idris.fr/) for their support to the development of the
backend and OpenMP implementations. 


#### New features

- OpenMP support for exact OT solvers (PR #260)
- Backend for running POT in numpy/torch + exact solver (PR #249)
- Backend implementation of most functions in `ot.bregman` (PR #280)
- Backend implementation of most functions in `ot.optim` (PR #282)
- Backend implementation of most functions in `ot.gromov` (PR #294, PR #302)
- Test for arrays of different type and device (CPU/GPU) (PR #304, #303)
- Implementation of Sinkhorn in log space with `method='sinkhorn_log'` (PR #290)
- Implementation of regularization path for L2 Unbalanced OT (PR #274)
- Implementation of Projection Robust Wasserstein (PR #267)
- Implementation of Debiased Sinkhorn Barycenters (PR #291)
- Implementation of Sampled Gromov Wasserstein and Pointwise Gromov Wasserstein
  (PR #275)
- Add `pyproject.toml` and build POT without installing cython first (PR #293)
- Lazy implementation in log space for sinkhorn on samples (PR #259)
- Documentation cleanup (PR #298)
- Two up-to-date documentations [for stable
  release](https://PythonOT.github.io/) and for [master branch](https://pythonot.github.io/master/).
- Building wheels on ARM for Raspberry PI and smartphones (PR #238)
- Update build wheels to new version and new pythons (PR #236, #253)
- Implementation of sliced Wasserstein distance (Issue #202, PR #203)
- Add minimal build to CI and perform pep8 test separately (PR #210)
- Speedup of tests and return run time (PR #262)
- Add "Why OT" discussion to the documentation (PR #220)
- New introductory example to discrete OT in the documentation (PR #191)
- Add templates for Issues/PR on Github (PR#181)

#### Closed issues

- Debug Memory leak in GAN example (#254)
- DEbug GPU bug (Issue #284, #287, PR #288)
- set_gradients method for JAX backend (PR #278)
- Quicker GAN example for CircleCI build (PR #258)
- Better formatting in Readme (PR #234)
- Debug CI tests (PR #240, #241, #242)
- Bug in Partial OT solver dummy points (PR #215)
- Bug when Armijo linesearch  (Issue #184, #198, #281, PR #189, #199, #286)
- Bug Barycenter Sinkhorn (Issue 134, PR #195)
- Infeasible solution in exact OT (Issues #126,#93, PR #217)
- Doc for SUpport Barycenters (Issue #200, PR #201)
- Fix labels transport in BaseTransport (Issue #207, PR #208)
- Bug in `emd_1d`, non respected bounds (Issue #169, PR #170)
- Removed Python 2.7 support and update codecov file (PR #178)
- Add normalization for WDA and test it (PR #172, #296)
- Cleanup code for new version of `flake8` (PR #176)
- Fixed requirements in `setup.py` (PR #174)
- Removed specific MacOS flags (PR #175)


## 0.7.0
*May 2020*

This is the new stable release for POT. We made a lot of changes in the
documentation and added several new features such as Partial OT, Unbalanced and
Multi Sources OT Domain Adaptation and several bug fixes. One important change
is that we have created the GitHub organization
[PythonOT](https://github.com/PythonOT) that now owns the main POT repository
[https://github.com/PythonOT/POT](https://github.com/PythonOT/POT) and the
repository for the new documentation is now hosted at
[https://PythonOT.github.io/](https://PythonOT.github.io/).

This is the first release where the Python 2.7 tests have been removed. Most of
the toolbox should still work but we do not offer support for Python 2.7 and
will close related Issues. 

A lot of changes have been done to the documentation that is now hosted on
[https://PythonOT.github.io/](https://PythonOT.github.io/) instead of
readthedocs. It was a hard choice but readthedocs did not allow us to run
sphinx-gallery to update our beautiful examples and it was a huge amount of work
to maintain. The documentation is now automatically compiled and updated on
merge. We also removed the notebooks from the repository for space reason and
also because they are all available in the [example
gallery](https://pythonot.github.io/auto_examples/index.html). Note that now the
output of the documentation build for each commit in the PR is available to
check that the doc builds correctly before merging which was not possible with
readthedocs.

The CI framework has also been changed with a move from Travis to Github Action
which allows to get faster tests on Windows, MacOS and Linux. We also now report
our coverage on [Codecov.io](https://codecov.io/gh/PythonOT/POT) and we have a
reasonable 92% coverage. We also now generate wheels for a number of OS and
Python versions at each merge in the master branch. They are available as
outputs of this
[action](https://github.com/PythonOT/POT/actions?query=workflow%3A%22Build+dist+and+wheels%22).
This will allow simpler multi-platform releases from now on.

In terms of new features we now have [OTDA Classes for unbalanced
OT](https://pythonot.github.io/gen_modules/ot.da.html#ot.da.UnbalancedSinkhornTransport),
a new Domain adaptation class form [multi domain problems
(JCPOT)](https://pythonot.github.io/auto_examples/domain-adaptation/plot_otda_jcpot.html#sphx-glr-auto-examples-domain-adaptation-plot-otda-jcpot-py),
and several solvers to solve the [Partial Optimal
Transport](https://pythonot.github.io/auto_examples/unbalanced-partial/plot_partial_wass_and_gromov.html#sphx-glr-auto-examples-unbalanced-partial-plot-partial-wass-and-gromov-py)
problems.

This release is also the moment to thank all the POT contributors (old and new)
for helping making POT such a nice toolbox. A lot of changes (also in the API)
are coming for the next versions. 


#### Features

- New documentation on [https://PythonOT.github.io/](https://PythonOT.github.io/) (PR #160, PR #143, PR #144)
- Documentation build on CircleCI with sphinx-gallery (PR #145,PR #146, #155)
- Run sphinx gallery in CI (PR #146)
- Remove notebooks from repo because available in doc (PR #156)
- Build wheels in CI (#157)
- Move from travis to GitHub Action for Windows, MacOS and Linux (PR #148, PR #150)
- Partial Optimal Transport (PR#141 and PR #142)
- Laplace regularized OTDA (PR #140)
- Multi source DA with target shift (PR #137)
- Screenkhorn algorithm (PR #121)

#### Closed issues

- Add JMLR paper to the readme and Mathieu Blondel to the Acknoledgments (PR
  #231, #232)
- Bug in Unbalanced OT example (Issue #127)
- Clean Cython output when calling setup.py clean (Issue #122)
- Various Macosx compilation problems (Issue #113, Issue #118, PR#130)
- EMD dimension mismatch (Issue #114, Fixed in PR #116)
- 2D barycenter bug for non square images (Issue #124, fixed in PR #132)
- Bad value in EMD 1D (Issue #138, fixed in PR #139)
- Log bugs for Gromov-Wassertein solver (Issue #107, fixed in PR #108)
- Weight issues in barycenter function (PR #106)

## 0.6.0 
*July 2019*

This is the first official stable release of POT and this means a jump to 0.6! 
The library has been used in
the wild for a while now and we have reached a state where a lot of fundamental
OT solvers are available and tested. It has been quite stable in the last months
but kept the beta flag in its Pypi classifiers until now. 

Note that this release will be the last one supporting officially Python 2.7 (See
https://python3statement.org/ for more reasons). For next release we will keep
the travis tests for Python 2 but will make them non necessary for merge in 2020.

The features are never complete in a toolbox designed for solving mathematical
problems and research but with the new contributions we now implement algorithms
and solvers from 24 scientific papers (listed in the README.md file). New
features include a direct implementation of the [empirical Sinkhorn
divergence](https://pot.readthedocs.io/en/latest/all.html#ot.bregman.empirical_sinkhorn_divergence),
a new efficient (Cython implementation) solver for [EMD in
1D](https://pot.readthedocs.io/en/latest/all.html#ot.lp.emd_1d) and
corresponding [Wasserstein
1D](https://pot.readthedocs.io/en/latest/all.html#ot.lp.wasserstein_1d). We now
also have implementations for [Unbalanced
OT](https://github.com/rflamary/POT/blob/master/notebooks/plot_UOT_1D.ipynb) and
a solver for [Unbalanced OT
barycenters](https://github.com/rflamary/POT/blob/master/notebooks/plot_UOT_barycenter_1D.ipynb).
A new variant of Gromov-Wasserstein divergence called [Fused
Gromov-Wasserstein](https://pot.readthedocs.io/en/latest/all.html?highlight=fused_#ot.gromov.fused_gromov_wasserstein)
has been also contributed with exemples of use on [structured
data](https://github.com/rflamary/POT/blob/master/notebooks/plot_fgw.ipynb) and
computing [barycenters of labeld
graphs](https://github.com/rflamary/POT/blob/master/notebooks/plot_barycenter_fgw.ipynb).


A lot of work has been done on the documentation with several new
examples corresponding to the new features and a lot of corrections for the
docstrings. But the most visible change is a new 
[quick start guide](https://pot.readthedocs.io/en/latest/quickstart.html) for
POT that gives several pointers about which function or classes allow to solve which
specific OT problem. When possible a link is provided to relevant examples.

We will also provide with this release some pre-compiled Python wheels for Linux
64bit on
github and pip. This will simplify the install process that before required a C
compiler and numpy/cython already installed.

Finally we would like to acknowledge and thank the numerous contributors of POT
that has helped in the past build the foundation and are still contributing to
bring new features and solvers to the library.



#### Features

* Add compiled manylinux 64bits wheels to pip releases (PR #91)
* Add quick start guide (PR #88)
* Make doctest work on travis (PR #90)
* Update documentation (PR #79, PR #84)
* Solver for EMD in 1D (PR #89)
* Solvers for regularized unbalanced OT (PR #87, PR#99)
* Solver for Fused Gromov-Wasserstein (PR #86)
* Add empirical Sinkhorn and empirical Sinkhorn divergences (PR #80)


#### Closed issues

- Issue #59 fail when using "pip install POT" (new details in doc+ hopefully
  wheels)
- Issue #85 Cannot run gpu modules
- Issue #75 Greenkhorn do not return log (solved in PR #76)
- Issue #82 Gromov-Wasserstein fails when the cost matrices are slightly different
- Issue #72 Macosx build problem


## 0.5.0 
*Sep 2018*

POT is 2 years old! This release brings numerous new features to the 
toolbox as listed below but also several bug correction.

Among the new features, we can highlight a [non-regularized Gromov-Wasserstein 
solver](https://github.com/rflamary/POT/blob/master/notebooks/plot_gromov.ipynb), 
a new [greedy variant of sinkhorn](https://pot.readthedocs.io/en/latest/all.html#ot.bregman.greenkhorn),  
[non-regularized](https://pot.readthedocs.io/en/latest/all.html#ot.lp.barycenter), 
[convolutional (2D)](https://github.com/rflamary/POT/blob/master/notebooks/plot_convolutional_barycenter.ipynb)
and [free support](https://github.com/rflamary/POT/blob/master/notebooks/plot_free_support_barycenter.ipynb)
 Wasserstein barycenters and [smooth](https://github.com/rflamary/POT/blob/prV0.5/notebooks/plot_OT_1D_smooth.ipynb) 
 and [stochastic](https://pot.readthedocs.io/en/latest/all.html#ot.stochastic.sgd_entropic_regularization) 
implementation of entropic OT.

POT 0.5 also comes with a rewriting of ot.gpu using the cupy framework instead of 
the unmaintained cudamat. Note that while we tried to keed changes to the 
minimum, the OTDA classes were deprecated. If you are happy with the cudamat 
implementation, we recommend you stay with stable release 0.4 for now.

The code quality has also improved with 92% code coverage in tests that is now 
printed to the log in the Travis builds. The documentation has also been 
greatly improved with new modules and examples/notebooks.

This new release is so full of new stuff and corrections thanks to the old
and new POT contributors (you can see the list in the [readme](https://github.com/rflamary/POT/blob/master/README.md)).

#### Features

* Add non regularized Gromov-Wasserstein solver  (PR #41)
* Linear OT mapping between empirical distributions and 90\% test coverage (PR #42)
* Add log parameter in class EMDTransport and SinkhornLpL1Transport (PR #44)
* Add Markdown format for Pipy (PR #45)
* Test for Python 3.5 and 3.6 on Travis (PR #46)
* Non regularized Wasserstein barycenter with scipy linear solver and/or cvxopt (PR #47)
* Rename dataset functions to be more sklearn compliant (PR #49)
* Smooth and sparse Optimal transport implementation with entropic and quadratic regularization (PR #50)
* Stochastic OT in the dual and semi-dual (PR #52 and PR #62)
* Free support barycenters (PR #56)
* Speed-up Sinkhorn function (PR #57 and PR #58)
* Add convolutional Wassersein barycenters for 2D images (PR #64) 
* Add Greedy Sinkhorn variant (Greenkhorn) (PR #66)
* Big ot.gpu update with cupy implementation (instead of un-maintained cudamat) (PR #67)

#### Deprecation

Deprecated OTDA Classes were removed from ot.da and ot.gpu for version 0.5 
(PR #48 and PR #67). The deprecation message has been for a year here since 
0.4 and it is time to pull the plug.

#### Closed issues

* Issue #35 : remove import plot from ot/__init__.py (See PR #41)
* Issue #43 : Unusable parameter log for EMDTransport (See PR #44)
* Issue #55 : UnicodeDecodeError: 'ascii' while installing with pip 


## 0.4 
*15 Sep 2017*

This release contains a lot of contribution from new contributors.


#### Features

* Automatic notebooks and doc update (PR #27)
* Add gromov Wasserstein solver and Gromov Barycenters (PR #23)
* emd and emd2 can now return dual variables and have max_iter (PR #29 and PR #25) 
* New domain adaptation classes compatible with scikit-learn (PR #22)
* Proper tests with pytest on travis (PR #19)
* PEP 8 tests (PR #13)

#### Closed issues

* emd convergence problem du to fixed max iterations (#24) 
* Semi supervised DA error (#26)

## 0.3.1
*11 Jul 2017*

* Correct bug in emd on windows

## 0.3 
*7 Jul 2017*

* emd* and sinkhorn* are now performed in parallel for multiple target distributions
* emd and sinkhorn are for OT matrix computation
* emd2 and sinkhorn2 are for OT loss computation
* new notebooks for emd computation and Wasserstein Discriminant Analysis
* relocate notebooks
* update documentation
* clean_zeros(a,b,M) for removimg zeros in sparse distributions
* GPU implementations for sinkhorn and group lasso regularization


## V0.2 
*7 Apr 2017*

* New dimensionality reduction method (WDA)
* Efficient method emd2 returns only tarnsport (in paralell if several histograms given)



## 0.1.11 
*5 Jan 2017*

* Add sphinx gallery for better documentation
* Small efficiency tweak in sinkhorn
* Add simple tic() toc() functions for timing


## 0.1.10 
*7 Nov 2016*
* numerical stabilization for sinkhorn (log domain and epsilon scaling)

## 0.1.9
*4 Nov 2016*

* Update classes and examples for domain adaptation
* Joint OT matrix and mapping estimation

## 0.1.7
*31 Oct 2016*

* Original Domain adaptation classes

## 0.1.3

* pipy works

## First pre-release
*28 Oct 2016*

It provides the following solvers:
* OT solver for the linear program/ Earth Movers Distance.
* Entropic regularization OT solver  with Sinkhorn Knopp Algorithm.
* Bregman projections for Wasserstein barycenter [3] and unmixing.
* Optimal transport for domain adaptation with group lasso regularization
* Conditional gradient and Generalized conditional gradient for regularized OT.

Some demonstrations (both in Python and Jupyter Notebook format) are available in the examples folder.<|MERGE_RESOLUTION|>--- conflicted
+++ resolved
@@ -4,16 +4,12 @@
 
 #### New features
 
-- Added Generalized Wasserstein Barycenter solver + example (PR #372)
-
-<<<<<<< HEAD
-=======
+- Added Generalized Wasserstein Barycenter solver + example (PR #372), fixed graphical details on the example (PR #374)
+
 #### Closed issues
 
 - Fixed an issue where we could not ask TorchBackend to place a random tensor on GPU
   (Issue #371, PR #373)
-
->>>>>>> 726e84e1
 
 ## 0.8.2
 
