--- conflicted
+++ resolved
@@ -3,16 +3,13 @@
 ## 0.9.7dev
 
 #### New features
-
-<<<<<<< HEAD
+- Add support for sparse cost matrices in EMD solver (PR #778, Issue #397)
 - Added Sliced OT plans (PR #767)
-=======
-#### Closed issues
-- Add support for sparse cost matrices in EMD solver (PR #778, Issue #397)
+
+#### Closed issues
 - Fix deprecated JAX function in `ot.backend.JaxBackend` (PR #771, Issue #770)
 - Add test for build from source (PR #772, Issue #764)
 - Fix device for batch Ot solver in `ot.batch` (PR #784, Issue #783)
->>>>>>> 5de4614a
 
 ## 0.9.6.post1
 
