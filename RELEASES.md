--- conflicted
+++ resolved
@@ -6,11 +6,8 @@
 + Tweaked `get_backend` to ignore `None` inputs (PR # 525)
 
 #### Closed issues
-<<<<<<< HEAD
+- Fix line search evaluating cost outside of the interpolation range (Issue #502, PR #504)
 - Lazily instantiate backends to avoid unnecessary GPU memory pre-allocations on package import (Issue #516, PR #520)
-=======
-- Fix line search evaluating cost outside of the interpolation range (Issue #502, PR #504)
->>>>>>> 526b72f6
 
 
 ## 0.9.1
