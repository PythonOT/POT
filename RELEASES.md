--- conflicted
+++ resolved
@@ -7,16 +7,13 @@
 - Added the sparsity-constrained OT solver to `ot.smooth` and added `projection_sparse_simplex` to `ot.utils` (PR #459)
 - Add tests on GPU for master branch and approved PR (PR #473)
 - Add `median` method to all inherited classes of `backend.Backend` (PR #472)
-<<<<<<< HEAD
+- Update tests for macOS and Windows, speedup documentation (PR #484)
 - Added Proximal Point algorithm to solve GW problems via a new parameter `solver="PPA"` in `ot.gromov.entropic_gromov_wasserstein` + examples (PR #455)
 - Added features `warmstart` and `kwargs` in `ot.gromov.entropic_gromov_wasserstein` to respectively perform warmstart on dual potentials and pass parameters to `ot.sinkhorn` (PR #455)
 - Added sinkhorn projection based solvers for FGW `ot.gromov.entropic_fused_gromov_wasserstein` and entropic FGW barycenters + examples (PR #455)
 - Added features `warmstartT` and `kwargs` to all CG and entropic (F)GW barycenter solvers (PR #455)
 - Added entropic semi-relaxed (Fused) Gromov-Wasserstein solvers in `ot.gromov` + examples (PR #455)
 - Make marginal parameters optional for (F)GW solvers in `._gw`, `._bregman` and `._semirelaxed` (PR #455)
-=======
-- Update tests for macOS and Windows, speedup documentation (PR #484)
->>>>>>> 6c1e1f3e
 
 #### Closed issues
 - Fix circleci-redirector action and codecov (PR #460)
