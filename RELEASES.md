# Releases

## 0.9.6.post1

*September 2025*

#### Closed issues
- Fix missing cython file in MANIFEST.in (PR #763)

## 0.9.6

*September 2025*

This new release contains several new features and bug fixes. Among the new features we have a new submodule `ot.batch` that contains batch parallel solvers for several OT problems including [Sinkhorn, Gromov-Wasserstein and Fused Gromov-Wasserstein](https://pythonot.github.io/master/auto_examples/backends/plot_ot_batch.html). This new submodule can be used to solve many independent OT problems in parallel on CPU or GPU with shared source and target support sizes. We also implemented a new Nystrom kernel approximation for the Sinkhorn solver that can be used to speed up the computation of the Sinkhorn divergence on large datasets. We also added new 1D solvers for [Linear circular OT](https://pythonot.github.io/master/auto_examples/sliced-wasserstein/plot_compute_wasserstein_circle.html) and new solvers for free support [OT barycenters with generic cost functions](https://pythonot.github.io/master/auto_examples/barycenters/plot_free_support_barycenter_generic_cost.html) and for [barycenters between Gaussian Mixture Models (GMMs)](https://pythonot.github.io/master/auto_examples/barycenters/plot_gmm_barycenter.html). We also implemented two solvers for partial Fused Gromov-Wasserstein problems based on [conditional gradient](https://pythonot.github.io/master/gen_modules/ot.gromov.html#ot.gromov.partial_fused_gromov_wasserstein) and [projected gradient](https://pythonot.github.io/master/gen_modules/ot.gromov.html#ot.gromov.entropic_partial_fused_gromov_wasserstein) descents.

Finally we have updated the documentation to reflect the new generic API and reorganized the [examples gallery](https://pythonot.github.io/auto_examples/index.html).

#### New features
- Implement CG solvers for partial FGW (PR #687)
- Added feature `grad=last_step` for `ot.solvers.solve` (PR #693)
- Automatic PR labeling and release file update check (PR #704)
- Reorganize sub-module `ot/lp/__init__.py` into separate files (PR #714)
- Implement fixed-point solver for OT barycenters with generic cost functions
  (generalizes `ot.lp.free_support_barycenter`), with example. (PR #715)
- Implement fixed-point solver for barycenters between GMMs (PR #715), with example.
- Fix warning raise when import the library (PR #716)
- Implement projected gradient descent solvers for entropic partial FGW (PR #702)
- Fix documentation in the module `ot.gaussian` (PR #718)
- Refactored `ot.bregman._convolutional` to improve readability (PR #709)
- Added `ot.gaussian.bures_barycenter_gradient_descent` (PR #680)
- Added `ot.gaussian.bures_wasserstein_distance` (PR #680)
- `ot.gaussian.bures_wasserstein_distance` can be batched (PR #680)
- Backend implementation of `ot.dist` for (PR #701)
- Updated documentation Quickstart guide and User guide with new API (PR #726)
- Fix jax version for auto-grad (PR #732)
- Add Nystrom kernel approximation for Sinkhorn (PR #742)
- Added `ot.solver_1d.linear_circular_ot` and `ot.sliced.linear_sliced_wasserstein_sphere` (PR #736)
- Implement 1d solver for partial optimal transport (PR #741)
- Fix reg_div function compatibility with numpy in `ot.unbalanced.lbfgsb_unbalanced` via new function `ot.utils.fun_to_numpy` (PR #731)
- Added to each example in the examples gallery the information about the release version in which it was introduced (PR #743)
- Removed release information from quickstart guide (PR #744)
- Implement batch parallel solvers in ot.batch (PR #745)
- Update REAMDE with new API and reorganize examples (PR #754)
<<<<<<< HEAD
- Added UOT1D with Frank-Wolfe in `ot.unbalanced.uot_1d` (PR #)
- Add Sliced UOT and Unbalanced Sliced OT in `ot/unbalanced/_sliced.py` (PR #)
=======
- Speedup and update tests and wheels (PR #759)
>>>>>>> 85113e9a

#### Closed issues
- Fixed `ot.mapping` solvers which depended on deprecated `cvxpy` `ECOS` solver (PR #692, Issue #668)
- Fixed numerical errors in `ot.gmm` (PR #690, Issue #689)
- Add version number to the documentation (PR #696)
- Update doc for default regularization in `ot.unbalanced` sinkhorn solvers (Issue #691, PR #700)
- Clean documentation for `gromov`, `lp` and `unbalanced` folders (PR #710)
- Clean references in documentation (PR #722)
- Clean documentation for `ot.gromov.gromov_wasserstein` (PR #737)
- Debug wheels building (PR #739)
- Fix doc for projection sparse simplex (PR #734, PR #746)
- Changed the default behavior of `ot.lp.solver_1d.wasserstein_circle` (Issue #738)
- Avoid raising unnecessary warnings in `ot.lp.solver_1d.binary_search_circle` (Issue #738)
- Avoid deprecation warning in `ot.lp.solver_1d.wasserstein_1d` (Issue #760, PR #761)


## 0.9.5

*November 2024*

This new release contains several new features, starting with
a novel [Gaussian Mixture Model Optimal Transport (GMM-OT)](https://pythonot.github.io/master/gen_modules/ot.gmm.html#examples-using-ot-gmm-gmm-ot-apply-map) solver to compare GMM while enforcing the transport plan to remain a GMM, that benefits from a closed-form solution making it practical for high-dimensional matching problems. We also extended our general unbalanced OT solvers to support any non-negative reference measure in the regularization terms, before adding the novel [translation invariant UOT](https://pythonot.github.io/master/auto_examples/unbalanced-partial/plot_conv_sinkhorn_ti.html) solver showcasing a higher convergence speed. We also implemented several new solvers and enhanced existing ones to perform OT across spaces. These include a [semi-relaxed FGW barycenter](https://pythonot.github.io/master/auto_examples/gromov/plot_semirelaxed_gromov_wasserstein_barycenter.html) solver, coupled with new initialization heuristics for the inner divergence computation, to perform graph partitioning or dictionary learning. Followed by novel [unbalanced FGW and Co-optimal transport](https://pythonot.github.io/master/auto_examples/others/plot_outlier_detection_with_COOT_and_unbalanced_COOT.html) solvers to promote robustness to outliers in such matching problems. And we finally updated the implementation of partial GW now supporting asymmetric structures and the KL divergence, while leveraging a new generic conditional gradient solver for partial transport problems enabling significant speed improvements. These latest updates required some modifications to the line search functions of our generic conditional gradient solver, paving the way for future improvements to other GW-based solvers. Last but not least, we implemented a pre-commit scheme to automatically correct common programming mistakes likely to be made by our future contributors.

This release also contains few bug fixes, concerning the support of any metric in `ot.emd_1d` / `ot.emd2_1d`, and the support of any weights in `ot.gaussian`.

#### Breaking change
- Custom functions provided as parameter `line_search` to `ot.optim.generic_conditional_gradient` must now have the signature `line_search(cost, G, deltaG, Mi, cost_G, df_G, **kwargs)`, adding as input `df_G` the gradient of the regularizer evaluated at the transport plan `G`. This change aims at improving speed of solvers having quadratic polynomial functions as regularizer such as the Gromov-Wassertein loss (PR #663).

#### New features
- New linter based on pre-commit using ruff, codespell and yamllint (PR #681)
- Added feature `mass=True` for `nx.kl_div` (PR #654)
- Implemented Gaussian Mixture Model OT `ot.gmm` (PR #649)
- Added feature `semirelaxed_fgw_barycenters` and generic FGW-related barycenter updates `update_barycenter_structure` and `update_barycenter_feature` (PR #659)
- Added initialization heuristics for sr(F)GW problems via `semirelaxed_init_plan`, integrated in all sr(F)GW solvers (PR #659)
- Improved `ot.plot.plot1D_mat` (PR #649)
- Added `nx.det` (PR #649)
- `nx.sqrtm` is now broadcastable (takes ..., d, d) inputs (PR #649)
- Restructured `ot.unbalanced` module (PR #658)
- Added `ot.unbalanced.lbfgsb_unbalanced2` and add flexible reference measure `c` in all unbalanced solvers (PR #658)
- Implemented Fused unbalanced Gromov-Wasserstein and unbalanced Co-Optimal Transport (PR #677)
- Notes before depreciating partial Gromov-Wasserstein function in `ot.partial` moved to ot.gromov  (PR #663)
- Create `ot.gromov._partial` add new features `loss_fun = "kl_loss"` and `symmetry=False` to all solvers while increasing speed + updating adequatly `ot.solvers` (PR #663)
- Added `ot.unbalanced.sinkhorn_unbalanced_translation_invariant` (PR #676)

#### Closed issues
- Fixed `ot.gaussian` ignoring weights when computing means (PR #649, Issue #648)
- Fixed `ot.emd_1d` and `ot.emd2_1d` incorrectly allowing any metric (PR #670, Issue #669)

## 0.9.4
*June 2024*

This new release contains several new features and bug fixes. Among the new features
we have novel [Quantized FGW](https://pythonot.github.io/auto_examples/gromov/plot_quantized_gromov_wasserstein.html) solvers that can be used to speed up the computation of the FGW loss on large datasets or to promote a structure on the pairwise matrices. We also updated the continuous entropic mapping to provide efficient out-of-sample continuous mapping thanks to entropic regularization. We also have a new general unbalanced solvers for `ot.solve` and BFGS solver and illustrative example. Finally we have a new solver for the [Low Rank Gromov-Wasserstein](https://pythonot.github.io/auto_examples/others/plot_lowrank_GW.html) that can be used to compute the GW distance between two large scale datasets with a low rank approximation.

From a maintenance point of view, we now have a new option to install optional dependencies with `pip install POT[all]` and the specific backends or submodules' dependencies may also be installed individually. The pip options are: `backend-jax, backend-tf, backend-torch, cvxopt, dr, gnn, plot, all`. We also provide with this release support for NumPy 2.0 (the wheels should now be compatible with NumPy 2.0 and below). We also fixed several issues such as gradient sign errors for FGW solvers, empty weights for `ot.emd2`, and line-search in partial GW. We also split the `test/test_gromov.py` into `test/gromov/` to make the tests more manageable.

#### New features
+ NumPy 2.0 support is added (PR #629)
+ New quantized FGW solvers `ot.gromov.quantized_fused_gromov_wasserstein`, `ot.gromov.quantized_fused_gromov_wasserstein_samples` and `ot.gromov.quantized_fused_gromov_wasserstein_partitioned` (PR #603)
+ `ot.gromov._gw.solve_gromov_linesearch` now has an argument to specify if the matrices are symmetric in which case the computation can be done faster (PR #607).
+ Continuous entropic mapping (PR #613)
+ New general unbalanced solvers for `ot.solve` and BFGS solver and illustrative example (PR #620)
+ Add gradient computation with envelope theorem to sinkhorn solver of `ot.solve` with `grad='envelope'` (PR #605).
+ Added support for [Low rank Gromov-Wasserstein](https://proceedings.mlr.press/v162/scetbon22b/scetbon22b.pdf) with `ot.gromov.lowrank_gromov_wasserstein_samples` (PR #614)
+ Optional dependencies may now be installed with `pip install POT[all]` The specific backends or submodules' dependencies may also be installed individually. The pip options are: `backend-jax, backend-tf, backend-torch, cvxopt, dr, gnn, all`. The installation of the `cupy` backend should be done with conda.

#### Closed issues
- Fix gpu compatibility of sr(F)GW solvers when `G0 is not None`(PR #596)
- Fix doc and example for lowrank sinkhorn (PR #601)
- Fix issue with empty weights for `ot.emd2` (PR #606, Issue #534)
- Fix a sign error regarding the gradient of `ot.gromov._gw.fused_gromov_wasserstein2` and `ot.gromov._gw.gromov_wasserstein2` for the kl loss (PR #610)
- Fix same sign error for sr(F)GW conditional gradient solvers (PR #611)
- Split `test/test_gromov.py` into `test/gromov/` (PR #619)
- Fix (F)GW barycenter functions to support computing barycenter on 1 input + deprecate structures as lists (PR #628)
- Fix line-search in partial GW and change default init to the interior of partial transport plans (PR #602)
- Fix `ot.da.sinkhorn_lpl1_mm` compatibility with JAX (PR #592)
- Fiw linesearch import error on Scipy 1.14 (PR #642, Issue #641)
- Upgrade supported JAX versions from jax<=0.4.24 to jax<=0.4.30 (PR #643)

## 0.9.3
*January 2024*


#### Closed issues
- Fixed an issue with cost correction for mismatched labels in `ot.da.BaseTransport` fit methods. This fix addresses the original issue introduced PR #587 (PR #593)


## 0.9.2
*December 2023*

This new release contains several new features and bug fixes. Among the new features
we have a new solver for estimation of nearest Brenier potentials (SSNB) that can be used for OT mapping estimation (on small problems), new Bregman Alternated Projected Gradient solvers for GW and FGW, and new solvers for Bures-Wasserstein barycenters. We also provide a first solver for Low Rank Sinkhorn that will be ussed to provide low rak OT extensions in the next releases. Finally we have a new exact line-search for (F)GW solvers with KL loss that can be used to improve the convergence of the solvers.

We also have a new `LazyTensor` class that can be used to model OT plans and low rank tensors in large scale OT. This class is used to return the plan for the new wrapper for `geomloss` Sinkhorn solver on empirical samples that can lead to x10/x100 speedups on CPU or GPU and have  a lazy implementation that allows solving very large problems of a few millions samples.

We also have a new API for solving OT problems from empirical samples with `ot.solve_sample`  Finally we have a new API for Gromov-Wasserstein solvers with `ot.solve_gromov` function that centralizes most of the (F)GW methods with unified notation. Some example of how to use the new API below:

```python
# Generate random data
xs, xt = np.random.randn(100, 2), np.random.randn(50, 2)

# Solve OT problem with empirical samples
sol = ot.solve_sample(xs, xt) # Exact OT betwen smaples with uniform weights
sol = ot.solve_sample(xs, xt, wa, wb) # Exact OT with weights given by user

sol = ot.solve_sample(xs, xt, reg= 1, metric='euclidean') # sinkhorn with euclidean metric

sol = ot.solve_sample(xs, xt, reg= 1, method='geomloss') # faster sinkhorn solver on CPU/GPU

sol = ot.solve_sample(x,x2, method='factored', rank=10) # compute factored OT

sol = ot.solve_sample(x,x2, method='lowrank', rank=10) # compute lowrank sinkhorn OT

value_bw = ot.solve_sample(xs, xt, method='gaussian').value # Bures-Wasserstein distance

# Solve GW problem
Cs, Ct = ot.dist(xs, xs), ot.dist(xt, xt) # compute cost matrices
sol = ot.solve_gromov(Cs,Ct) # Exact GW between samples with uniform weights

# Solve FGW problem
M = ot.dist(xs, xt) # compute cost matrix

# Exact FGW between samples with uniform weights
sol = ot.solve_gromov(Cs, Ct, M, loss='KL', alpha=0.7) # FGW with KL data fitting


# recover solutions objects
P = sol.plan # OT plan
u, v = sol.potentials # dual variables
value = sol.value # OT value

# for GW and FGW
value_linear = sol.value_linear # linear part of the loss
value_quad = sol.value_quad # quadratic part of the loss

```

Users are encouraged to use the new API (it is much simpler) but it might still be subjects to small changes before the release of POT 1.0 .


We also fixed a number of issues, the most pressing being a problem of GPU memory allocation when pytorch is installed that will not happen now thanks to Lazy initialization of the backends. We now also have the possibility to deactivate some backends using environment which prevents POT from importing them and can lead to large import speedup.


#### New features
+ Added support for [Nearest Brenier Potentials (SSNB)](http://proceedings.mlr.press/v108/paty20a/paty20a.pdf) (PR #526) + minor fix (PR #535)
+ Tweaked `get_backend` to ignore `None` inputs (PR #525)
+ Callbacks for generalized conditional gradient in `ot.da.sinkhorn_l1l2_gl` are now vectorized to improve performance (PR #507)
+ The `linspace` method of the backends now has the `type_as` argument to convert to the same dtype and device. (PR #533)
+ The `convolutional_barycenter2d` and `convolutional_barycenter2d_debiased` functions now work with different devices.. (PR #533)
+ New API for Gromov-Wasserstein solvers with `ot.solve_gromov` function (PR #536)
+ New LP solvers from scipy used by default for LP barycenter (PR #537)
+ Update wheels to Python 3.12 and remove old i686 arch that do not have scipy wheels (PR #543)
+ Upgraded unbalanced OT solvers for more flexibility (PR #539)
+ Add LazyTensor for modeling plans and low rank tensor in large scale OT (PR #544)
+ Add exact line-search for `gromov_wasserstein` and `fused_gromov_wasserstein` with KL loss (PR #556)
+ Add KL loss to all semi-relaxed (Fused) Gromov-Wasserstein solvers (PR #559)
+ Further upgraded unbalanced OT solvers for more flexibility and future use (PR #551)
+ New API function `ot.solve_sample` for solving OT problems from empirical samples (PR #563)
+ Wrapper for `geomloss`` solver on empirical samples (PR #571)
+ Add `stop_criterion` feature to (un)regularized (f)gw barycenter solvers (PR #578)
+ Add `fixed_structure` and `fixed_features` to entropic fgw barycenter solver (PR #578)
+ Add new BAPG solvers with KL projections for GW and FGW (PR #581)
+ Add Bures-Wasserstein barycenter in `ot.gaussian` and example (PR #582, PR #584)
+ Domain adaptation method `SinkhornL1l2Transport` now supports JAX backend (PR #587)
+ Added support for [Low-Rank Sinkhorn Factorization](https://arxiv.org/pdf/2103.04737.pdf) (PR #568)


#### Closed issues
- Fix line search evaluating cost outside of the interpolation range (Issue #502, PR #504)
- Lazily instantiate backends to avoid unnecessary GPU memory pre-allocations on package import (Issue #516, PR #520)
- Handle documentation and warnings when integers are provided to (f)gw solvers based on cg (Issue #530, PR #559)
- Correct independence of `fgw_barycenters` to `init_C` and `init_X` (Issue #547, PR #566)
- Avoid precision change when computing norm using PyTorch backend (Discussion #570, PR #572)
- Create `ot/bregman/`repository (Issue #567, PR #569)
- Fix matrix feature shape in `entropic_fused_gromov_barycenters`(Issue #574, PR #573)
- Fix (fused) gromov-wasserstein barycenter solvers to support `kl_loss`(PR #576)


## 0.9.1
*August 2023*

This new release contains several new features and bug fixes.

New features include a new submodule `ot.gnn` that contains two new Graph neural network layers (compatible with [Pytorch Geometric](https://pytorch-geometric.readthedocs.io/)) for template-based pooling of graphs with an example on [graph classification](https://pythonot.github.io/master/auto_examples/gromov/plot_gnn_TFGW.html). Related to this, we also now provide FGW and semi relaxed FGW solvers for which the resulting loss is differentiable w.r.t. the parameter `alpha`. Other contributions on the (F)GW front include a new solver for the Proximal Point algorithm [that can be used to solve entropic GW problems](https://pythonot.github.io/master/auto_examples/gromov/plot_fgw_solvers.html) (using the parameter `solver="PPA"`), new solvers for entropic FGW barycenters, novels Sinkhorn-based solvers for entropic semi-relaxed (F)GW, the possibility to provide a warm-start to the solvers, and optional marginal weights of the samples (uniform weights ar used by default). Finally we added in the submodule `ot.gaussian` and `ot.da` new loss and mapping estimators for the Gaussian Gromov-Wasserstein that can be used as a fast alternative to GW and estimates linear mappings between unregistered spaces that can potentially have different size (See the update [linear mapping example](https://pythonot.github.io/master/auto_examples/domain-adaptation/plot_otda_linear_mapping.html) for an illustration).

We also provide a new solver for the [Entropic Wasserstein Component Analysis](https://pythonot.github.io/master/auto_examples/others/plot_EWCA.html) that is a generalization of the celebrated PCA taking into account the local neighborhood of the samples. We also now have a new solver in `ot.smooth` for the [sparsity-constrained OT (last plot)](https://pythonot.github.io/master/auto_examples/plot_OT_1D_smooth.html) that can be used to find regularized OT plans with sparsity constraints. Finally we have a first multi-marginal solver for regular 1D distributions with a Monge loss (see [here](https://pythonot.github.io/master/auto_examples/others/plot_dmmot.html)).

The documentation and testings have also been updated. We now have nearly 95% code coverage with the tests. The documentation has been updated and some examples have been streamlined to build more quickly and avoid timeout problems with CircleCI. We also added an optional CI on GPU for the master branch and approved PRs that can be used when a GPU runner is online.

Many other bugs and issues have been fixed and we want to thank all the contributors, old and new, who made this release possible. More details below.


#### New features

- Added Bures Wasserstein distance in `ot.gaussian` (PR ##428)
- Added Generalized Wasserstein Barycenter solver + example (PR #372), fixed graphical details on the example (PR #376)
- Added Free Support Sinkhorn Barycenter + example (PR #387)
- New API for OT solver using function `ot.solve` (PR #388)
- Backend version of `ot.partial` and `ot.smooth` (PR #388)
- Added argument for warmstart of dual vectors in Sinkhorn-based methods in `ot.bregman` (PR #437)

#### Closed issues


- Fixed an issue with the documentation gallery sections (PR #395)
- Fixed an issue where sinkhorn divergence did not have a gradients (Issue #393, PR #394)
- Fixed an issue where we could not ask TorchBackend to place a random tensor on GPU
  (Issue #371, PR #373)
- Fixed an issue where Sinkhorn solver assumed a symmetric cost matrix (Issue #374, PR #375)
- Fixed an issue where hitting iteration limits would be reported to stderr by std::cerr regardless of Python's stderr stream status (PR #377)
- Fixed an issue where the metric argument in ot.dist did not allow a callable parameter (Issue #378, PR #379)
- Fixed an issue where the max number of iterations in ot.emd was not allowed to go beyond 2^31 (PR #380)
- Fixed an issue where pointers would overflow in the EMD solver, returning an
incomplete transport plan above a certain size (slightly above 46k, its square being
roughly 2^31) (PR #381)
- Error raised when mass mismatch in emd2 (PR #386)
- Fixed an issue where a pytorch example would throw an error if executed on a GPU (Issue #389, PR #391)
- Added a work-around for scipy's bug, where you cannot compute the Hamming distance with a "None" weight attribute. (Issue #400, PR #402)
- Fixed an issue where the doc could not be built due to some changes in matplotlib's API (Issue #403, PR #402)
- Replaced Numpy C Compiler with Setuptools C Compiler due to deprecation issues (Issue #408, PR #409)
- Fixed weak optimal transport docstring (Issue #404, PR #410)
- Fixed error with parameter `log=True`for `SinkhornLpl1Transport` (Issue #412,
PR #413)
- Fixed an issue about `warn` parameter in `sinkhorn2` (PR #417)
- Fix an issue where the parameter `stopThr` in `empirical_sinkhorn_divergence` was rendered useless by subcalls
  that explicitly specified `stopThr=1e-9` (Issue #421, PR #422).
- Fixed a bug breaking an example where we would try to make an array of arrays of different shapes (Issue #424, PR #425)


## 0.8.2

This releases introduces several new notable features. The less important
but most exiting one being that we now have a logo for the toolbox (color
and dark background) :

![](https://pythonot.github.io/master/_images/logo.svg)![](https://pythonot.github.io/master/_static/logo_dark.svg)

This logo is generated using with matplotlib and using the solution of an OT
problem provided by POT (with `ot.emd`). Generating the logo can be done with a
simple python script also provided in the [documentation gallery](https://pythonot.github.io/auto_examples/others/plot_logo.html#sphx-glr-auto-examples-others-plot-logo-py).

New OT solvers include [Weak
OT](https://pythonot.github.io/gen_modules/ot.weak.html#ot.weak.weak_optimal_transport)
 and [OT with factored
coupling](https://pythonot.github.io/gen_modules/ot.factored.html#ot.factored.factored_optimal_transport)
that can be used on large datasets. The [Majorization Minimization](https://pythonot.github.io/gen_modules/ot.unbalanced.html?highlight=mm_#ot.unbalanced.mm_unbalanced) solvers for
non-regularized Unbalanced OT are now also available. We also now provide an
implementation of [GW and FGW unmixing](https://pythonot.github.io/gen_modules/ot.gromov.html#ot.gromov.gromov_wasserstein_linear_unmixing) and [dictionary learning](https://pythonot.github.io/gen_modules/ot.gromov.html#ot.gromov.gromov_wasserstein_dictionary_learning). It is now
possible to use autodiff to solve entropic an quadratic regularized OT in the
dual for full or stochastic optimization thanks to the new functions to compute
the dual loss for [entropic](https://pythonot.github.io/gen_modules/ot.stochastic.html#ot.stochastic.loss_dual_entropic) and [quadratic](https://pythonot.github.io/gen_modules/ot.stochastic.html#ot.stochastic.loss_dual_quadratic) regularized OT and reconstruct the [OT
plan](https://pythonot.github.io/gen_modules/ot.stochastic.html#ot.stochastic.plan_dual_entropic) on part or all of the data. They can be used for instance to solve OT
problems with stochastic gradient or for estimating the [dual potentials as
neural networks](https://pythonot.github.io/auto_examples/backends/plot_stoch_continuous_ot_pytorch.html#sphx-glr-auto-examples-backends-plot-stoch-continuous-ot-pytorch-py).

On the backend front, we now have backend compatible functions and classes in
the domain adaptation [`ot.da`](https://pythonot.github.io/gen_modules/ot.da.html#module-ot.da) and unbalanced OT [`ot.unbalanced`](https://pythonot.github.io/gen_modules/ot.unbalanced.html) modules. This
means that the DA classes can be used on tensors from all compatible backends.
The [free support Wasserstein barycenter](https://pythonot.github.io/gen_modules/ot.lp.html?highlight=free%20support#ot.lp.free_support_barycenter) solver is now also backend compatible.

Finally we have worked on the documentation to provide an update of existing
examples in the gallery and and several new examples including [GW dictionary
learning](https://pythonot.github.io/auto_examples/gromov/plot_gromov_wasserstein_dictionary_learning.html#sphx-glr-auto-examples-gromov-plot-gromov-wasserstein-dictionary-learning-py)
[weak Optimal
Transport](https://pythonot.github.io/auto_examples/others/plot_WeakOT_VS_OT.html#sphx-glr-auto-examples-others-plot-weakot-vs-ot-py),
[NN based dual potentials
estimation](https://pythonot.github.io/auto_examples/backends/plot_stoch_continuous_ot_pytorch.html#sphx-glr-auto-examples-backends-plot-stoch-continuous-ot-pytorch-py)
and [Factored coupling OT](https://pythonot.github.io/auto_examples/others/plot_factored_coupling.html#sphx-glr-auto-examples-others-plot-factored-coupling-py).
.

#### New features

- Remove deprecated `ot.gpu` submodule (PR #361)
- Update examples in the gallery (PR #359)
- Add stochastic loss and OT plan computation for regularized OT and
  backend examples(PR #360)
- Implementation of factored OT with emd and sinkhorn (PR #358)
- A brand new logo for POT (PR #357)
- Better list of related examples in quick start guide with `minigallery` (PR #334)
- Add optional log-domain Sinkhorn implementation in WDA to support smaller values
  of the regularization parameter (PR #336)
- Backend implementation for `ot.lp.free_support_barycenter` (PR #340)
- Add weak OT solver + example  (PR #341)
- Add backend support for Domain Adaptation and Unbalanced solvers (PR #343)
- Add (F)GW linear dictionary learning solvers + example  (PR #319)
- Add links to related PR and Issues in the doc release page (PR #350)
- Add new minimization-maximization algorithms for solving exact Unbalanced OT + example (PR #362)

#### Closed issues

- Fix mass gradient of `ot.emd2` and `ot.gromov_wasserstein2` so that they are
  centered (Issue #364, PR #363)
- Fix bug in instantiating an `autograd` function `ValFunction` (Issue #337,
  PR #338)
- Fix POT ABI compatibility with old and new numpy (Issue #346, PR #349)
- Warning when feeding integer cost matrix to EMD solver resulting in an integer transport plan (Issue #345, PR #343)
- Fix bug where gromov_wasserstein2 does not perform backpropagation with CUDA
  tensors (Issue #351, PR #352)


## 0.8.1.0
*December 2021*

This is a bug fix release that will remove the `benchmarks` module form the
installation and correct the documentation generation.

#### Closed issues

- Bug in documentation generation (tag VS master push, PR #332)
- Remove installation of the benchmarks in global namespace (Issue #331, PR #333)


## 0.8.1
*December 2021*

This release fixes several bugs and introduces two new backends: Cupy
and Tensorflow. Note that the tensorflow backend will work only when tensorflow
has enabled the Numpy behavior (for transpose that is not by default in
tensorflow). We also introduce a simple benchmark on CPU GPU for the sinkhorn
solver that will be provided in the
[backend](https://pythonot.github.io/gen_modules/ot.backend.html) documentation.

This release also brings a few changes in dependencies and compatibility. First
we removed tests for Python 3.6 that will not be updated in the future.
Also note that POT now depends on Numpy (>= 1.20) because a recent change in ABI is making the
wheels non-compatible with older numpy versions. If you really need an older
numpy POT will work with no problems but you will need to build it from source.

As always we want to that the contributors who helped make POT better (and bug free).

#### New features

- New benchmark for sinkhorn solver on CPU/GPU and between backends (PR #316)
- New tensorflow backend (PR #316)
- New Cupy backend (PR #315)
- Documentation always up-to-date with README, RELEASES, CONTRIBUTING and
  CODE_OF_CONDUCT files (PR #316, PR #322).

#### Closed issues

- Fix bug in older Numpy ABI (<1.20) (Issue #308, PR #326)
- Fix bug  in `ot.dist` function when non euclidean distance (Issue #305, PR #306)
- Fix gradient scaling for functions using `nx.set_gradients` (Issue #309,
  PR #310)
- Fix bug in generalized Conditional gradient solver and SinkhornL1L2
  (Issue #311, PR #313)
- Fix log error in `gromov_barycenters` (Issue #317, PR #3018)

## 0.8.0
*November 2021*

This new stable release introduces several important features.

First we now have
an OpenMP compatible exact ot solver in `ot.emd`. The OpenMP version is used
when the parameter `numThreads` is greater than one and can lead to nice
speedups on multi-core machines.

Second we have introduced a backend mechanism that allows to use standard POT
function seamlessly on Numpy, Pytorch and Jax arrays. Other backends are coming
but right now POT can be used seamlessly for training neural networks in
Pytorch. Notably we propose the first differentiable computation of the exact OT
loss with `ot.emd2` (can be differentiated w.r.t. both cost matrix and sample
weights), but also for the classical Sinkhorn loss with `ot.sinkhorn2`, the
Wasserstein distance in 1D with `ot.wasserstein_1d`, sliced Wasserstein with
`ot.sliced_wasserstein_distance` and Gromov-Wasserstein with `ot.gromov_wasserstein2`. Examples of how
this new feature can be used are now available in the documentation where the
Pytorch backend is used to estimate a [minimal Wasserstein
estimator](https://PythonOT.github.io/auto_examples/backends/plot_unmix_optim_torch.html),
a [Generative Network
(GAN)](https://PythonOT.github.io/auto_examples/backends/plot_wass2_gan_torch.html),
for a  [sliced Wasserstein gradient
flow](https://PythonOT.github.io/auto_examples/backends/plot_sliced_wass_grad_flow_pytorch.html)
and [optimizing the Gromov-Wassersein distance](https://PythonOT.github.io/auto_examples/backends/plot_optim_gromov_pytorch.html). Note that the Jax backend is still in early development and quite
slow at the moment, we strongly recommend for Jax users to use the [OTT
toolbox](https://github.com/google-research/ott)  when possible.
 As a result of this new feature,
 the old `ot.gpu` submodule is now deprecated since GPU
implementations can be done using GPU arrays on the torch backends.

Other novel features include implementation for [Sampled Gromov Wasserstein and
Pointwise Gromov
Wasserstein](https://PythonOT.github.io/auto_examples/gromov/plot_gromov.html#compute-gw-with-a-scalable-stochastic-method-with-any-loss-function),
Sinkhorn in log space with `method='sinkhorn_log'`, [Projection Robust
Wasserstein](https://PythonOT.github.io/gen_modules/ot.dr.html?highlight=robust#ot.dr.projection_robust_wasserstein),
ans [deviased Sinkorn barycenters](https://PythonOT.github.ioauto_examples/barycenters/plot_debiased_barycenter.html).

This release will also simplify the installation process. We have now a
`pyproject.toml` that defines the build dependency and POT should now build even
when cython is not installed yet. Also we now provide pe-compiled wheels for
linux `aarch64` that is used on Raspberry PI and android phones and for MacOS on
ARM processors.


Finally POT was accepted for publication in the Journal of Machine Learning
Research (JMLR) open source software track and we ask the POT users to cite [this
paper](https://www.jmlr.org/papers/v22/20-451.html) from now on. The documentation has been improved in particular by adding a
"Why OT?" section to the quick start guide and several new examples illustrating
the new features. The documentation now has two version : the stable version
[https://pythonot.github.io/](https://pythonot.github.io/)
corresponding to the last release and the master version [https://pythonot.github.io/master](https://pythonot.github.io/master) that corresponds to the
current master branch on GitHub.


As usual, we want to thank all the POT contributors (now 37 people have
contributed to the toolbox). But for this release we thank in particular Nathan
Cassereau and Kamel Guerda from the AI support team at
[IDRIS](http://www.idris.fr/) for their support to the development of the
backend and OpenMP implementations.


#### New features

- OpenMP support for exact OT solvers (PR #260)
- Backend for running POT in numpy/torch + exact solver (PR #249)
- Backend implementation of most functions in `ot.bregman` (PR #280)
- Backend implementation of most functions in `ot.optim` (PR #282)
- Backend implementation of most functions in `ot.gromov` (PR #294, PR #302)
- Test for arrays of different type and device (CPU/GPU) (PR #304, #303)
- Implementation of Sinkhorn in log space with `method='sinkhorn_log'` (PR #290)
- Implementation of regularization path for L2 Unbalanced OT (PR #274)
- Implementation of Projection Robust Wasserstein (PR #267)
- Implementation of Debiased Sinkhorn Barycenters (PR #291)
- Implementation of Sampled Gromov Wasserstein and Pointwise Gromov Wasserstein
  (PR #275)
- Add `pyproject.toml` and build POT without installing cython first (PR #293)
- Lazy implementation in log space for sinkhorn on samples (PR #259)
- Documentation cleanup (PR #298)
- Two up-to-date documentations [for stable
  release](https://PythonOT.github.io/) and for [master branch](https://pythonot.github.io/master/).
- Building wheels on ARM for Raspberry PI and smartphones (PR #238)
- Update build wheels to new version and new pythons (PR #236, #253)
- Implementation of sliced Wasserstein distance (Issue #202, PR #203)
- Add minimal build to CI and perform pep8 test separately (PR #210)
- Speedup of tests and return run time (PR #262)
- Add "Why OT" discussion to the documentation (PR #220)
- New introductory example to discrete OT in the documentation (PR #191)
- Add templates for Issues/PR on Github (PR#181)

#### Closed issues

- Debug Memory leak in GAN example (#254)
- DEbug GPU bug (Issue #284, #287, PR #288)
- set_gradients method for JAX backend (PR #278)
- Quicker GAN example for CircleCI build (PR #258)
- Better formatting in Readme (PR #234)
- Debug CI tests (PR #240, #241, #242)
- Bug in Partial OT solver dummy points (PR #215)
- Bug when Armijo linesearch  (Issue #184, #198, #281, PR #189, #199, #286)
- Bug Barycenter Sinkhorn (Issue 134, PR #195)
- Infeasible solution in exact OT (Issues #126,#93, PR #217)
- Doc for SUpport Barycenters (Issue #200, PR #201)
- Fix labels transport in BaseTransport (Issue #207, PR #208)
- Bug in `emd_1d`, non respected bounds (Issue #169, PR #170)
- Removed Python 2.7 support and update codecov file (PR #178)
- Add normalization for WDA and test it (PR #172, #296)
- Cleanup code for new version of `flake8` (PR #176)
- Fixed requirements in `setup.py` (PR #174)
- Removed specific MacOS flags (PR #175)


## 0.7.0
*May 2020*

This is the new stable release for POT. We made a lot of changes in the
documentation and added several new features such as Partial OT, Unbalanced and
Multi Sources OT Domain Adaptation and several bug fixes. One important change
is that we have created the GitHub organization
[PythonOT](https://github.com/PythonOT) that now owns the main POT repository
[https://github.com/PythonOT/POT](https://github.com/PythonOT/POT) and the
repository for the new documentation is now hosted at
[https://PythonOT.github.io/](https://PythonOT.github.io/).

This is the first release where the Python 2.7 tests have been removed. Most of
the toolbox should still work but we do not offer support for Python 2.7 and
will close related Issues.

A lot of changes have been done to the documentation that is now hosted on
[https://PythonOT.github.io/](https://PythonOT.github.io/) instead of
readthedocs. It was a hard choice but readthedocs did not allow us to run
sphinx-gallery to update our beautiful examples and it was a huge amount of work
to maintain. The documentation is now automatically compiled and updated on
merge. We also removed the notebooks from the repository for space reason and
also because they are all available in the [example
gallery](https://pythonot.github.io/auto_examples/index.html). Note that now the
output of the documentation build for each commit in the PR is available to
check that the doc builds correctly before merging which was not possible with
readthedocs.

The CI framework has also been changed with a move from Travis to Github Action
which allows to get faster tests on Windows, MacOS and Linux. We also now report
our coverage on [Codecov.io](https://codecov.io/gh/PythonOT/POT) and we have a
reasonable 92% coverage. We also now generate wheels for a number of OS and
Python versions at each merge in the master branch. They are available as
outputs of this
[action](https://github.com/PythonOT/POT/actions?query=workflow%3A%22Build+dist+and+wheels%22).
This will allow simpler multi-platform releases from now on.

In terms of new features we now have [OTDA Classes for unbalanced
OT](https://pythonot.github.io/gen_modules/ot.da.html#ot.da.UnbalancedSinkhornTransport),
a new Domain adaptation class form [multi domain problems
(JCPOT)](https://pythonot.github.io/auto_examples/domain-adaptation/plot_otda_jcpot.html#sphx-glr-auto-examples-domain-adaptation-plot-otda-jcpot-py),
and several solvers to solve the [Partial Optimal
Transport](https://pythonot.github.io/auto_examples/unbalanced-partial/plot_partial_wass_and_gromov.html#sphx-glr-auto-examples-unbalanced-partial-plot-partial-wass-and-gromov-py)
problems.

This release is also the moment to thank all the POT contributors (old and new)
for helping making POT such a nice toolbox. A lot of changes (also in the API)
are coming for the next versions.


#### Features

- New documentation on [https://PythonOT.github.io/](https://PythonOT.github.io/) (PR #160, PR #143, PR #144)
- Documentation build on CircleCI with sphinx-gallery (PR #145,PR #146, #155)
- Run sphinx gallery in CI (PR #146)
- Remove notebooks from repo because available in doc (PR #156)
- Build wheels in CI (#157)
- Move from travis to GitHub Action for Windows, MacOS and Linux (PR #148, PR #150)
- Partial Optimal Transport (PR#141 and PR #142)
- Laplace regularized OTDA (PR #140)
- Multi source DA with target shift (PR #137)
- Screenkhorn algorithm (PR #121)

#### Closed issues

- Add JMLR paper to the readme and Mathieu Blondel to the Acknoledgments (PR
  #231, #232)
- Bug in Unbalanced OT example (Issue #127)
- Clean Cython output when calling setup.py clean (Issue #122)
- Various Macosx compilation problems (Issue #113, Issue #118, PR#130)
- EMD dimension mismatch (Issue #114, Fixed in PR #116)
- 2D barycenter bug for non square images (Issue #124, fixed in PR #132)
- Bad value in EMD 1D (Issue #138, fixed in PR #139)
- Log bugs for Gromov-Wassertein solver (Issue #107, fixed in PR #108)
- Weight issues in barycenter function (PR #106)

## 0.6.0
*July 2019*

This is the first official stable release of POT and this means a jump to 0.6!
The library has been used in
the wild for a while now and we have reached a state where a lot of fundamental
OT solvers are available and tested. It has been quite stable in the last months
but kept the beta flag in its Pypi classifiers until now.

Note that this release will be the last one supporting officially Python 2.7 (See
https://python3statement.org/ for more reasons). For next release we will keep
the travis tests for Python 2 but will make them non necessary for merge in 2020.

The features are never complete in a toolbox designed for solving mathematical
problems and research but with the new contributions we now implement algorithms
and solvers from 24 scientific papers (listed in the README.md file). New
features include a direct implementation of the [empirical Sinkhorn
divergence](https://pot.readthedocs.io/en/latest/all.html#ot.bregman.empirical_sinkhorn_divergence),
a new efficient (Cython implementation) solver for [EMD in
1D](https://pot.readthedocs.io/en/latest/all.html#ot.lp.emd_1d) and
corresponding [Wasserstein
1D](https://pot.readthedocs.io/en/latest/all.html#ot.lp.wasserstein_1d). We now
also have implementations for [Unbalanced
OT](https://github.com/rflamary/POT/blob/master/notebooks/plot_UOT_1D.ipynb) and
a solver for [Unbalanced OT
barycenters](https://github.com/rflamary/POT/blob/master/notebooks/plot_UOT_barycenter_1D.ipynb).
A new variant of Gromov-Wasserstein divergence called [Fused
Gromov-Wasserstein](https://pot.readthedocs.io/en/latest/all.html?highlight=fused_#ot.gromov.fused_gromov_wasserstein)
has been also contributed with exemples of use on [structured
data](https://github.com/rflamary/POT/blob/master/notebooks/plot_fgw.ipynb) and
computing [barycenters of labeld
graphs](https://github.com/rflamary/POT/blob/master/notebooks/plot_barycenter_fgw.ipynb).


A lot of work has been done on the documentation with several new
examples corresponding to the new features and a lot of corrections for the
docstrings. But the most visible change is a new
[quick start guide](https://pot.readthedocs.io/en/latest/quickstart.html) for
POT that gives several pointers about which function or classes allow to solve which
specific OT problem. When possible a link is provided to relevant examples.

We will also provide with this release some pre-compiled Python wheels for Linux
64bit on
github and pip. This will simplify the install process that before required a C
compiler and numpy/cython already installed.

Finally we would like to acknowledge and thank the numerous contributors of POT
that has helped in the past build the foundation and are still contributing to
bring new features and solvers to the library.



#### Features

* Add compiled manylinux 64bits wheels to pip releases (PR #91)
* Add quick start guide (PR #88)
* Make doctest work on travis (PR #90)
* Update documentation (PR #79, PR #84)
* Solver for EMD in 1D (PR #89)
* Solvers for regularized unbalanced OT (PR #87, PR#99)
* Solver for Fused Gromov-Wasserstein (PR #86)
* Add empirical Sinkhorn and empirical Sinkhorn divergences (PR #80)


#### Closed issues

- Issue #59 fail when using "pip install POT" (new details in doc+ hopefully
  wheels)
- Issue #85 Cannot run gpu modules
- Issue #75 Greenkhorn do not return log (solved in PR #76)
- Issue #82 Gromov-Wasserstein fails when the cost matrices are slightly different
- Issue #72 Macosx build problem


## 0.5.0
*Sep 2018*

POT is 2 years old! This release brings numerous new features to the
toolbox as listed below but also several bug correction.

Among the new features, we can highlight a [non-regularized Gromov-Wasserstein
solver](https://github.com/rflamary/POT/blob/master/notebooks/plot_gromov.ipynb),
a new [greedy variant of sinkhorn](https://pot.readthedocs.io/en/latest/all.html#ot.bregman.greenkhorn),
[non-regularized](https://pot.readthedocs.io/en/latest/all.html#ot.lp.barycenter),
[convolutional (2D)](https://github.com/rflamary/POT/blob/master/notebooks/plot_convolutional_barycenter.ipynb)
and [free support](https://github.com/rflamary/POT/blob/master/notebooks/plot_free_support_barycenter.ipynb)
 Wasserstein barycenters and [smooth](https://github.com/rflamary/POT/blob/prV0.5/notebooks/plot_OT_1D_smooth.ipynb)
 and [stochastic](https://pot.readthedocs.io/en/latest/all.html#ot.stochastic.sgd_entropic_regularization)
implementation of entropic OT.

POT 0.5 also comes with a rewriting of ot.gpu using the cupy framework instead of
the unmaintained cudamat. Note that while we tried to keed changes to the
minimum, the OTDA classes were deprecated. If you are happy with the cudamat
implementation, we recommend you stay with stable release 0.4 for now.

The code quality has also improved with 92% code coverage in tests that is now
printed to the log in the Travis builds. The documentation has also been
greatly improved with new modules and examples/notebooks.

This new release is so full of new stuff and corrections thanks to the old
and new POT contributors (you can see the list in the [readme](https://github.com/rflamary/POT/blob/master/README.md)).

#### Features

* Add non regularized Gromov-Wasserstein solver  (PR #41)
* Linear OT mapping between empirical distributions and 90\% test coverage (PR #42)
* Add log parameter in class EMDTransport and SinkhornLpL1Transport (PR #44)
* Add Markdown format for Pipy (PR #45)
* Test for Python 3.5 and 3.6 on Travis (PR #46)
* Non regularized Wasserstein barycenter with scipy linear solver and/or cvxopt (PR #47)
* Rename dataset functions to be more sklearn compliant (PR #49)
* Smooth and sparse Optimal transport implementation with entropic and quadratic regularization (PR #50)
* Stochastic OT in the dual and semi-dual (PR #52 and PR #62)
* Free support barycenters (PR #56)
* Speed-up Sinkhorn function (PR #57 and PR #58)
* Add convolutional Wassersein barycenters for 2D images (PR #64)
* Add Greedy Sinkhorn variant (Greenkhorn) (PR #66)
* Big ot.gpu update with cupy implementation (instead of un-maintained cudamat) (PR #67)

#### Deprecation

Deprecated OTDA Classes were removed from ot.da and ot.gpu for version 0.5
(PR #48 and PR #67). The deprecation message has been for a year here since
0.4 and it is time to pull the plug.

#### Closed issues

* Issue #35 : remove import plot from ot/__init__.py (See PR #41)
* Issue #43 : Unusable parameter log for EMDTransport (See PR #44)
* Issue #55 : UnicodeDecodeError: 'ascii' while installing with pip


## 0.4
*15 Sep 2017*

This release contains a lot of contribution from new contributors.


#### Features

* Automatic notebooks and doc update (PR #27)
* Add gromov Wasserstein solver and Gromov Barycenters (PR #23)
* emd and emd2 can now return dual variables and have max_iter (PR #29 and PR #25)
* New domain adaptation classes compatible with scikit-learn (PR #22)
* Proper tests with pytest on travis (PR #19)
* PEP 8 tests (PR #13)

#### Closed issues

* emd convergence problem du to fixed max iterations (#24)
* Semi supervised DA error (#26)

## 0.3.1
*11 Jul 2017*

* Correct bug in emd on windows

## 0.3
*7 Jul 2017*

* emd* and sinkhorn* are now performed in parallel for multiple target distributions
* emd and sinkhorn are for OT matrix computation
* emd2 and sinkhorn2 are for OT loss computation
* new notebooks for emd computation and Wasserstein Discriminant Analysis
* relocate notebooks
* update documentation
* clean_zeros(a,b,M) for removimg zeros in sparse distributions
* GPU implementations for sinkhorn and group lasso regularization


## V0.2
*7 Apr 2017*

* New dimensionality reduction method (WDA)
* Efficient method emd2 returns only tarnsport (in paralell if several histograms given)



## 0.1.11
*5 Jan 2017*

* Add sphinx gallery for better documentation
* Small efficiency tweak in sinkhorn
* Add simple tic() toc() functions for timing


## 0.1.10
*7 Nov 2016*
* numerical stabilization for sinkhorn (log domain and epsilon scaling)

## 0.1.9
*4 Nov 2016*

* Update classes and examples for domain adaptation
* Joint OT matrix and mapping estimation

## 0.1.7
*31 Oct 2016*

* Original Domain adaptation classes

## 0.1.3

* pipy works

## First pre-release
*28 Oct 2016*

It provides the following solvers:
* OT solver for the linear program/ Earth Movers Distance.
* Entropic regularization OT solver  with Sinkhorn Knopp Algorithm.
* Bregman projections for Wasserstein barycenter [3] and unmixing.
* Optimal transport for domain adaptation with group lasso regularization
* Conditional gradient and Generalized conditional gradient for regularized OT.

Some demonstrations (both in Python and Jupyter Notebook format) are available in the examples folder.<|MERGE_RESOLUTION|>--- conflicted
+++ resolved
@@ -1,4 +1,10 @@
 # Releases
+
+## 0.9.7
+
+#### New features
+- Added UOT1D with Frank-Wolfe in `ot.unbalanced.uot_1d` (PR #)
+- Add Sliced UOT and Unbalanced Sliced OT in `ot/unbalanced/_sliced.py` (PR #)
 
 ## 0.9.6.post1
 
@@ -41,12 +47,7 @@
 - Removed release information from quickstart guide (PR #744)
 - Implement batch parallel solvers in ot.batch (PR #745)
 - Update REAMDE with new API and reorganize examples (PR #754)
-<<<<<<< HEAD
-- Added UOT1D with Frank-Wolfe in `ot.unbalanced.uot_1d` (PR #)
-- Add Sliced UOT and Unbalanced Sliced OT in `ot/unbalanced/_sliced.py` (PR #)
-=======
 - Speedup and update tests and wheels (PR #759)
->>>>>>> 85113e9a
 
 #### Closed issues
 - Fixed `ot.mapping` solvers which depended on deprecated `cvxpy` `ECOS` solver (PR #692, Issue #668)
