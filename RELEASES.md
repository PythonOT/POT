# Releases

## 0.9.2dev

#### New features
+ Added support for [Nearest Brenier Potentials (SSNB)](http://proceedings.mlr.press/v108/paty20a/paty20a.pdf) (PR #526) + minor fix (PR #535)
+ Tweaked `get_backend` to ignore `None` inputs (PR #525)
+ Callbacks for generalized conditional gradient in `ot.da.sinkhorn_l1l2_gl` are now vectorized to improve performance (PR #507)
+ The `linspace` method of the backends now has the `type_as` argument to convert to the same dtype and device. (PR #533)
+ The `convolutional_barycenter2d` and `convolutional_barycenter2d_debiased` functions now work with different devices.. (PR #533)
+ New API for Gromov-Wasserstein solvers with `ot.solve_gromov` function (PR #536)
+ New LP solvers from scipy used by default for LP barycenter (PR #537)
+ Update wheels to Python 3.12 and remove old i686 arch that do not have scipy wheels (PR #543)
+ Upgraded unbalanced OT solvers for more flexibility (PR #539)
+ Add LazyTensor for modeling plans and low rank tensor in large scale OT (PR #544)
+ Add exact line-search for `gromov_wasserstein` and `fused_gromov_wasserstein` with KL loss (PR #556)
+ Add KL loss to all semi-relaxed (Fused) Gromov-Wasserstein solvers (PR #559)
+ Further upgraded unbalanced OT solvers for more flexibility and future use (PR #551)

#### Closed issues
- Fix line search evaluating cost outside of the interpolation range (Issue #502, PR #504)
- Lazily instantiate backends to avoid unnecessary GPU memory pre-allocations on package import (Issue #516, PR #520)
- Handle documentation and warnings when integers are provided to (f)gw solvers based on cg (Issue #530, PR #559)
- Correct independence of `fgw_barycenters` to `init_C` and `init_X` (Issue #547, PR #566)
<<<<<<< HEAD
- Create `ot/bregman/`repository (Issue #567, PR #569)
=======
- Avoid precision change when computing norm using PyTorch backend (Discussion #570, PR #572)
>>>>>>> 91c67fb4

## 0.9.1
*August 2023*

This new release contains several new features and bug fixes.

New features include a new submodule `ot.gnn` that contains two new Graph neural network layers (compatible with [Pytorch Geometric](https://pytorch-geometric.readthedocs.io/)) for template-based pooling of graphs with an example on [graph classification](https://pythonot.github.io/master/auto_examples/gromov/plot_gnn_TFGW.html). Related to this, we also now provide FGW and semi relaxed FGW solvers for which the resulting loss is differentiable w.r.t. the parameter `alpha`. Other contributions on the (F)GW front include a new solver for the Proximal Point algorithm [that can be used to solve entropic GW problems](https://pythonot.github.io/master/auto_examples/gromov/plot_fgw_solvers.html) (using the parameter `solver="PPA"`), new solvers for entropic FGW barycenters, novels Sinkhorn-based solvers for entropic semi-relaxed (F)GW, the possibility to provide a warm-start to the solvers, and optional marginal weights of the samples (uniform weights ar used by default). Finally we added in the submodule `ot.gaussian` and `ot.da` new loss and mapping estimators for the Gaussian Gromov-Wasserstein that can be used as a fast alternative to GW and estimates linear mappings between unregistered spaces that can potentially have different size (See the update [linear mapping example](https://pythonot.github.io/master/auto_examples/domain-adaptation/plot_otda_linear_mapping.html) for an illustration).

We also provide a new solver for the [Entropic Wasserstein Component Analysis](https://pythonot.github.io/master/auto_examples/others/plot_EWCA.html) that is a generalization of the celebrated PCA taking into account the local neighborhood of the samples. We also now have a new solver in `ot.smooth` for the [sparsity-constrained OT (last plot)](https://pythonot.github.io/master/auto_examples/plot_OT_1D_smooth.html) that can be used to find regularized OT plans with sparsity constraints. Finally we have a first multi-marginal solver for regular 1D distributions with a Monge loss (see [here](https://pythonot.github.io/master/auto_examples/others/plot_dmmot.html)).

The documentation and testings have also been updated. We now have nearly 95% code coverage with the tests. The documentation has been updated and some examples have been streamlined to build more quickly and avoid timeout problems with CircleCI. We also added an optional CI on GPU for the master branch and approved PRs that can be used when a GPU runner is online.

Many other bugs and issues have been fixed and we want to thank all the contributors, old and new, who made this release possible. More details below.


#### New features

- Added Bures Wasserstein distance in `ot.gaussian` (PR ##428)
- Added Generalized Wasserstein Barycenter solver + example (PR #372), fixed graphical details on the example (PR #376)
- Added Free Support Sinkhorn Barycenter + example (PR #387)
- New API for OT solver using function `ot.solve` (PR #388)
- Backend version of `ot.partial` and `ot.smooth` (PR #388)
- Added argument for warmstart of dual vectors in Sinkhorn-based methods in `ot.bregman` (PR #437)

#### Closed issues


- Fixed an issue with the documentation gallery sections (PR #395)
- Fixed an issue where sinkhorn divergence did not have a gradients (Issue #393, PR #394)
- Fixed an issue where we could not ask TorchBackend to place a random tensor on GPU
  (Issue #371, PR #373)
- Fixed an issue where Sinkhorn solver assumed a symmetric cost matrix (Issue #374, PR #375)
- Fixed an issue where hitting iteration limits would be reported to stderr by std::cerr regardless of Python's stderr stream status (PR #377)
- Fixed an issue where the metric argument in ot.dist did not allow a callable parameter (Issue #378, PR #379)
- Fixed an issue where the max number of iterations in ot.emd was not allowed to go beyond 2^31 (PR #380)
- Fixed an issue where pointers would overflow in the EMD solver, returning an
incomplete transport plan above a certain size (slightly above 46k, its square being
roughly 2^31) (PR #381)
- Error raised when mass mismatch in emd2 (PR #386)
- Fixed an issue where a pytorch example would throw an error if executed on a GPU (Issue #389, PR #391)
- Added a work-around for scipy's bug, where you cannot compute the Hamming distance with a "None" weight attribute. (Issue #400, PR #402)
- Fixed an issue where the doc could not be built due to some changes in matplotlib's API (Issue #403, PR #402)
- Replaced Numpy C Compiler with Setuptools C Compiler due to deprecation issues (Issue #408, PR #409)
- Fixed weak optimal transport docstring (Issue #404, PR #410)
- Fixed error with parameter `log=True`for `SinkhornLpl1Transport` (Issue #412,
PR #413)
- Fixed an issue about `warn` parameter in `sinkhorn2` (PR #417)
- Fix an issue where the parameter `stopThr` in `empirical_sinkhorn_divergence` was rendered useless by subcalls
  that explicitly specified `stopThr=1e-9` (Issue #421, PR #422).
- Fixed a bug breaking an example where we would try to make an array of arrays of different shapes (Issue #424, PR #425)


## 0.8.2

This releases introduces several new notable features. The less important
but most exiting one being that we now have a logo for the toolbox (color
and dark background) :

![](https://pythonot.github.io/master/_images/logo.svg)![](https://pythonot.github.io/master/_static/logo_dark.svg)

This logo is generated using with matplotlib and using the solution of an OT
problem provided by POT (with `ot.emd`). Generating the logo can be done with a
simple python script also provided in the [documentation gallery](https://pythonot.github.io/auto_examples/others/plot_logo.html#sphx-glr-auto-examples-others-plot-logo-py).

New OT solvers include [Weak
OT](https://pythonot.github.io/gen_modules/ot.weak.html#ot.weak.weak_optimal_transport)
 and [OT with factored
coupling](https://pythonot.github.io/gen_modules/ot.factored.html#ot.factored.factored_optimal_transport)
that can be used on large datasets. The [Majorization Minimization](https://pythonot.github.io/gen_modules/ot.unbalanced.html?highlight=mm_#ot.unbalanced.mm_unbalanced) solvers for
non-regularized Unbalanced OT are now also available. We also now provide an
implementation of [GW and FGW unmixing](https://pythonot.github.io/gen_modules/ot.gromov.html#ot.gromov.gromov_wasserstein_linear_unmixing) and [dictionary learning](https://pythonot.github.io/gen_modules/ot.gromov.html#ot.gromov.gromov_wasserstein_dictionary_learning). It is now
possible to use autodiff to solve entropic an quadratic regularized OT in the
dual for full or stochastic optimization thanks to the new functions to compute
the dual loss for [entropic](https://pythonot.github.io/gen_modules/ot.stochastic.html#ot.stochastic.loss_dual_entropic) and [quadratic](https://pythonot.github.io/gen_modules/ot.stochastic.html#ot.stochastic.loss_dual_quadratic) regularized OT and reconstruct the [OT
plan](https://pythonot.github.io/gen_modules/ot.stochastic.html#ot.stochastic.plan_dual_entropic) on part or all of the data. They can be used for instance to solve OT
problems with stochastic gradient or for estimating the [dual potentials as
neural networks](https://pythonot.github.io/auto_examples/backends/plot_stoch_continuous_ot_pytorch.html#sphx-glr-auto-examples-backends-plot-stoch-continuous-ot-pytorch-py).

On the backend front, we now have backend compatible functions and classes in
the domain adaptation [`ot.da`](https://pythonot.github.io/gen_modules/ot.da.html#module-ot.da) and unbalanced OT [`ot.unbalanced`](https://pythonot.github.io/gen_modules/ot.unbalanced.html) modules. This
means that the DA classes can be used on tensors from all compatible backends.
The [free support Wasserstein barycenter](https://pythonot.github.io/gen_modules/ot.lp.html?highlight=free%20support#ot.lp.free_support_barycenter) solver is now also backend compatible.

Finally we have worked on the documentation to provide an update of existing
examples in the gallery and and several new examples including [GW dictionary
learning](https://pythonot.github.io/auto_examples/gromov/plot_gromov_wasserstein_dictionary_learning.html#sphx-glr-auto-examples-gromov-plot-gromov-wasserstein-dictionary-learning-py)
[weak Optimal
Transport](https://pythonot.github.io/auto_examples/others/plot_WeakOT_VS_OT.html#sphx-glr-auto-examples-others-plot-weakot-vs-ot-py),
[NN based dual potentials
estimation](https://pythonot.github.io/auto_examples/backends/plot_stoch_continuous_ot_pytorch.html#sphx-glr-auto-examples-backends-plot-stoch-continuous-ot-pytorch-py)
and [Factored coupling OT](https://pythonot.github.io/auto_examples/others/plot_factored_coupling.html#sphx-glr-auto-examples-others-plot-factored-coupling-py).
.

#### New features

- Remove deprecated `ot.gpu` submodule (PR #361)
- Update examples in the gallery (PR #359)
- Add stochastic loss and OT plan computation for regularized OT and
  backend examples(PR #360)
- Implementation of factored OT with emd and sinkhorn (PR #358)
- A brand new logo for POT (PR #357)
- Better list of related examples in quick start guide with `minigallery` (PR #334)
- Add optional log-domain Sinkhorn implementation in WDA to support smaller values
  of the regularization parameter (PR #336)
- Backend implementation for `ot.lp.free_support_barycenter` (PR #340)
- Add weak OT solver + example  (PR #341)
- Add backend support for Domain Adaptation and Unbalanced solvers (PR #343)
- Add (F)GW linear dictionary learning solvers + example  (PR #319)
- Add links to related PR and Issues in the doc release page (PR #350)
- Add new minimization-maximization algorithms for solving exact Unbalanced OT + example (PR #362)

#### Closed issues

- Fix mass gradient of `ot.emd2` and `ot.gromov_wasserstein2` so that they are
  centered (Issue #364, PR #363)
- Fix bug in instantiating an `autograd` function `ValFunction` (Issue #337,
  PR #338)
- Fix POT ABI compatibility with old and new numpy (Issue #346, PR #349)
- Warning when feeding integer cost matrix to EMD solver resulting in an integer transport plan (Issue #345, PR #343)
- Fix bug where gromov_wasserstein2 does not perform backpropagation with CUDA
  tensors (Issue #351, PR #352)


## 0.8.1.0
*December 2021*

This is a bug fix release that will remove the `benchmarks` module form the
installation and correct the documentation generation.

#### Closed issues

- Bug in documentation generation (tag VS master push, PR #332)
- Remove installation of the benchmarks in global namespace (Issue #331, PR #333)


## 0.8.1
*December 2021*

This release fixes several bugs and introduces two new backends: Cupy
and Tensorflow. Note that the tensorflow backend will work only when tensorflow
has enabled the Numpy behavior (for transpose that is not by default in
tensorflow). We also introduce a simple benchmark on CPU GPU for the sinkhorn
solver that will be provided in the
[backend](https://pythonot.github.io/gen_modules/ot.backend.html) documentation.

This release also brings a few changes in dependencies and compatibility. First
we removed tests for Python 3.6 that will not be updated in the future.
Also note that POT now depends on Numpy (>= 1.20) because a recent change in ABI is making the
wheels non-compatible with older numpy versions. If you really need an older
numpy POT will work with no problems but you will need to build it from source.

As always we want to that the contributors who helped make POT better (and bug free).

#### New features

- New benchmark for sinkhorn solver on CPU/GPU and between backends (PR #316)
- New tensorflow backend (PR #316)
- New Cupy backend (PR #315)
- Documentation always up-to-date with README, RELEASES, CONTRIBUTING and
  CODE_OF_CONDUCT files (PR #316, PR #322).

#### Closed issues

- Fix bug in older Numpy ABI (<1.20) (Issue #308, PR #326)
- Fix bug  in `ot.dist` function when non euclidean distance (Issue #305, PR #306)
- Fix gradient scaling for functions using `nx.set_gradients` (Issue #309,
  PR #310)
- Fix bug in generalized Conditional gradient solver and SinkhornL1L2
  (Issue #311, PR #313)
- Fix log error in `gromov_barycenters` (Issue #317, PR #3018)

## 0.8.0
*November 2021*

This new stable release introduces several important features.

First we now have
an OpenMP compatible exact ot solver in `ot.emd`. The OpenMP version is used
when the parameter `numThreads` is greater than one and can lead to nice
speedups on multi-core machines.

Second we have introduced a backend mechanism that allows to use standard POT
function seamlessly on Numpy, Pytorch and Jax arrays. Other backends are coming
but right now POT can be used seamlessly for training neural networks in
Pytorch. Notably we propose the first differentiable computation of the exact OT
loss with `ot.emd2` (can be differentiated w.r.t. both cost matrix and sample
weights), but also for the classical Sinkhorn loss with `ot.sinkhorn2`, the
Wasserstein distance in 1D with `ot.wasserstein_1d`, sliced Wasserstein with
`ot.sliced_wasserstein_distance` and Gromov-Wasserstein with `ot.gromov_wasserstein2`. Examples of how
this new feature can be used are now available in the documentation where the
Pytorch backend is used to estimate a [minimal Wasserstein
estimator](https://PythonOT.github.io/auto_examples/backends/plot_unmix_optim_torch.html),
a [Generative Network
(GAN)](https://PythonOT.github.io/auto_examples/backends/plot_wass2_gan_torch.html),
for a  [sliced Wasserstein gradient
flow](https://PythonOT.github.io/auto_examples/backends/plot_sliced_wass_grad_flow_pytorch.html)
and [optimizing the Gromov-Wassersein distance](https://PythonOT.github.io/auto_examples/backends/plot_optim_gromov_pytorch.html). Note that the Jax backend is still in early development and quite
slow at the moment, we strongly recommend for Jax users to use the [OTT
toolbox](https://github.com/google-research/ott)  when possible.
 As a result of this new feature,
 the old `ot.gpu` submodule is now deprecated since GPU
implementations can be done using GPU arrays on the torch backends.

Other novel features include implementation for [Sampled Gromov Wasserstein and
Pointwise Gromov
Wasserstein](https://PythonOT.github.io/auto_examples/gromov/plot_gromov.html#compute-gw-with-a-scalable-stochastic-method-with-any-loss-function),
Sinkhorn in log space with `method='sinkhorn_log'`, [Projection Robust
Wasserstein](https://PythonOT.github.io/gen_modules/ot.dr.html?highlight=robust#ot.dr.projection_robust_wasserstein),
ans [deviased Sinkorn barycenters](https://PythonOT.github.ioauto_examples/barycenters/plot_debiased_barycenter.html).

This release will also simplify the installation process. We have now a
`pyproject.toml` that defines the build dependency and POT should now build even
when cython is not installed yet. Also we now provide pe-compiled wheels for
linux `aarch64` that is used on Raspberry PI and android phones and for MacOS on
ARM processors.


Finally POT was accepted for publication in the Journal of Machine Learning
Research (JMLR) open source software track and we ask the POT users to cite [this
paper](https://www.jmlr.org/papers/v22/20-451.html) from now on. The documentation has been improved in particular by adding a
"Why OT?" section to the quick start guide and several new examples illustrating
the new features. The documentation now has two version : the stable version
[https://pythonot.github.io/](https://pythonot.github.io/)
corresponding to the last release and the master version [https://pythonot.github.io/master](https://pythonot.github.io/master) that corresponds to the
current master branch on GitHub.


As usual, we want to thank all the POT contributors (now 37 people have
contributed to the toolbox). But for this release we thank in particular Nathan
Cassereau and Kamel Guerda from the AI support team at
[IDRIS](http://www.idris.fr/) for their support to the development of the
backend and OpenMP implementations.


#### New features

- OpenMP support for exact OT solvers (PR #260)
- Backend for running POT in numpy/torch + exact solver (PR #249)
- Backend implementation of most functions in `ot.bregman` (PR #280)
- Backend implementation of most functions in `ot.optim` (PR #282)
- Backend implementation of most functions in `ot.gromov` (PR #294, PR #302)
- Test for arrays of different type and device (CPU/GPU) (PR #304, #303)
- Implementation of Sinkhorn in log space with `method='sinkhorn_log'` (PR #290)
- Implementation of regularization path for L2 Unbalanced OT (PR #274)
- Implementation of Projection Robust Wasserstein (PR #267)
- Implementation of Debiased Sinkhorn Barycenters (PR #291)
- Implementation of Sampled Gromov Wasserstein and Pointwise Gromov Wasserstein
  (PR #275)
- Add `pyproject.toml` and build POT without installing cython first (PR #293)
- Lazy implementation in log space for sinkhorn on samples (PR #259)
- Documentation cleanup (PR #298)
- Two up-to-date documentations [for stable
  release](https://PythonOT.github.io/) and for [master branch](https://pythonot.github.io/master/).
- Building wheels on ARM for Raspberry PI and smartphones (PR #238)
- Update build wheels to new version and new pythons (PR #236, #253)
- Implementation of sliced Wasserstein distance (Issue #202, PR #203)
- Add minimal build to CI and perform pep8 test separately (PR #210)
- Speedup of tests and return run time (PR #262)
- Add "Why OT" discussion to the documentation (PR #220)
- New introductory example to discrete OT in the documentation (PR #191)
- Add templates for Issues/PR on Github (PR#181)

#### Closed issues

- Debug Memory leak in GAN example (#254)
- DEbug GPU bug (Issue #284, #287, PR #288)
- set_gradients method for JAX backend (PR #278)
- Quicker GAN example for CircleCI build (PR #258)
- Better formatting in Readme (PR #234)
- Debug CI tests (PR #240, #241, #242)
- Bug in Partial OT solver dummy points (PR #215)
- Bug when Armijo linesearch  (Issue #184, #198, #281, PR #189, #199, #286)
- Bug Barycenter Sinkhorn (Issue 134, PR #195)
- Infeasible solution in exact OT (Issues #126,#93, PR #217)
- Doc for SUpport Barycenters (Issue #200, PR #201)
- Fix labels transport in BaseTransport (Issue #207, PR #208)
- Bug in `emd_1d`, non respected bounds (Issue #169, PR #170)
- Removed Python 2.7 support and update codecov file (PR #178)
- Add normalization for WDA and test it (PR #172, #296)
- Cleanup code for new version of `flake8` (PR #176)
- Fixed requirements in `setup.py` (PR #174)
- Removed specific MacOS flags (PR #175)


## 0.7.0
*May 2020*

This is the new stable release for POT. We made a lot of changes in the
documentation and added several new features such as Partial OT, Unbalanced and
Multi Sources OT Domain Adaptation and several bug fixes. One important change
is that we have created the GitHub organization
[PythonOT](https://github.com/PythonOT) that now owns the main POT repository
[https://github.com/PythonOT/POT](https://github.com/PythonOT/POT) and the
repository for the new documentation is now hosted at
[https://PythonOT.github.io/](https://PythonOT.github.io/).

This is the first release where the Python 2.7 tests have been removed. Most of
the toolbox should still work but we do not offer support for Python 2.7 and
will close related Issues.

A lot of changes have been done to the documentation that is now hosted on
[https://PythonOT.github.io/](https://PythonOT.github.io/) instead of
readthedocs. It was a hard choice but readthedocs did not allow us to run
sphinx-gallery to update our beautiful examples and it was a huge amount of work
to maintain. The documentation is now automatically compiled and updated on
merge. We also removed the notebooks from the repository for space reason and
also because they are all available in the [example
gallery](https://pythonot.github.io/auto_examples/index.html). Note that now the
output of the documentation build for each commit in the PR is available to
check that the doc builds correctly before merging which was not possible with
readthedocs.

The CI framework has also been changed with a move from Travis to Github Action
which allows to get faster tests on Windows, MacOS and Linux. We also now report
our coverage on [Codecov.io](https://codecov.io/gh/PythonOT/POT) and we have a
reasonable 92% coverage. We also now generate wheels for a number of OS and
Python versions at each merge in the master branch. They are available as
outputs of this
[action](https://github.com/PythonOT/POT/actions?query=workflow%3A%22Build+dist+and+wheels%22).
This will allow simpler multi-platform releases from now on.

In terms of new features we now have [OTDA Classes for unbalanced
OT](https://pythonot.github.io/gen_modules/ot.da.html#ot.da.UnbalancedSinkhornTransport),
a new Domain adaptation class form [multi domain problems
(JCPOT)](https://pythonot.github.io/auto_examples/domain-adaptation/plot_otda_jcpot.html#sphx-glr-auto-examples-domain-adaptation-plot-otda-jcpot-py),
and several solvers to solve the [Partial Optimal
Transport](https://pythonot.github.io/auto_examples/unbalanced-partial/plot_partial_wass_and_gromov.html#sphx-glr-auto-examples-unbalanced-partial-plot-partial-wass-and-gromov-py)
problems.

This release is also the moment to thank all the POT contributors (old and new)
for helping making POT such a nice toolbox. A lot of changes (also in the API)
are coming for the next versions.


#### Features

- New documentation on [https://PythonOT.github.io/](https://PythonOT.github.io/) (PR #160, PR #143, PR #144)
- Documentation build on CircleCI with sphinx-gallery (PR #145,PR #146, #155)
- Run sphinx gallery in CI (PR #146)
- Remove notebooks from repo because available in doc (PR #156)
- Build wheels in CI (#157)
- Move from travis to GitHub Action for Windows, MacOS and Linux (PR #148, PR #150)
- Partial Optimal Transport (PR#141 and PR #142)
- Laplace regularized OTDA (PR #140)
- Multi source DA with target shift (PR #137)
- Screenkhorn algorithm (PR #121)

#### Closed issues

- Add JMLR paper to the readme and Mathieu Blondel to the Acknoledgments (PR
  #231, #232)
- Bug in Unbalanced OT example (Issue #127)
- Clean Cython output when calling setup.py clean (Issue #122)
- Various Macosx compilation problems (Issue #113, Issue #118, PR#130)
- EMD dimension mismatch (Issue #114, Fixed in PR #116)
- 2D barycenter bug for non square images (Issue #124, fixed in PR #132)
- Bad value in EMD 1D (Issue #138, fixed in PR #139)
- Log bugs for Gromov-Wassertein solver (Issue #107, fixed in PR #108)
- Weight issues in barycenter function (PR #106)

## 0.6.0
*July 2019*

This is the first official stable release of POT and this means a jump to 0.6!
The library has been used in
the wild for a while now and we have reached a state where a lot of fundamental
OT solvers are available and tested. It has been quite stable in the last months
but kept the beta flag in its Pypi classifiers until now.

Note that this release will be the last one supporting officially Python 2.7 (See
https://python3statement.org/ for more reasons). For next release we will keep
the travis tests for Python 2 but will make them non necessary for merge in 2020.

The features are never complete in a toolbox designed for solving mathematical
problems and research but with the new contributions we now implement algorithms
and solvers from 24 scientific papers (listed in the README.md file). New
features include a direct implementation of the [empirical Sinkhorn
divergence](https://pot.readthedocs.io/en/latest/all.html#ot.bregman.empirical_sinkhorn_divergence),
a new efficient (Cython implementation) solver for [EMD in
1D](https://pot.readthedocs.io/en/latest/all.html#ot.lp.emd_1d) and
corresponding [Wasserstein
1D](https://pot.readthedocs.io/en/latest/all.html#ot.lp.wasserstein_1d). We now
also have implementations for [Unbalanced
OT](https://github.com/rflamary/POT/blob/master/notebooks/plot_UOT_1D.ipynb) and
a solver for [Unbalanced OT
barycenters](https://github.com/rflamary/POT/blob/master/notebooks/plot_UOT_barycenter_1D.ipynb).
A new variant of Gromov-Wasserstein divergence called [Fused
Gromov-Wasserstein](https://pot.readthedocs.io/en/latest/all.html?highlight=fused_#ot.gromov.fused_gromov_wasserstein)
has been also contributed with exemples of use on [structured
data](https://github.com/rflamary/POT/blob/master/notebooks/plot_fgw.ipynb) and
computing [barycenters of labeld
graphs](https://github.com/rflamary/POT/blob/master/notebooks/plot_barycenter_fgw.ipynb).


A lot of work has been done on the documentation with several new
examples corresponding to the new features and a lot of corrections for the
docstrings. But the most visible change is a new
[quick start guide](https://pot.readthedocs.io/en/latest/quickstart.html) for
POT that gives several pointers about which function or classes allow to solve which
specific OT problem. When possible a link is provided to relevant examples.

We will also provide with this release some pre-compiled Python wheels for Linux
64bit on
github and pip. This will simplify the install process that before required a C
compiler and numpy/cython already installed.

Finally we would like to acknowledge and thank the numerous contributors of POT
that has helped in the past build the foundation and are still contributing to
bring new features and solvers to the library.



#### Features

* Add compiled manylinux 64bits wheels to pip releases (PR #91)
* Add quick start guide (PR #88)
* Make doctest work on travis (PR #90)
* Update documentation (PR #79, PR #84)
* Solver for EMD in 1D (PR #89)
* Solvers for regularized unbalanced OT (PR #87, PR#99)
* Solver for Fused Gromov-Wasserstein (PR #86)
* Add empirical Sinkhorn and empirical Sinkhorn divergences (PR #80)


#### Closed issues

- Issue #59 fail when using "pip install POT" (new details in doc+ hopefully
  wheels)
- Issue #85 Cannot run gpu modules
- Issue #75 Greenkhorn do not return log (solved in PR #76)
- Issue #82 Gromov-Wasserstein fails when the cost matrices are slightly different
- Issue #72 Macosx build problem


## 0.5.0
*Sep 2018*

POT is 2 years old! This release brings numerous new features to the
toolbox as listed below but also several bug correction.

Among the new features, we can highlight a [non-regularized Gromov-Wasserstein
solver](https://github.com/rflamary/POT/blob/master/notebooks/plot_gromov.ipynb),
a new [greedy variant of sinkhorn](https://pot.readthedocs.io/en/latest/all.html#ot.bregman.greenkhorn),
[non-regularized](https://pot.readthedocs.io/en/latest/all.html#ot.lp.barycenter),
[convolutional (2D)](https://github.com/rflamary/POT/blob/master/notebooks/plot_convolutional_barycenter.ipynb)
and [free support](https://github.com/rflamary/POT/blob/master/notebooks/plot_free_support_barycenter.ipynb)
 Wasserstein barycenters and [smooth](https://github.com/rflamary/POT/blob/prV0.5/notebooks/plot_OT_1D_smooth.ipynb)
 and [stochastic](https://pot.readthedocs.io/en/latest/all.html#ot.stochastic.sgd_entropic_regularization)
implementation of entropic OT.

POT 0.5 also comes with a rewriting of ot.gpu using the cupy framework instead of
the unmaintained cudamat. Note that while we tried to keed changes to the
minimum, the OTDA classes were deprecated. If you are happy with the cudamat
implementation, we recommend you stay with stable release 0.4 for now.

The code quality has also improved with 92% code coverage in tests that is now
printed to the log in the Travis builds. The documentation has also been
greatly improved with new modules and examples/notebooks.

This new release is so full of new stuff and corrections thanks to the old
and new POT contributors (you can see the list in the [readme](https://github.com/rflamary/POT/blob/master/README.md)).

#### Features

* Add non regularized Gromov-Wasserstein solver  (PR #41)
* Linear OT mapping between empirical distributions and 90\% test coverage (PR #42)
* Add log parameter in class EMDTransport and SinkhornLpL1Transport (PR #44)
* Add Markdown format for Pipy (PR #45)
* Test for Python 3.5 and 3.6 on Travis (PR #46)
* Non regularized Wasserstein barycenter with scipy linear solver and/or cvxopt (PR #47)
* Rename dataset functions to be more sklearn compliant (PR #49)
* Smooth and sparse Optimal transport implementation with entropic and quadratic regularization (PR #50)
* Stochastic OT in the dual and semi-dual (PR #52 and PR #62)
* Free support barycenters (PR #56)
* Speed-up Sinkhorn function (PR #57 and PR #58)
* Add convolutional Wassersein barycenters for 2D images (PR #64)
* Add Greedy Sinkhorn variant (Greenkhorn) (PR #66)
* Big ot.gpu update with cupy implementation (instead of un-maintained cudamat) (PR #67)

#### Deprecation

Deprecated OTDA Classes were removed from ot.da and ot.gpu for version 0.5
(PR #48 and PR #67). The deprecation message has been for a year here since
0.4 and it is time to pull the plug.

#### Closed issues

* Issue #35 : remove import plot from ot/__init__.py (See PR #41)
* Issue #43 : Unusable parameter log for EMDTransport (See PR #44)
* Issue #55 : UnicodeDecodeError: 'ascii' while installing with pip


## 0.4
*15 Sep 2017*

This release contains a lot of contribution from new contributors.


#### Features

* Automatic notebooks and doc update (PR #27)
* Add gromov Wasserstein solver and Gromov Barycenters (PR #23)
* emd and emd2 can now return dual variables and have max_iter (PR #29 and PR #25)
* New domain adaptation classes compatible with scikit-learn (PR #22)
* Proper tests with pytest on travis (PR #19)
* PEP 8 tests (PR #13)

#### Closed issues

* emd convergence problem du to fixed max iterations (#24)
* Semi supervised DA error (#26)

## 0.3.1
*11 Jul 2017*

* Correct bug in emd on windows

## 0.3
*7 Jul 2017*

* emd* and sinkhorn* are now performed in parallel for multiple target distributions
* emd and sinkhorn are for OT matrix computation
* emd2 and sinkhorn2 are for OT loss computation
* new notebooks for emd computation and Wasserstein Discriminant Analysis
* relocate notebooks
* update documentation
* clean_zeros(a,b,M) for removimg zeros in sparse distributions
* GPU implementations for sinkhorn and group lasso regularization


## V0.2
*7 Apr 2017*

* New dimensionality reduction method (WDA)
* Efficient method emd2 returns only tarnsport (in paralell if several histograms given)



## 0.1.11
*5 Jan 2017*

* Add sphinx gallery for better documentation
* Small efficiency tweak in sinkhorn
* Add simple tic() toc() functions for timing


## 0.1.10
*7 Nov 2016*
* numerical stabilization for sinkhorn (log domain and epsilon scaling)

## 0.1.9
*4 Nov 2016*

* Update classes and examples for domain adaptation
* Joint OT matrix and mapping estimation

## 0.1.7
*31 Oct 2016*

* Original Domain adaptation classes

## 0.1.3

* pipy works

## First pre-release
*28 Oct 2016*

It provides the following solvers:
* OT solver for the linear program/ Earth Movers Distance.
* Entropic regularization OT solver  with Sinkhorn Knopp Algorithm.
* Bregman projections for Wasserstein barycenter [3] and unmixing.
* Optimal transport for domain adaptation with group lasso regularization
* Conditional gradient and Generalized conditional gradient for regularized OT.

Some demonstrations (both in Python and Jupyter Notebook format) are available in the examples folder.<|MERGE_RESOLUTION|>--- conflicted
+++ resolved
@@ -22,11 +22,9 @@
 - Lazily instantiate backends to avoid unnecessary GPU memory pre-allocations on package import (Issue #516, PR #520)
 - Handle documentation and warnings when integers are provided to (f)gw solvers based on cg (Issue #530, PR #559)
 - Correct independence of `fgw_barycenters` to `init_C` and `init_X` (Issue #547, PR #566)
-<<<<<<< HEAD
+- Avoid precision change when computing norm using PyTorch backend (Discussion #570, PR #572)
 - Create `ot/bregman/`repository (Issue #567, PR #569)
-=======
-- Avoid precision change when computing norm using PyTorch backend (Discussion #570, PR #572)
->>>>>>> 91c67fb4
+
 
 ## 0.9.1
 *August 2023*
