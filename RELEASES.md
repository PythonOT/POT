# Releases

## 0.9.5dev

#### New features
- Add feature `mass=True` for `nx.kl_div` (PR #654)
<<<<<<< HEAD
- Gaussian Mixture Model OT `ot.gmm` (PR #649)
- Fixed `ot.gaussian` ignoring weights when computing means (PR #649, Issue #648)
=======
- Add feature `semirelaxed_fgw_barycenters` and generic FGW-related barycenter updates `update_barycenter_structure` and `update_barycenter_feature` (PR #659)
>>>>>>> 47c59258

#### Closed issues

## 0.9.4
*June 2024*

This new release contains several new features and bug fixes. Among the new features
we have novel [Quantized FGW](https://pythonot.github.io/auto_examples/gromov/plot_quantized_gromov_wasserstein.html) solvers that can be used to speed up the computation of the FGW loss on large datasets or to promote a structure on the pairwise matrices. We also updated the continuous entropic mapping to provide efficient out-of-sample continuous mapping thanks to entropic regularization. We also have a new general unbalanced solvers for `ot.solve` and BFGS solver and illustrative example. Finally we have a new solver for the [Low Rank Gromov-Wasserstein](https://pythonot.github.io/auto_examples/others/plot_lowrank_GW.html) that can be used to compute the GW distance between two large scale datasets with a low rank approximation.

From a maintenance point of view, we now have a new option to install optional dependencies with `pip install POT[all]` and the specific backends or submodules' dependencies may also be installed individually. The pip options are: `backend-jax, backend-tf, backend-torch, cvxopt, dr, gnn, plot, all`. We also provide with this release support for NumPy 2.0 (the wheels should now be compatible with NumPy 2.0 and below). We also fixed several issues such as gradient sign errors for FGW solvers, empty weights for `ot.emd2`, and line-search in partial GW. We also split the `test/test_gromov.py` into `test/gromov/` to make the tests more manageable.

#### New features
+ NumPy 2.0 support is added (PR #629)
+ New quantized FGW solvers `ot.gromov.quantized_fused_gromov_wasserstein`, `ot.gromov.quantized_fused_gromov_wasserstein_samples` and `ot.gromov.quantized_fused_gromov_wasserstein_partitioned` (PR #603)
+ `ot.gromov._gw.solve_gromov_linesearch` now has an argument to specify if the matrices are symmetric in which case the computation can be done faster (PR #607).
+ Continuous entropic mapping (PR #613)
+ New general unbalanced solvers for `ot.solve` and BFGS solver and illustrative example (PR #620)
+ Add gradient computation with envelope theorem to sinkhorn solver of `ot.solve` with `grad='envelope'` (PR #605).
+ Added support for [Low rank Gromov-Wasserstein](https://proceedings.mlr.press/v162/scetbon22b/scetbon22b.pdf) with `ot.gromov.lowrank_gromov_wasserstein_samples` (PR #614)
+ Optional dependencies may now be installed with `pip install POT[all]` The specific backends or submodules' dependencies may also be installed individually. The pip options are: `backend-jax, backend-tf, backend-torch, cvxopt, dr, gnn, all`. The installation of the `cupy` backend should be done with conda.

#### Closed issues
- Fix gpu compatibility of sr(F)GW solvers when `G0 is not None`(PR #596)
- Fix doc and example for lowrank sinkhorn (PR #601)
- Fix issue with empty weights for `ot.emd2` (PR #606, Issue #534)
- Fix a sign error regarding the gradient of `ot.gromov._gw.fused_gromov_wasserstein2` and `ot.gromov._gw.gromov_wasserstein2` for the kl loss (PR #610)
- Fix same sign error for sr(F)GW conditional gradient solvers (PR #611)
- Split `test/test_gromov.py` into `test/gromov/` (PR #619)
- Fix (F)GW barycenter functions to support computing barycenter on 1 input + deprecate structures as lists (PR #628)
- Fix line-search in partial GW and change default init to the interior of partial transport plans (PR #602)
- Fix `ot.da.sinkhorn_lpl1_mm` compatibility with JAX (PR #592)
- Fiw linesearch import error on Scipy 1.14 (PR #642, Issue #641)
- Upgrade supported JAX versions from jax<=0.4.24 to jax<=0.4.30 (PR #643)

## 0.9.3
*January 2024*


#### Closed issues
- Fixed an issue with cost correction for mismatched labels in `ot.da.BaseTransport` fit methods. This fix addresses the original issue introduced PR #587 (PR #593)


## 0.9.2
*December 2023*

This new release contains several new features and bug fixes. Among the new features
we have a new solver for estimation of nearest Brenier potentials (SSNB) that can be used for OT mapping estimation (on small problems), new Bregman Alternated Projected Gradient solvers for GW and FGW, and new solvers for Bures-Wasserstein barycenters. We also provide a first solver for Low Rank Sinkhorn that will be ussed to provide low rak OT extensions in the next releases. Finally we have a new exact line-search for (F)GW solvers with KL loss that can be used to improve the convergence of the solvers.

We also have a new `LazyTensor` class that can be used to model OT plans and low rank tensors in large scale OT. This class is used to return the plan for the new wrapper for `geomloss` Sinkhorn solver on empirical samples that can lead to x10/x100 speedups on CPU or GPU and have  a lazy implementation that allows solving very large problems of a few millions samples.

We also have a new API for solving OT problems from empirical samples with `ot.solve_sample`  Finally we have a new API for Gromov-Wasserstein solvers with `ot.solve_gromov` function that centralizes most of the (F)GW methods with unified notation. Some example of how to use the new API below:

```python
# Generate random data
xs, xt = np.random.randn(100, 2), np.random.randn(50, 2)

# Solve OT problem with empirical samples
sol = ot.solve_sample(xs, xt) # Exact OT betwen smaples with uniform weights
sol = ot.solve_sample(xs, xt, wa, wb) # Exact OT with weights given by user 

sol = ot.solve_sample(xs, xt, reg= 1, metric='euclidean') # sinkhorn with euclidean metric

sol = ot.solve_sample(xs, xt, reg= 1, method='geomloss') # faster sinkhorn solver on CPU/GPU

sol = ot.solve_sample(x,x2, method='factored', rank=10) # compute factored OT

sol = ot.solve_sample(x,x2, method='lowrank', rank=10) # compute lowrank sinkhorn OT

value_bw = ot.solve_sample(xs, xt, method='gaussian').value # Bures-Wasserstein distance

# Solve GW problem 
Cs, Ct = ot.dist(xs, xs), ot.dist(xt, xt) # compute cost matrices
sol = ot.solve_gromov(Cs,Ct) # Exact GW between samples with uniform weights

# Solve FGW problem
M = ot.dist(xs, xt) # compute cost matrix

# Exact FGW between samples with uniform weights
sol = ot.solve_gromov(Cs, Ct, M, loss='KL', alpha=0.7) # FGW with KL data fitting  


# recover solutions objects
P = sol.plan # OT plan
u, v = sol.potentials # dual variables
value = sol.value # OT value

# for GW and FGW
value_linear = sol.value_linear # linear part of the loss
value_quad = sol.value_quad # quadratic part of the loss 

```

Users are encouraged to use the new API (it is much simpler) but it might still be subjects to small changes before the release of POT 1.0 .


We also fixed a number of issues, the most pressing being a problem of GPU memory allocation when pytorch is installed that will not happen now thanks to Lazy initialization of the backends. We now also have the possibility to deactivate some backends using environment which prevents POT from importing them and can lead to large import speedup. 


#### New features
+ Added support for [Nearest Brenier Potentials (SSNB)](http://proceedings.mlr.press/v108/paty20a/paty20a.pdf) (PR #526) + minor fix (PR #535)
+ Tweaked `get_backend` to ignore `None` inputs (PR #525)
+ Callbacks for generalized conditional gradient in `ot.da.sinkhorn_l1l2_gl` are now vectorized to improve performance (PR #507)
+ The `linspace` method of the backends now has the `type_as` argument to convert to the same dtype and device. (PR #533)
+ The `convolutional_barycenter2d` and `convolutional_barycenter2d_debiased` functions now work with different devices.. (PR #533)
+ New API for Gromov-Wasserstein solvers with `ot.solve_gromov` function (PR #536)
+ New LP solvers from scipy used by default for LP barycenter (PR #537)
+ Update wheels to Python 3.12 and remove old i686 arch that do not have scipy wheels (PR #543)
+ Upgraded unbalanced OT solvers for more flexibility (PR #539)
+ Add LazyTensor for modeling plans and low rank tensor in large scale OT (PR #544)
+ Add exact line-search for `gromov_wasserstein` and `fused_gromov_wasserstein` with KL loss (PR #556)
+ Add KL loss to all semi-relaxed (Fused) Gromov-Wasserstein solvers (PR #559)
+ Further upgraded unbalanced OT solvers for more flexibility and future use (PR #551)
+ New API function `ot.solve_sample` for solving OT problems from empirical samples (PR #563)
+ Wrapper for `geomloss`` solver on empirical samples (PR #571)
+ Add `stop_criterion` feature to (un)regularized (f)gw barycenter solvers (PR #578)
+ Add `fixed_structure` and `fixed_features` to entropic fgw barycenter solver (PR #578)
+ Add new BAPG solvers with KL projections for GW and FGW (PR #581)
+ Add Bures-Wasserstein barycenter in `ot.gaussian` and example (PR #582, PR #584)
+ Domain adaptation method `SinkhornL1l2Transport` now supports JAX backend (PR #587)
+ Added support for [Low-Rank Sinkhorn Factorization](https://arxiv.org/pdf/2103.04737.pdf) (PR #568)


#### Closed issues
- Fix line search evaluating cost outside of the interpolation range (Issue #502, PR #504)
- Lazily instantiate backends to avoid unnecessary GPU memory pre-allocations on package import (Issue #516, PR #520)
- Handle documentation and warnings when integers are provided to (f)gw solvers based on cg (Issue #530, PR #559)
- Correct independence of `fgw_barycenters` to `init_C` and `init_X` (Issue #547, PR #566)
- Avoid precision change when computing norm using PyTorch backend (Discussion #570, PR #572)
- Create `ot/bregman/`repository (Issue #567, PR #569)
- Fix matrix feature shape in `entropic_fused_gromov_barycenters`(Issue #574, PR #573)  
- Fix (fused) gromov-wasserstein barycenter solvers to support `kl_loss`(PR #576)


## 0.9.1
*August 2023*

This new release contains several new features and bug fixes.

New features include a new submodule `ot.gnn` that contains two new Graph neural network layers (compatible with [Pytorch Geometric](https://pytorch-geometric.readthedocs.io/)) for template-based pooling of graphs with an example on [graph classification](https://pythonot.github.io/master/auto_examples/gromov/plot_gnn_TFGW.html). Related to this, we also now provide FGW and semi relaxed FGW solvers for which the resulting loss is differentiable w.r.t. the parameter `alpha`. Other contributions on the (F)GW front include a new solver for the Proximal Point algorithm [that can be used to solve entropic GW problems](https://pythonot.github.io/master/auto_examples/gromov/plot_fgw_solvers.html) (using the parameter `solver="PPA"`), new solvers for entropic FGW barycenters, novels Sinkhorn-based solvers for entropic semi-relaxed (F)GW, the possibility to provide a warm-start to the solvers, and optional marginal weights of the samples (uniform weights ar used by default). Finally we added in the submodule `ot.gaussian` and `ot.da` new loss and mapping estimators for the Gaussian Gromov-Wasserstein that can be used as a fast alternative to GW and estimates linear mappings between unregistered spaces that can potentially have different size (See the update [linear mapping example](https://pythonot.github.io/master/auto_examples/domain-adaptation/plot_otda_linear_mapping.html) for an illustration).

We also provide a new solver for the [Entropic Wasserstein Component Analysis](https://pythonot.github.io/master/auto_examples/others/plot_EWCA.html) that is a generalization of the celebrated PCA taking into account the local neighborhood of the samples. We also now have a new solver in `ot.smooth` for the [sparsity-constrained OT (last plot)](https://pythonot.github.io/master/auto_examples/plot_OT_1D_smooth.html) that can be used to find regularized OT plans with sparsity constraints. Finally we have a first multi-marginal solver for regular 1D distributions with a Monge loss (see [here](https://pythonot.github.io/master/auto_examples/others/plot_dmmot.html)).

The documentation and testings have also been updated. We now have nearly 95% code coverage with the tests. The documentation has been updated and some examples have been streamlined to build more quickly and avoid timeout problems with CircleCI. We also added an optional CI on GPU for the master branch and approved PRs that can be used when a GPU runner is online.

Many other bugs and issues have been fixed and we want to thank all the contributors, old and new, who made this release possible. More details below.


#### New features

- Added Bures Wasserstein distance in `ot.gaussian` (PR ##428)
- Added Generalized Wasserstein Barycenter solver + example (PR #372), fixed graphical details on the example (PR #376)
- Added Free Support Sinkhorn Barycenter + example (PR #387)
- New API for OT solver using function `ot.solve` (PR #388)
- Backend version of `ot.partial` and `ot.smooth` (PR #388)
- Added argument for warmstart of dual vectors in Sinkhorn-based methods in `ot.bregman` (PR #437)

#### Closed issues


- Fixed an issue with the documentation gallery sections (PR #395)
- Fixed an issue where sinkhorn divergence did not have a gradients (Issue #393, PR #394)
- Fixed an issue where we could not ask TorchBackend to place a random tensor on GPU
  (Issue #371, PR #373)
- Fixed an issue where Sinkhorn solver assumed a symmetric cost matrix (Issue #374, PR #375)
- Fixed an issue where hitting iteration limits would be reported to stderr by std::cerr regardless of Python's stderr stream status (PR #377)
- Fixed an issue where the metric argument in ot.dist did not allow a callable parameter (Issue #378, PR #379)
- Fixed an issue where the max number of iterations in ot.emd was not allowed to go beyond 2^31 (PR #380)
- Fixed an issue where pointers would overflow in the EMD solver, returning an
incomplete transport plan above a certain size (slightly above 46k, its square being
roughly 2^31) (PR #381)
- Error raised when mass mismatch in emd2 (PR #386)
- Fixed an issue where a pytorch example would throw an error if executed on a GPU (Issue #389, PR #391)
- Added a work-around for scipy's bug, where you cannot compute the Hamming distance with a "None" weight attribute. (Issue #400, PR #402)
- Fixed an issue where the doc could not be built due to some changes in matplotlib's API (Issue #403, PR #402)
- Replaced Numpy C Compiler with Setuptools C Compiler due to deprecation issues (Issue #408, PR #409)
- Fixed weak optimal transport docstring (Issue #404, PR #410)
- Fixed error with parameter `log=True`for `SinkhornLpl1Transport` (Issue #412,
PR #413)
- Fixed an issue about `warn` parameter in `sinkhorn2` (PR #417)
- Fix an issue where the parameter `stopThr` in `empirical_sinkhorn_divergence` was rendered useless by subcalls
  that explicitly specified `stopThr=1e-9` (Issue #421, PR #422).
- Fixed a bug breaking an example where we would try to make an array of arrays of different shapes (Issue #424, PR #425)


## 0.8.2

This releases introduces several new notable features. The less important
but most exiting one being that we now have a logo for the toolbox (color
and dark background) :

![](https://pythonot.github.io/master/_images/logo.svg)![](https://pythonot.github.io/master/_static/logo_dark.svg)

This logo is generated using with matplotlib and using the solution of an OT
problem provided by POT (with `ot.emd`). Generating the logo can be done with a
simple python script also provided in the [documentation gallery](https://pythonot.github.io/auto_examples/others/plot_logo.html#sphx-glr-auto-examples-others-plot-logo-py).

New OT solvers include [Weak
OT](https://pythonot.github.io/gen_modules/ot.weak.html#ot.weak.weak_optimal_transport)
 and [OT with factored
coupling](https://pythonot.github.io/gen_modules/ot.factored.html#ot.factored.factored_optimal_transport)
that can be used on large datasets. The [Majorization Minimization](https://pythonot.github.io/gen_modules/ot.unbalanced.html?highlight=mm_#ot.unbalanced.mm_unbalanced) solvers for
non-regularized Unbalanced OT are now also available. We also now provide an
implementation of [GW and FGW unmixing](https://pythonot.github.io/gen_modules/ot.gromov.html#ot.gromov.gromov_wasserstein_linear_unmixing) and [dictionary learning](https://pythonot.github.io/gen_modules/ot.gromov.html#ot.gromov.gromov_wasserstein_dictionary_learning). It is now
possible to use autodiff to solve entropic an quadratic regularized OT in the
dual for full or stochastic optimization thanks to the new functions to compute
the dual loss for [entropic](https://pythonot.github.io/gen_modules/ot.stochastic.html#ot.stochastic.loss_dual_entropic) and [quadratic](https://pythonot.github.io/gen_modules/ot.stochastic.html#ot.stochastic.loss_dual_quadratic) regularized OT and reconstruct the [OT
plan](https://pythonot.github.io/gen_modules/ot.stochastic.html#ot.stochastic.plan_dual_entropic) on part or all of the data. They can be used for instance to solve OT
problems with stochastic gradient or for estimating the [dual potentials as
neural networks](https://pythonot.github.io/auto_examples/backends/plot_stoch_continuous_ot_pytorch.html#sphx-glr-auto-examples-backends-plot-stoch-continuous-ot-pytorch-py).

On the backend front, we now have backend compatible functions and classes in
the domain adaptation [`ot.da`](https://pythonot.github.io/gen_modules/ot.da.html#module-ot.da) and unbalanced OT [`ot.unbalanced`](https://pythonot.github.io/gen_modules/ot.unbalanced.html) modules. This
means that the DA classes can be used on tensors from all compatible backends.
The [free support Wasserstein barycenter](https://pythonot.github.io/gen_modules/ot.lp.html?highlight=free%20support#ot.lp.free_support_barycenter) solver is now also backend compatible.

Finally we have worked on the documentation to provide an update of existing
examples in the gallery and and several new examples including [GW dictionary
learning](https://pythonot.github.io/auto_examples/gromov/plot_gromov_wasserstein_dictionary_learning.html#sphx-glr-auto-examples-gromov-plot-gromov-wasserstein-dictionary-learning-py)
[weak Optimal
Transport](https://pythonot.github.io/auto_examples/others/plot_WeakOT_VS_OT.html#sphx-glr-auto-examples-others-plot-weakot-vs-ot-py),
[NN based dual potentials
estimation](https://pythonot.github.io/auto_examples/backends/plot_stoch_continuous_ot_pytorch.html#sphx-glr-auto-examples-backends-plot-stoch-continuous-ot-pytorch-py)
and [Factored coupling OT](https://pythonot.github.io/auto_examples/others/plot_factored_coupling.html#sphx-glr-auto-examples-others-plot-factored-coupling-py).
.

#### New features

- Remove deprecated `ot.gpu` submodule (PR #361)
- Update examples in the gallery (PR #359)
- Add stochastic loss and OT plan computation for regularized OT and
  backend examples(PR #360)
- Implementation of factored OT with emd and sinkhorn (PR #358)
- A brand new logo for POT (PR #357)
- Better list of related examples in quick start guide with `minigallery` (PR #334)
- Add optional log-domain Sinkhorn implementation in WDA to support smaller values
  of the regularization parameter (PR #336)
- Backend implementation for `ot.lp.free_support_barycenter` (PR #340)
- Add weak OT solver + example  (PR #341)
- Add backend support for Domain Adaptation and Unbalanced solvers (PR #343)
- Add (F)GW linear dictionary learning solvers + example  (PR #319)
- Add links to related PR and Issues in the doc release page (PR #350)
- Add new minimization-maximization algorithms for solving exact Unbalanced OT + example (PR #362)

#### Closed issues

- Fix mass gradient of `ot.emd2` and `ot.gromov_wasserstein2` so that they are
  centered (Issue #364, PR #363)
- Fix bug in instantiating an `autograd` function `ValFunction` (Issue #337,
  PR #338)
- Fix POT ABI compatibility with old and new numpy (Issue #346, PR #349)
- Warning when feeding integer cost matrix to EMD solver resulting in an integer transport plan (Issue #345, PR #343)
- Fix bug where gromov_wasserstein2 does not perform backpropagation with CUDA
  tensors (Issue #351, PR #352)


## 0.8.1.0
*December 2021*

This is a bug fix release that will remove the `benchmarks` module form the
installation and correct the documentation generation.

#### Closed issues

- Bug in documentation generation (tag VS master push, PR #332)
- Remove installation of the benchmarks in global namespace (Issue #331, PR #333)


## 0.8.1
*December 2021*

This release fixes several bugs and introduces two new backends: Cupy
and Tensorflow. Note that the tensorflow backend will work only when tensorflow
has enabled the Numpy behavior (for transpose that is not by default in
tensorflow). We also introduce a simple benchmark on CPU GPU for the sinkhorn
solver that will be provided in the
[backend](https://pythonot.github.io/gen_modules/ot.backend.html) documentation.

This release also brings a few changes in dependencies and compatibility. First
we removed tests for Python 3.6 that will not be updated in the future.
Also note that POT now depends on Numpy (>= 1.20) because a recent change in ABI is making the
wheels non-compatible with older numpy versions. If you really need an older
numpy POT will work with no problems but you will need to build it from source.

As always we want to that the contributors who helped make POT better (and bug free).

#### New features

- New benchmark for sinkhorn solver on CPU/GPU and between backends (PR #316)
- New tensorflow backend (PR #316)
- New Cupy backend (PR #315)
- Documentation always up-to-date with README, RELEASES, CONTRIBUTING and
  CODE_OF_CONDUCT files (PR #316, PR #322).

#### Closed issues

- Fix bug in older Numpy ABI (<1.20) (Issue #308, PR #326)
- Fix bug  in `ot.dist` function when non euclidean distance (Issue #305, PR #306)
- Fix gradient scaling for functions using `nx.set_gradients` (Issue #309,
  PR #310)
- Fix bug in generalized Conditional gradient solver and SinkhornL1L2
  (Issue #311, PR #313)
- Fix log error in `gromov_barycenters` (Issue #317, PR #3018)

## 0.8.0
*November 2021*

This new stable release introduces several important features.

First we now have
an OpenMP compatible exact ot solver in `ot.emd`. The OpenMP version is used
when the parameter `numThreads` is greater than one and can lead to nice
speedups on multi-core machines.

Second we have introduced a backend mechanism that allows to use standard POT
function seamlessly on Numpy, Pytorch and Jax arrays. Other backends are coming
but right now POT can be used seamlessly for training neural networks in
Pytorch. Notably we propose the first differentiable computation of the exact OT
loss with `ot.emd2` (can be differentiated w.r.t. both cost matrix and sample
weights), but also for the classical Sinkhorn loss with `ot.sinkhorn2`, the
Wasserstein distance in 1D with `ot.wasserstein_1d`, sliced Wasserstein with
`ot.sliced_wasserstein_distance` and Gromov-Wasserstein with `ot.gromov_wasserstein2`. Examples of how
this new feature can be used are now available in the documentation where the
Pytorch backend is used to estimate a [minimal Wasserstein
estimator](https://PythonOT.github.io/auto_examples/backends/plot_unmix_optim_torch.html),
a [Generative Network
(GAN)](https://PythonOT.github.io/auto_examples/backends/plot_wass2_gan_torch.html),
for a  [sliced Wasserstein gradient
flow](https://PythonOT.github.io/auto_examples/backends/plot_sliced_wass_grad_flow_pytorch.html)
and [optimizing the Gromov-Wassersein distance](https://PythonOT.github.io/auto_examples/backends/plot_optim_gromov_pytorch.html). Note that the Jax backend is still in early development and quite
slow at the moment, we strongly recommend for Jax users to use the [OTT
toolbox](https://github.com/google-research/ott)  when possible.
 As a result of this new feature,
 the old `ot.gpu` submodule is now deprecated since GPU
implementations can be done using GPU arrays on the torch backends.

Other novel features include implementation for [Sampled Gromov Wasserstein and
Pointwise Gromov
Wasserstein](https://PythonOT.github.io/auto_examples/gromov/plot_gromov.html#compute-gw-with-a-scalable-stochastic-method-with-any-loss-function),
Sinkhorn in log space with `method='sinkhorn_log'`, [Projection Robust
Wasserstein](https://PythonOT.github.io/gen_modules/ot.dr.html?highlight=robust#ot.dr.projection_robust_wasserstein),
ans [deviased Sinkorn barycenters](https://PythonOT.github.ioauto_examples/barycenters/plot_debiased_barycenter.html).

This release will also simplify the installation process. We have now a
`pyproject.toml` that defines the build dependency and POT should now build even
when cython is not installed yet. Also we now provide pe-compiled wheels for
linux `aarch64` that is used on Raspberry PI and android phones and for MacOS on
ARM processors.


Finally POT was accepted for publication in the Journal of Machine Learning
Research (JMLR) open source software track and we ask the POT users to cite [this
paper](https://www.jmlr.org/papers/v22/20-451.html) from now on. The documentation has been improved in particular by adding a
"Why OT?" section to the quick start guide and several new examples illustrating
the new features. The documentation now has two version : the stable version
[https://pythonot.github.io/](https://pythonot.github.io/)
corresponding to the last release and the master version [https://pythonot.github.io/master](https://pythonot.github.io/master) that corresponds to the
current master branch on GitHub.


As usual, we want to thank all the POT contributors (now 37 people have
contributed to the toolbox). But for this release we thank in particular Nathan
Cassereau and Kamel Guerda from the AI support team at
[IDRIS](http://www.idris.fr/) for their support to the development of the
backend and OpenMP implementations.


#### New features

- OpenMP support for exact OT solvers (PR #260)
- Backend for running POT in numpy/torch + exact solver (PR #249)
- Backend implementation of most functions in `ot.bregman` (PR #280)
- Backend implementation of most functions in `ot.optim` (PR #282)
- Backend implementation of most functions in `ot.gromov` (PR #294, PR #302)
- Test for arrays of different type and device (CPU/GPU) (PR #304, #303)
- Implementation of Sinkhorn in log space with `method='sinkhorn_log'` (PR #290)
- Implementation of regularization path for L2 Unbalanced OT (PR #274)
- Implementation of Projection Robust Wasserstein (PR #267)
- Implementation of Debiased Sinkhorn Barycenters (PR #291)
- Implementation of Sampled Gromov Wasserstein and Pointwise Gromov Wasserstein
  (PR #275)
- Add `pyproject.toml` and build POT without installing cython first (PR #293)
- Lazy implementation in log space for sinkhorn on samples (PR #259)
- Documentation cleanup (PR #298)
- Two up-to-date documentations [for stable
  release](https://PythonOT.github.io/) and for [master branch](https://pythonot.github.io/master/).
- Building wheels on ARM for Raspberry PI and smartphones (PR #238)
- Update build wheels to new version and new pythons (PR #236, #253)
- Implementation of sliced Wasserstein distance (Issue #202, PR #203)
- Add minimal build to CI and perform pep8 test separately (PR #210)
- Speedup of tests and return run time (PR #262)
- Add "Why OT" discussion to the documentation (PR #220)
- New introductory example to discrete OT in the documentation (PR #191)
- Add templates for Issues/PR on Github (PR#181)

#### Closed issues

- Debug Memory leak in GAN example (#254)
- DEbug GPU bug (Issue #284, #287, PR #288)
- set_gradients method for JAX backend (PR #278)
- Quicker GAN example for CircleCI build (PR #258)
- Better formatting in Readme (PR #234)
- Debug CI tests (PR #240, #241, #242)
- Bug in Partial OT solver dummy points (PR #215)
- Bug when Armijo linesearch  (Issue #184, #198, #281, PR #189, #199, #286)
- Bug Barycenter Sinkhorn (Issue 134, PR #195)
- Infeasible solution in exact OT (Issues #126,#93, PR #217)
- Doc for SUpport Barycenters (Issue #200, PR #201)
- Fix labels transport in BaseTransport (Issue #207, PR #208)
- Bug in `emd_1d`, non respected bounds (Issue #169, PR #170)
- Removed Python 2.7 support and update codecov file (PR #178)
- Add normalization for WDA and test it (PR #172, #296)
- Cleanup code for new version of `flake8` (PR #176)
- Fixed requirements in `setup.py` (PR #174)
- Removed specific MacOS flags (PR #175)


## 0.7.0
*May 2020*

This is the new stable release for POT. We made a lot of changes in the
documentation and added several new features such as Partial OT, Unbalanced and
Multi Sources OT Domain Adaptation and several bug fixes. One important change
is that we have created the GitHub organization
[PythonOT](https://github.com/PythonOT) that now owns the main POT repository
[https://github.com/PythonOT/POT](https://github.com/PythonOT/POT) and the
repository for the new documentation is now hosted at
[https://PythonOT.github.io/](https://PythonOT.github.io/).

This is the first release where the Python 2.7 tests have been removed. Most of
the toolbox should still work but we do not offer support for Python 2.7 and
will close related Issues.

A lot of changes have been done to the documentation that is now hosted on
[https://PythonOT.github.io/](https://PythonOT.github.io/) instead of
readthedocs. It was a hard choice but readthedocs did not allow us to run
sphinx-gallery to update our beautiful examples and it was a huge amount of work
to maintain. The documentation is now automatically compiled and updated on
merge. We also removed the notebooks from the repository for space reason and
also because they are all available in the [example
gallery](https://pythonot.github.io/auto_examples/index.html). Note that now the
output of the documentation build for each commit in the PR is available to
check that the doc builds correctly before merging which was not possible with
readthedocs.

The CI framework has also been changed with a move from Travis to Github Action
which allows to get faster tests on Windows, MacOS and Linux. We also now report
our coverage on [Codecov.io](https://codecov.io/gh/PythonOT/POT) and we have a
reasonable 92% coverage. We also now generate wheels for a number of OS and
Python versions at each merge in the master branch. They are available as
outputs of this
[action](https://github.com/PythonOT/POT/actions?query=workflow%3A%22Build+dist+and+wheels%22).
This will allow simpler multi-platform releases from now on.

In terms of new features we now have [OTDA Classes for unbalanced
OT](https://pythonot.github.io/gen_modules/ot.da.html#ot.da.UnbalancedSinkhornTransport),
a new Domain adaptation class form [multi domain problems
(JCPOT)](https://pythonot.github.io/auto_examples/domain-adaptation/plot_otda_jcpot.html#sphx-glr-auto-examples-domain-adaptation-plot-otda-jcpot-py),
and several solvers to solve the [Partial Optimal
Transport](https://pythonot.github.io/auto_examples/unbalanced-partial/plot_partial_wass_and_gromov.html#sphx-glr-auto-examples-unbalanced-partial-plot-partial-wass-and-gromov-py)
problems.

This release is also the moment to thank all the POT contributors (old and new)
for helping making POT such a nice toolbox. A lot of changes (also in the API)
are coming for the next versions.


#### Features

- New documentation on [https://PythonOT.github.io/](https://PythonOT.github.io/) (PR #160, PR #143, PR #144)
- Documentation build on CircleCI with sphinx-gallery (PR #145,PR #146, #155)
- Run sphinx gallery in CI (PR #146)
- Remove notebooks from repo because available in doc (PR #156)
- Build wheels in CI (#157)
- Move from travis to GitHub Action for Windows, MacOS and Linux (PR #148, PR #150)
- Partial Optimal Transport (PR#141 and PR #142)
- Laplace regularized OTDA (PR #140)
- Multi source DA with target shift (PR #137)
- Screenkhorn algorithm (PR #121)

#### Closed issues

- Add JMLR paper to the readme and Mathieu Blondel to the Acknoledgments (PR
  #231, #232)
- Bug in Unbalanced OT example (Issue #127)
- Clean Cython output when calling setup.py clean (Issue #122)
- Various Macosx compilation problems (Issue #113, Issue #118, PR#130)
- EMD dimension mismatch (Issue #114, Fixed in PR #116)
- 2D barycenter bug for non square images (Issue #124, fixed in PR #132)
- Bad value in EMD 1D (Issue #138, fixed in PR #139)
- Log bugs for Gromov-Wassertein solver (Issue #107, fixed in PR #108)
- Weight issues in barycenter function (PR #106)

## 0.6.0
*July 2019*

This is the first official stable release of POT and this means a jump to 0.6!
The library has been used in
the wild for a while now and we have reached a state where a lot of fundamental
OT solvers are available and tested. It has been quite stable in the last months
but kept the beta flag in its Pypi classifiers until now.

Note that this release will be the last one supporting officially Python 2.7 (See
https://python3statement.org/ for more reasons). For next release we will keep
the travis tests for Python 2 but will make them non necessary for merge in 2020.

The features are never complete in a toolbox designed for solving mathematical
problems and research but with the new contributions we now implement algorithms
and solvers from 24 scientific papers (listed in the README.md file). New
features include a direct implementation of the [empirical Sinkhorn
divergence](https://pot.readthedocs.io/en/latest/all.html#ot.bregman.empirical_sinkhorn_divergence),
a new efficient (Cython implementation) solver for [EMD in
1D](https://pot.readthedocs.io/en/latest/all.html#ot.lp.emd_1d) and
corresponding [Wasserstein
1D](https://pot.readthedocs.io/en/latest/all.html#ot.lp.wasserstein_1d). We now
also have implementations for [Unbalanced
OT](https://github.com/rflamary/POT/blob/master/notebooks/plot_UOT_1D.ipynb) and
a solver for [Unbalanced OT
barycenters](https://github.com/rflamary/POT/blob/master/notebooks/plot_UOT_barycenter_1D.ipynb).
A new variant of Gromov-Wasserstein divergence called [Fused
Gromov-Wasserstein](https://pot.readthedocs.io/en/latest/all.html?highlight=fused_#ot.gromov.fused_gromov_wasserstein)
has been also contributed with exemples of use on [structured
data](https://github.com/rflamary/POT/blob/master/notebooks/plot_fgw.ipynb) and
computing [barycenters of labeld
graphs](https://github.com/rflamary/POT/blob/master/notebooks/plot_barycenter_fgw.ipynb).


A lot of work has been done on the documentation with several new
examples corresponding to the new features and a lot of corrections for the
docstrings. But the most visible change is a new
[quick start guide](https://pot.readthedocs.io/en/latest/quickstart.html) for
POT that gives several pointers about which function or classes allow to solve which
specific OT problem. When possible a link is provided to relevant examples.

We will also provide with this release some pre-compiled Python wheels for Linux
64bit on
github and pip. This will simplify the install process that before required a C
compiler and numpy/cython already installed.

Finally we would like to acknowledge and thank the numerous contributors of POT
that has helped in the past build the foundation and are still contributing to
bring new features and solvers to the library.



#### Features

* Add compiled manylinux 64bits wheels to pip releases (PR #91)
* Add quick start guide (PR #88)
* Make doctest work on travis (PR #90)
* Update documentation (PR #79, PR #84)
* Solver for EMD in 1D (PR #89)
* Solvers for regularized unbalanced OT (PR #87, PR#99)
* Solver for Fused Gromov-Wasserstein (PR #86)
* Add empirical Sinkhorn and empirical Sinkhorn divergences (PR #80)


#### Closed issues

- Issue #59 fail when using "pip install POT" (new details in doc+ hopefully
  wheels)
- Issue #85 Cannot run gpu modules
- Issue #75 Greenkhorn do not return log (solved in PR #76)
- Issue #82 Gromov-Wasserstein fails when the cost matrices are slightly different
- Issue #72 Macosx build problem


## 0.5.0
*Sep 2018*

POT is 2 years old! This release brings numerous new features to the
toolbox as listed below but also several bug correction.

Among the new features, we can highlight a [non-regularized Gromov-Wasserstein
solver](https://github.com/rflamary/POT/blob/master/notebooks/plot_gromov.ipynb),
a new [greedy variant of sinkhorn](https://pot.readthedocs.io/en/latest/all.html#ot.bregman.greenkhorn),
[non-regularized](https://pot.readthedocs.io/en/latest/all.html#ot.lp.barycenter),
[convolutional (2D)](https://github.com/rflamary/POT/blob/master/notebooks/plot_convolutional_barycenter.ipynb)
and [free support](https://github.com/rflamary/POT/blob/master/notebooks/plot_free_support_barycenter.ipynb)
 Wasserstein barycenters and [smooth](https://github.com/rflamary/POT/blob/prV0.5/notebooks/plot_OT_1D_smooth.ipynb)
 and [stochastic](https://pot.readthedocs.io/en/latest/all.html#ot.stochastic.sgd_entropic_regularization)
implementation of entropic OT.

POT 0.5 also comes with a rewriting of ot.gpu using the cupy framework instead of
the unmaintained cudamat. Note that while we tried to keed changes to the
minimum, the OTDA classes were deprecated. If you are happy with the cudamat
implementation, we recommend you stay with stable release 0.4 for now.

The code quality has also improved with 92% code coverage in tests that is now
printed to the log in the Travis builds. The documentation has also been
greatly improved with new modules and examples/notebooks.

This new release is so full of new stuff and corrections thanks to the old
and new POT contributors (you can see the list in the [readme](https://github.com/rflamary/POT/blob/master/README.md)).

#### Features

* Add non regularized Gromov-Wasserstein solver  (PR #41)
* Linear OT mapping between empirical distributions and 90\% test coverage (PR #42)
* Add log parameter in class EMDTransport and SinkhornLpL1Transport (PR #44)
* Add Markdown format for Pipy (PR #45)
* Test for Python 3.5 and 3.6 on Travis (PR #46)
* Non regularized Wasserstein barycenter with scipy linear solver and/or cvxopt (PR #47)
* Rename dataset functions to be more sklearn compliant (PR #49)
* Smooth and sparse Optimal transport implementation with entropic and quadratic regularization (PR #50)
* Stochastic OT in the dual and semi-dual (PR #52 and PR #62)
* Free support barycenters (PR #56)
* Speed-up Sinkhorn function (PR #57 and PR #58)
* Add convolutional Wassersein barycenters for 2D images (PR #64)
* Add Greedy Sinkhorn variant (Greenkhorn) (PR #66)
* Big ot.gpu update with cupy implementation (instead of un-maintained cudamat) (PR #67)

#### Deprecation

Deprecated OTDA Classes were removed from ot.da and ot.gpu for version 0.5
(PR #48 and PR #67). The deprecation message has been for a year here since
0.4 and it is time to pull the plug.

#### Closed issues

* Issue #35 : remove import plot from ot/__init__.py (See PR #41)
* Issue #43 : Unusable parameter log for EMDTransport (See PR #44)
* Issue #55 : UnicodeDecodeError: 'ascii' while installing with pip


## 0.4
*15 Sep 2017*

This release contains a lot of contribution from new contributors.


#### Features

* Automatic notebooks and doc update (PR #27)
* Add gromov Wasserstein solver and Gromov Barycenters (PR #23)
* emd and emd2 can now return dual variables and have max_iter (PR #29 and PR #25)
* New domain adaptation classes compatible with scikit-learn (PR #22)
* Proper tests with pytest on travis (PR #19)
* PEP 8 tests (PR #13)

#### Closed issues

* emd convergence problem du to fixed max iterations (#24)
* Semi supervised DA error (#26)

## 0.3.1
*11 Jul 2017*

* Correct bug in emd on windows

## 0.3
*7 Jul 2017*

* emd* and sinkhorn* are now performed in parallel for multiple target distributions
* emd and sinkhorn are for OT matrix computation
* emd2 and sinkhorn2 are for OT loss computation
* new notebooks for emd computation and Wasserstein Discriminant Analysis
* relocate notebooks
* update documentation
* clean_zeros(a,b,M) for removimg zeros in sparse distributions
* GPU implementations for sinkhorn and group lasso regularization


## V0.2
*7 Apr 2017*

* New dimensionality reduction method (WDA)
* Efficient method emd2 returns only tarnsport (in paralell if several histograms given)



## 0.1.11
*5 Jan 2017*

* Add sphinx gallery for better documentation
* Small efficiency tweak in sinkhorn
* Add simple tic() toc() functions for timing


## 0.1.10
*7 Nov 2016*
* numerical stabilization for sinkhorn (log domain and epsilon scaling)

## 0.1.9
*4 Nov 2016*

* Update classes and examples for domain adaptation
* Joint OT matrix and mapping estimation

## 0.1.7
*31 Oct 2016*

* Original Domain adaptation classes

## 0.1.3

* pipy works

## First pre-release
*28 Oct 2016*

It provides the following solvers:
* OT solver for the linear program/ Earth Movers Distance.
* Entropic regularization OT solver  with Sinkhorn Knopp Algorithm.
* Bregman projections for Wasserstein barycenter [3] and unmixing.
* Optimal transport for domain adaptation with group lasso regularization
* Conditional gradient and Generalized conditional gradient for regularized OT.

Some demonstrations (both in Python and Jupyter Notebook format) are available in the examples folder.<|MERGE_RESOLUTION|>--- conflicted
+++ resolved
@@ -4,12 +4,9 @@
 
 #### New features
 - Add feature `mass=True` for `nx.kl_div` (PR #654)
-<<<<<<< HEAD
+- Add feature `semirelaxed_fgw_barycenters` and generic FGW-related barycenter updates `update_barycenter_structure` and `update_barycenter_feature` (PR #659)
 - Gaussian Mixture Model OT `ot.gmm` (PR #649)
 - Fixed `ot.gaussian` ignoring weights when computing means (PR #649, Issue #648)
-=======
-- Add feature `semirelaxed_fgw_barycenters` and generic FGW-related barycenter updates `update_barycenter_structure` and `update_barycenter_feature` (PR #659)
->>>>>>> 47c59258
 
 #### Closed issues
 
