--- conflicted
+++ resolved
@@ -3,13 +3,10 @@
 ## 0.8.3dev
 
 #### New features
-<<<<<<< HEAD
 - Added feature to (Fused) Gromov-Wasserstein solvers to handle asymmetric matrices (PR #431)
 - Added semi-relaxed (Fused) Gromov-Wasserstein solvers in `ot.gromov` + examples (PR #431)
-=======
 - Added feature to (Fused) Gromov-Wasserstein solvers to handle asymmetric matrices (PR #401)
 - Added semi-relaxed (Fused) Gromov-Wasserstein solvers + examples (PR #401)
->>>>>>> 43bc8575
 - Added the spherical sliced-Wasserstein discrepancy in `ot.sliced.sliced_wasserstein_sphere` and `ot.sliced.sliced_wasserstein_sphere_unif` + examples (PR #434)
 - Added the Wasserstein distance on the circle in ``ot.lp.solver_1d.wasserstein_circle`` (PR #434)
 - Added the Wasserstein distance on the circle (for p>=1) in `ot.lp.solver_1d.binary_search_circle` + examples (PR #434)
