--- conflicted
+++ resolved
@@ -32,14 +32,11 @@
 - Fixed weak optimal transport docstring (Issue #404, PR #410)
 - Fixed error with parameter `log=True`for `SinkhornLpl1Transport` (Issue #412, 
 PR #413)
-<<<<<<< HEAD
 - Fixed an issue about `warn` parameter in `sinkhorn2` (PR #417)
-=======
 - Fix an issue where the parameter `stopThr` in `empirical_sinkhorn_divergence` was rendered useless by subcalls 
   that explicitly specified `stopThr=1e-9` (Issue #421, PR #422).
 - Fixed a bug breaking an example where we would try to make an array of arrays of different shapes (Issue #424, PR #425)
 
->>>>>>> c9578b4c
 
 ## 0.8.2
 
