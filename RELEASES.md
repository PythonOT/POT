# Releases

## 0.8.3dev

#### New features

- Added Generalized Wasserstein Barycenter solver + example (PR #372), fixed graphical details on the example (PR #376)
- Added Free Support Sinkhorn Barycenter + example (PR #387)

#### Closed issues


- Fixed an issue with the documentation gallery sections (PR #395)
- Fixed an issue where sinkhorn divergence did not have a gradients (Issue #393, PR #394)
- Fixed an issue where we could not ask TorchBackend to place a random tensor on GPU
  (Issue #371, PR #373)
- Fixed an issue where Sinkhorn solver assumed a symmetric cost matrix (Issue #374, PR #375)
- Fixed an issue where hitting iteration limits would be reported to stderr by std::cerr regardless of Python's stderr stream status (PR #377)
- Fixed an issue where the metric argument in ot.dist did not allow a callable parameter (Issue #378, PR #379)
- Fixed an issue where the max number of iterations in ot.emd was not allowed to go beyond 2^31 (PR #380)
- Fixed an issue where pointers would overflow in the EMD solver, returning an
incomplete transport plan above a certain size (slightly above 46k, its square being
roughly 2^31) (PR #381)
- Error raised when mass mismatch in emd2 (PR #386)
- Fixed an issue where a pytorch example would throw an error if executed on a GPU (Issue #389, PR #391)
- Added a work-around for scipy's bug, where you cannot compute the Hamming distance with a "None" weight attribute. (Issue #400, PR #402)
- Fixed an issue where the doc could not be built due to some changes in matplotlib's API (Issue #403, PR #402)
<<<<<<< HEAD
- Fixed weak optimal transport docstring (Issue #404, PR #410)
=======
- Replaced Numpy C Compiler with Setuptools C Compiler due to deprecation issues (Issue #408, PR #409)
>>>>>>> fa0d4f2a


## 0.8.2

This releases introduces several new notable features. The less important
but most exiting one being that we now have a logo for the toolbox (color
and dark background) :

![](https://pythonot.github.io/master/_images/logo.svg)![](https://pythonot.github.io/master/_static/logo_dark.svg)

This logo is generated using with matplotlib and using the solution of an OT
problem provided by POT (with `ot.emd`). Generating the logo can be done with a
simple python script also provided in the [documentation gallery](https://pythonot.github.io/auto_examples/others/plot_logo.html#sphx-glr-auto-examples-others-plot-logo-py).

New OT solvers include [Weak
OT](https://pythonot.github.io/gen_modules/ot.weak.html#ot.weak.weak_optimal_transport)
 and [OT with factored
coupling](https://pythonot.github.io/gen_modules/ot.factored.html#ot.factored.factored_optimal_transport)
that can be used on large datasets. The [Majorization Minimization](https://pythonot.github.io/gen_modules/ot.unbalanced.html?highlight=mm_#ot.unbalanced.mm_unbalanced) solvers for
non-regularized Unbalanced OT are now also available. We also now provide an
implementation of [GW and FGW unmixing](https://pythonot.github.io/gen_modules/ot.gromov.html#ot.gromov.gromov_wasserstein_linear_unmixing) and [dictionary learning](https://pythonot.github.io/gen_modules/ot.gromov.html#ot.gromov.gromov_wasserstein_dictionary_learning). It is now
possible to use autodiff to solve entropic an quadratic regularized OT in the
dual for full or stochastic optimization thanks to the new functions to compute
the dual loss for [entropic](https://pythonot.github.io/gen_modules/ot.stochastic.html#ot.stochastic.loss_dual_entropic) and [quadratic](https://pythonot.github.io/gen_modules/ot.stochastic.html#ot.stochastic.loss_dual_quadratic) regularized OT and reconstruct the [OT
plan](https://pythonot.github.io/gen_modules/ot.stochastic.html#ot.stochastic.plan_dual_entropic) on part or all of the data. They can be used for instance to solve OT
problems with stochastic gradient or for estimating the [dual potentials as
neural networks](https://pythonot.github.io/auto_examples/backends/plot_stoch_continuous_ot_pytorch.html#sphx-glr-auto-examples-backends-plot-stoch-continuous-ot-pytorch-py).

On the backend front, we now have backend compatible functions and classes in
the domain adaptation [`ot.da`](https://pythonot.github.io/gen_modules/ot.da.html#module-ot.da) and unbalanced OT [`ot.unbalanced`](https://pythonot.github.io/gen_modules/ot.unbalanced.html) modules. This
means that the DA classes can be used on tensors from all compatible backends.
The [free support Wasserstein barycenter](https://pythonot.github.io/gen_modules/ot.lp.html?highlight=free%20support#ot.lp.free_support_barycenter) solver is now also backend compatible.

Finally we have worked on the documentation to provide an update of existing
examples in the gallery and and several new examples including [GW dictionary
learning](https://pythonot.github.io/auto_examples/gromov/plot_gromov_wasserstein_dictionary_learning.html#sphx-glr-auto-examples-gromov-plot-gromov-wasserstein-dictionary-learning-py)
[weak Optimal
Transport](https://pythonot.github.io/auto_examples/others/plot_WeakOT_VS_OT.html#sphx-glr-auto-examples-others-plot-weakot-vs-ot-py),
[NN based dual potentials
estimation](https://pythonot.github.io/auto_examples/backends/plot_stoch_continuous_ot_pytorch.html#sphx-glr-auto-examples-backends-plot-stoch-continuous-ot-pytorch-py)
and [Factored coupling OT](https://pythonot.github.io/auto_examples/others/plot_factored_coupling.html#sphx-glr-auto-examples-others-plot-factored-coupling-py).
.

#### New features

- Remove deprecated `ot.gpu` submodule (PR #361)
- Update examples in the gallery (PR #359)
- Add stochastic loss and OT plan computation for regularized OT and 
  backend examples(PR #360)
- Implementation of factored OT with emd and sinkhorn (PR #358)
- A brand new logo for POT (PR #357)
- Better list of related examples in quick start guide with `minigallery` (PR #334)
- Add optional log-domain Sinkhorn implementation in WDA to support smaller values
  of the regularization parameter (PR #336)
- Backend implementation for `ot.lp.free_support_barycenter` (PR #340)
- Add weak OT solver + example  (PR #341)
- Add backend support for Domain Adaptation and Unbalanced solvers (PR #343)
- Add (F)GW linear dictionary learning solvers + example  (PR #319)
- Add links to related PR and Issues in the doc release page (PR #350)
- Add new minimization-maximization algorithms for solving exact Unbalanced OT + example (PR #362)

#### Closed issues

- Fix mass gradient of `ot.emd2` and `ot.gromov_wasserstein2` so that they are 
  centered (Issue #364, PR #363)
- Fix bug in instantiating an `autograd` function `ValFunction` (Issue #337, 
  PR #338)
- Fix POT ABI compatibility with old and new numpy (Issue #346, PR #349)
- Warning when feeding integer cost matrix to EMD solver resulting in an integer transport plan (Issue #345, PR #343)
- Fix bug where gromov_wasserstein2 does not perform backpropagation with CUDA
  tensors (Issue #351, PR #352)


## 0.8.1.0
*December 2021*

This is a bug fix release that will remove the `benchmarks` module form the
installation and correct the documentation generation.

#### Closed issues

- Bug in documentation generation (tag VS master push, PR #332)
- Remove installation of the benchmarks in global namespace (Issue #331, PR #333)


## 0.8.1
*December 2021*

This release fixes several bugs and introduces two new backends: Cupy
and Tensorflow. Note that the tensorflow backend will work only when tensorflow
has enabled the Numpy behavior (for transpose that is not by default in
tensorflow). We also introduce a simple benchmark on CPU GPU for the sinkhorn
solver that will be provided in the
[backend](https://pythonot.github.io/gen_modules/ot.backend.html) documentation.

This release also brings a few changes in dependencies and compatibility. First
we removed tests for Python 3.6 that will not be updated in the future.
Also note that POT now depends on Numpy (>= 1.20) because a recent change in ABI is making the
wheels non-compatible with older numpy versions. If you really need an older
numpy POT will work with no problems but you will need to build it from source.

As always we want to that the contributors who helped make POT better (and bug free).

#### New features

- New benchmark for sinkhorn solver on CPU/GPU and between backends (PR #316)
- New tensorflow backend (PR #316)
- New Cupy backend (PR #315)
- Documentation always up-to-date with README, RELEASES, CONTRIBUTING and
  CODE_OF_CONDUCT files (PR #316, PR #322).

#### Closed issues

- Fix bug in older Numpy ABI (<1.20) (Issue #308, PR #326)
- Fix bug  in `ot.dist` function when non euclidean distance (Issue #305, PR #306)
- Fix gradient scaling for functions using `nx.set_gradients` (Issue #309, 
  PR #310)
- Fix bug in generalized Conditional gradient solver and SinkhornL1L2 
  (Issue #311, PR #313)
- Fix log error in `gromov_barycenters` (Issue #317, PR #3018)

## 0.8.0
*November 2021*

This new stable release introduces several important features. 

First we now have
an OpenMP compatible exact ot solver in `ot.emd`. The OpenMP version is used
when the parameter `numThreads` is greater than one and can lead to nice
speedups on multi-core machines. 

Second we have introduced a backend mechanism that allows to use standard POT
function seamlessly on Numpy, Pytorch and Jax arrays. Other backends are coming
but right now POT can be used seamlessly for training neural networks in
Pytorch. Notably we propose the first differentiable computation of the exact OT
loss with `ot.emd2` (can be differentiated w.r.t. both cost matrix and sample
weights), but also for the classical Sinkhorn loss with `ot.sinkhorn2`, the
Wasserstein distance in 1D with `ot.wasserstein_1d`, sliced Wasserstein with
`ot.sliced_wasserstein_distance` and Gromov-Wasserstein with `ot.gromov_wasserstein2`. Examples of how
this new feature can be used are now available in the documentation where the
Pytorch backend is used to estimate a [minimal Wasserstein
estimator](https://PythonOT.github.io/auto_examples/backends/plot_unmix_optim_torch.html),
a [Generative Network
(GAN)](https://PythonOT.github.io/auto_examples/backends/plot_wass2_gan_torch.html),
for a  [sliced Wasserstein gradient
flow](https://PythonOT.github.io/auto_examples/backends/plot_sliced_wass_grad_flow_pytorch.html)
and [optimizing the Gromov-Wassersein distance](https://PythonOT.github.io/auto_examples/backends/plot_optim_gromov_pytorch.html). Note that the Jax backend is still in early development and quite
slow at the moment, we strongly recommend for Jax users to use the [OTT
toolbox](https://github.com/google-research/ott)  when possible.  
 As a result of this new feature,
 the old `ot.gpu` submodule is now deprecated since GPU
implementations can be done using GPU arrays on the torch backends.

Other novel features include implementation for [Sampled Gromov Wasserstein and
Pointwise Gromov
Wasserstein](https://PythonOT.github.io/auto_examples/gromov/plot_gromov.html#compute-gw-with-a-scalable-stochastic-method-with-any-loss-function),
Sinkhorn in log space with `method='sinkhorn_log'`, [Projection Robust
Wasserstein](https://PythonOT.github.io/gen_modules/ot.dr.html?highlight=robust#ot.dr.projection_robust_wasserstein),
ans [deviased Sinkorn barycenters](https://PythonOT.github.ioauto_examples/barycenters/plot_debiased_barycenter.html).

This release will also simplify the installation process. We have now a
`pyproject.toml` that defines the build dependency and POT should now build even
when cython is not installed yet. Also we now provide pe-compiled wheels for
linux `aarch64` that is used on Raspberry PI and android phones and for MacOS on
ARM processors.


Finally POT was accepted for publication in the Journal of Machine Learning
Research (JMLR) open source software track and we ask the POT users to cite [this
paper](https://www.jmlr.org/papers/v22/20-451.html) from now on. The documentation has been improved in particular by adding a
"Why OT?" section to the quick start guide and several new examples illustrating
the new features. The documentation now has two version : the stable version 
[https://pythonot.github.io/](https://pythonot.github.io/)
corresponding to the last release and the master version [https://pythonot.github.io/master](https://pythonot.github.io/master) that corresponds to the
current master branch on GitHub.


As usual, we want to thank all the POT contributors (now 37 people have
contributed to the toolbox). But for this release we thank in particular Nathan
Cassereau and Kamel Guerda from the AI support team at
[IDRIS](http://www.idris.fr/) for their support to the development of the
backend and OpenMP implementations. 


#### New features

- OpenMP support for exact OT solvers (PR #260)
- Backend for running POT in numpy/torch + exact solver (PR #249)
- Backend implementation of most functions in `ot.bregman` (PR #280)
- Backend implementation of most functions in `ot.optim` (PR #282)
- Backend implementation of most functions in `ot.gromov` (PR #294, PR #302)
- Test for arrays of different type and device (CPU/GPU) (PR #304, #303)
- Implementation of Sinkhorn in log space with `method='sinkhorn_log'` (PR #290)
- Implementation of regularization path for L2 Unbalanced OT (PR #274)
- Implementation of Projection Robust Wasserstein (PR #267)
- Implementation of Debiased Sinkhorn Barycenters (PR #291)
- Implementation of Sampled Gromov Wasserstein and Pointwise Gromov Wasserstein
  (PR #275)
- Add `pyproject.toml` and build POT without installing cython first (PR #293)
- Lazy implementation in log space for sinkhorn on samples (PR #259)
- Documentation cleanup (PR #298)
- Two up-to-date documentations [for stable
  release](https://PythonOT.github.io/) and for [master branch](https://pythonot.github.io/master/).
- Building wheels on ARM for Raspberry PI and smartphones (PR #238)
- Update build wheels to new version and new pythons (PR #236, #253)
- Implementation of sliced Wasserstein distance (Issue #202, PR #203)
- Add minimal build to CI and perform pep8 test separately (PR #210)
- Speedup of tests and return run time (PR #262)
- Add "Why OT" discussion to the documentation (PR #220)
- New introductory example to discrete OT in the documentation (PR #191)
- Add templates for Issues/PR on Github (PR#181)

#### Closed issues

- Debug Memory leak in GAN example (#254)
- DEbug GPU bug (Issue #284, #287, PR #288)
- set_gradients method for JAX backend (PR #278)
- Quicker GAN example for CircleCI build (PR #258)
- Better formatting in Readme (PR #234)
- Debug CI tests (PR #240, #241, #242)
- Bug in Partial OT solver dummy points (PR #215)
- Bug when Armijo linesearch  (Issue #184, #198, #281, PR #189, #199, #286)
- Bug Barycenter Sinkhorn (Issue 134, PR #195)
- Infeasible solution in exact OT (Issues #126,#93, PR #217)
- Doc for SUpport Barycenters (Issue #200, PR #201)
- Fix labels transport in BaseTransport (Issue #207, PR #208)
- Bug in `emd_1d`, non respected bounds (Issue #169, PR #170)
- Removed Python 2.7 support and update codecov file (PR #178)
- Add normalization for WDA and test it (PR #172, #296)
- Cleanup code for new version of `flake8` (PR #176)
- Fixed requirements in `setup.py` (PR #174)
- Removed specific MacOS flags (PR #175)


## 0.7.0
*May 2020*

This is the new stable release for POT. We made a lot of changes in the
documentation and added several new features such as Partial OT, Unbalanced and
Multi Sources OT Domain Adaptation and several bug fixes. One important change
is that we have created the GitHub organization
[PythonOT](https://github.com/PythonOT) that now owns the main POT repository
[https://github.com/PythonOT/POT](https://github.com/PythonOT/POT) and the
repository for the new documentation is now hosted at
[https://PythonOT.github.io/](https://PythonOT.github.io/).

This is the first release where the Python 2.7 tests have been removed. Most of
the toolbox should still work but we do not offer support for Python 2.7 and
will close related Issues. 

A lot of changes have been done to the documentation that is now hosted on
[https://PythonOT.github.io/](https://PythonOT.github.io/) instead of
readthedocs. It was a hard choice but readthedocs did not allow us to run
sphinx-gallery to update our beautiful examples and it was a huge amount of work
to maintain. The documentation is now automatically compiled and updated on
merge. We also removed the notebooks from the repository for space reason and
also because they are all available in the [example
gallery](https://pythonot.github.io/auto_examples/index.html). Note that now the
output of the documentation build for each commit in the PR is available to
check that the doc builds correctly before merging which was not possible with
readthedocs.

The CI framework has also been changed with a move from Travis to Github Action
which allows to get faster tests on Windows, MacOS and Linux. We also now report
our coverage on [Codecov.io](https://codecov.io/gh/PythonOT/POT) and we have a
reasonable 92% coverage. We also now generate wheels for a number of OS and
Python versions at each merge in the master branch. They are available as
outputs of this
[action](https://github.com/PythonOT/POT/actions?query=workflow%3A%22Build+dist+and+wheels%22).
This will allow simpler multi-platform releases from now on.

In terms of new features we now have [OTDA Classes for unbalanced
OT](https://pythonot.github.io/gen_modules/ot.da.html#ot.da.UnbalancedSinkhornTransport),
a new Domain adaptation class form [multi domain problems
(JCPOT)](https://pythonot.github.io/auto_examples/domain-adaptation/plot_otda_jcpot.html#sphx-glr-auto-examples-domain-adaptation-plot-otda-jcpot-py),
and several solvers to solve the [Partial Optimal
Transport](https://pythonot.github.io/auto_examples/unbalanced-partial/plot_partial_wass_and_gromov.html#sphx-glr-auto-examples-unbalanced-partial-plot-partial-wass-and-gromov-py)
problems.

This release is also the moment to thank all the POT contributors (old and new)
for helping making POT such a nice toolbox. A lot of changes (also in the API)
are coming for the next versions. 


#### Features

- New documentation on [https://PythonOT.github.io/](https://PythonOT.github.io/) (PR #160, PR #143, PR #144)
- Documentation build on CircleCI with sphinx-gallery (PR #145,PR #146, #155)
- Run sphinx gallery in CI (PR #146)
- Remove notebooks from repo because available in doc (PR #156)
- Build wheels in CI (#157)
- Move from travis to GitHub Action for Windows, MacOS and Linux (PR #148, PR #150)
- Partial Optimal Transport (PR#141 and PR #142)
- Laplace regularized OTDA (PR #140)
- Multi source DA with target shift (PR #137)
- Screenkhorn algorithm (PR #121)

#### Closed issues

- Add JMLR paper to the readme and Mathieu Blondel to the Acknoledgments (PR
  #231, #232)
- Bug in Unbalanced OT example (Issue #127)
- Clean Cython output when calling setup.py clean (Issue #122)
- Various Macosx compilation problems (Issue #113, Issue #118, PR#130)
- EMD dimension mismatch (Issue #114, Fixed in PR #116)
- 2D barycenter bug for non square images (Issue #124, fixed in PR #132)
- Bad value in EMD 1D (Issue #138, fixed in PR #139)
- Log bugs for Gromov-Wassertein solver (Issue #107, fixed in PR #108)
- Weight issues in barycenter function (PR #106)

## 0.6.0 
*July 2019*

This is the first official stable release of POT and this means a jump to 0.6! 
The library has been used in
the wild for a while now and we have reached a state where a lot of fundamental
OT solvers are available and tested. It has been quite stable in the last months
but kept the beta flag in its Pypi classifiers until now. 

Note that this release will be the last one supporting officially Python 2.7 (See
https://python3statement.org/ for more reasons). For next release we will keep
the travis tests for Python 2 but will make them non necessary for merge in 2020.

The features are never complete in a toolbox designed for solving mathematical
problems and research but with the new contributions we now implement algorithms
and solvers from 24 scientific papers (listed in the README.md file). New
features include a direct implementation of the [empirical Sinkhorn
divergence](https://pot.readthedocs.io/en/latest/all.html#ot.bregman.empirical_sinkhorn_divergence),
a new efficient (Cython implementation) solver for [EMD in
1D](https://pot.readthedocs.io/en/latest/all.html#ot.lp.emd_1d) and
corresponding [Wasserstein
1D](https://pot.readthedocs.io/en/latest/all.html#ot.lp.wasserstein_1d). We now
also have implementations for [Unbalanced
OT](https://github.com/rflamary/POT/blob/master/notebooks/plot_UOT_1D.ipynb) and
a solver for [Unbalanced OT
barycenters](https://github.com/rflamary/POT/blob/master/notebooks/plot_UOT_barycenter_1D.ipynb).
A new variant of Gromov-Wasserstein divergence called [Fused
Gromov-Wasserstein](https://pot.readthedocs.io/en/latest/all.html?highlight=fused_#ot.gromov.fused_gromov_wasserstein)
has been also contributed with exemples of use on [structured
data](https://github.com/rflamary/POT/blob/master/notebooks/plot_fgw.ipynb) and
computing [barycenters of labeld
graphs](https://github.com/rflamary/POT/blob/master/notebooks/plot_barycenter_fgw.ipynb).


A lot of work has been done on the documentation with several new
examples corresponding to the new features and a lot of corrections for the
docstrings. But the most visible change is a new 
[quick start guide](https://pot.readthedocs.io/en/latest/quickstart.html) for
POT that gives several pointers about which function or classes allow to solve which
specific OT problem. When possible a link is provided to relevant examples.

We will also provide with this release some pre-compiled Python wheels for Linux
64bit on
github and pip. This will simplify the install process that before required a C
compiler and numpy/cython already installed.

Finally we would like to acknowledge and thank the numerous contributors of POT
that has helped in the past build the foundation and are still contributing to
bring new features and solvers to the library.



#### Features

* Add compiled manylinux 64bits wheels to pip releases (PR #91)
* Add quick start guide (PR #88)
* Make doctest work on travis (PR #90)
* Update documentation (PR #79, PR #84)
* Solver for EMD in 1D (PR #89)
* Solvers for regularized unbalanced OT (PR #87, PR#99)
* Solver for Fused Gromov-Wasserstein (PR #86)
* Add empirical Sinkhorn and empirical Sinkhorn divergences (PR #80)


#### Closed issues

- Issue #59 fail when using "pip install POT" (new details in doc+ hopefully
  wheels)
- Issue #85 Cannot run gpu modules
- Issue #75 Greenkhorn do not return log (solved in PR #76)
- Issue #82 Gromov-Wasserstein fails when the cost matrices are slightly different
- Issue #72 Macosx build problem


## 0.5.0 
*Sep 2018*

POT is 2 years old! This release brings numerous new features to the 
toolbox as listed below but also several bug correction.

Among the new features, we can highlight a [non-regularized Gromov-Wasserstein 
solver](https://github.com/rflamary/POT/blob/master/notebooks/plot_gromov.ipynb), 
a new [greedy variant of sinkhorn](https://pot.readthedocs.io/en/latest/all.html#ot.bregman.greenkhorn),  
[non-regularized](https://pot.readthedocs.io/en/latest/all.html#ot.lp.barycenter), 
[convolutional (2D)](https://github.com/rflamary/POT/blob/master/notebooks/plot_convolutional_barycenter.ipynb)
and [free support](https://github.com/rflamary/POT/blob/master/notebooks/plot_free_support_barycenter.ipynb)
 Wasserstein barycenters and [smooth](https://github.com/rflamary/POT/blob/prV0.5/notebooks/plot_OT_1D_smooth.ipynb) 
 and [stochastic](https://pot.readthedocs.io/en/latest/all.html#ot.stochastic.sgd_entropic_regularization) 
implementation of entropic OT.

POT 0.5 also comes with a rewriting of ot.gpu using the cupy framework instead of 
the unmaintained cudamat. Note that while we tried to keed changes to the 
minimum, the OTDA classes were deprecated. If you are happy with the cudamat 
implementation, we recommend you stay with stable release 0.4 for now.

The code quality has also improved with 92% code coverage in tests that is now 
printed to the log in the Travis builds. The documentation has also been 
greatly improved with new modules and examples/notebooks.

This new release is so full of new stuff and corrections thanks to the old
and new POT contributors (you can see the list in the [readme](https://github.com/rflamary/POT/blob/master/README.md)).

#### Features

* Add non regularized Gromov-Wasserstein solver  (PR #41)
* Linear OT mapping between empirical distributions and 90\% test coverage (PR #42)
* Add log parameter in class EMDTransport and SinkhornLpL1Transport (PR #44)
* Add Markdown format for Pipy (PR #45)
* Test for Python 3.5 and 3.6 on Travis (PR #46)
* Non regularized Wasserstein barycenter with scipy linear solver and/or cvxopt (PR #47)
* Rename dataset functions to be more sklearn compliant (PR #49)
* Smooth and sparse Optimal transport implementation with entropic and quadratic regularization (PR #50)
* Stochastic OT in the dual and semi-dual (PR #52 and PR #62)
* Free support barycenters (PR #56)
* Speed-up Sinkhorn function (PR #57 and PR #58)
* Add convolutional Wassersein barycenters for 2D images (PR #64) 
* Add Greedy Sinkhorn variant (Greenkhorn) (PR #66)
* Big ot.gpu update with cupy implementation (instead of un-maintained cudamat) (PR #67)

#### Deprecation

Deprecated OTDA Classes were removed from ot.da and ot.gpu for version 0.5 
(PR #48 and PR #67). The deprecation message has been for a year here since 
0.4 and it is time to pull the plug.

#### Closed issues

* Issue #35 : remove import plot from ot/__init__.py (See PR #41)
* Issue #43 : Unusable parameter log for EMDTransport (See PR #44)
* Issue #55 : UnicodeDecodeError: 'ascii' while installing with pip 


## 0.4 
*15 Sep 2017*

This release contains a lot of contribution from new contributors.


#### Features

* Automatic notebooks and doc update (PR #27)
* Add gromov Wasserstein solver and Gromov Barycenters (PR #23)
* emd and emd2 can now return dual variables and have max_iter (PR #29 and PR #25) 
* New domain adaptation classes compatible with scikit-learn (PR #22)
* Proper tests with pytest on travis (PR #19)
* PEP 8 tests (PR #13)

#### Closed issues

* emd convergence problem du to fixed max iterations (#24) 
* Semi supervised DA error (#26)

## 0.3.1
*11 Jul 2017*

* Correct bug in emd on windows

## 0.3 
*7 Jul 2017*

* emd* and sinkhorn* are now performed in parallel for multiple target distributions
* emd and sinkhorn are for OT matrix computation
* emd2 and sinkhorn2 are for OT loss computation
* new notebooks for emd computation and Wasserstein Discriminant Analysis
* relocate notebooks
* update documentation
* clean_zeros(a,b,M) for removimg zeros in sparse distributions
* GPU implementations for sinkhorn and group lasso regularization


## V0.2 
*7 Apr 2017*

* New dimensionality reduction method (WDA)
* Efficient method emd2 returns only tarnsport (in paralell if several histograms given)



## 0.1.11 
*5 Jan 2017*

* Add sphinx gallery for better documentation
* Small efficiency tweak in sinkhorn
* Add simple tic() toc() functions for timing


## 0.1.10 
*7 Nov 2016*
* numerical stabilization for sinkhorn (log domain and epsilon scaling)

## 0.1.9
*4 Nov 2016*

* Update classes and examples for domain adaptation
* Joint OT matrix and mapping estimation

## 0.1.7
*31 Oct 2016*

* Original Domain adaptation classes

## 0.1.3

* pipy works

## First pre-release
*28 Oct 2016*

It provides the following solvers:
* OT solver for the linear program/ Earth Movers Distance.
* Entropic regularization OT solver  with Sinkhorn Knopp Algorithm.
* Bregman projections for Wasserstein barycenter [3] and unmixing.
* Optimal transport for domain adaptation with group lasso regularization
* Conditional gradient and Generalized conditional gradient for regularized OT.

Some demonstrations (both in Python and Jupyter Notebook format) are available in the examples folder.<|MERGE_RESOLUTION|>--- conflicted
+++ resolved
@@ -25,11 +25,8 @@
 - Fixed an issue where a pytorch example would throw an error if executed on a GPU (Issue #389, PR #391)
 - Added a work-around for scipy's bug, where you cannot compute the Hamming distance with a "None" weight attribute. (Issue #400, PR #402)
 - Fixed an issue where the doc could not be built due to some changes in matplotlib's API (Issue #403, PR #402)
-<<<<<<< HEAD
+- Replaced Numpy C Compiler with Setuptools C Compiler due to deprecation issues (Issue #408, PR #409)
 - Fixed weak optimal transport docstring (Issue #404, PR #410)
-=======
-- Replaced Numpy C Compiler with Setuptools C Compiler due to deprecation issues (Issue #408, PR #409)
->>>>>>> fa0d4f2a
 
 
 ## 0.8.2
