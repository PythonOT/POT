# Releases

## 0.9.5dev

#### New features
<<<<<<< HEAD
+ Implementation of Fused Unbalanced Gromov-Wasserstein and Unbalanced Co-Optimal Transport solvers (PR #617)
+ Add feature `mass=True` for `nx.kl_div` (PR #654)
=======
- Add feature `mass=True` for `nx.kl_div` (PR #654)
- Gaussian Mixture Model OT `ot.gmm` (PR #649)
- Add feature `semirelaxed_fgw_barycenters` and generic FGW-related barycenter updates `update_barycenter_structure` and `update_barycenter_feature` (PR #659)
- Add initialization heuristics for sr(F)GW problems via `semirelaxed_init_plan`, integrated in all sr(F)GW solvers (PR #659)
- Improved `ot.plot.plot1D_mat` (PR #649)
- Added `nx.det` (PR #649)
- `nx.sqrtm` is now broadcastable (takes ..., d, d) inputs (PR #649)
- restructure `ot.unbalanced` module (PR #658)
- add `ot.unbalanced.lbfgsb_unbalanced2` and add flexible reference measure `c` in all unbalanced solvers (PR #658)
>>>>>>> 2aa8338d

#### Closed issues
- Fixed `ot.gaussian` ignoring weights when computing means (PR #649, Issue #648)
- Fixed `ot.emd_1d` and `ot.emd2_1d` incorrectly allowing any metric (PR #670, Issue #669)

## 0.9.4
*June 2024*

This new release contains several new features and bug fixes. Among the new features
we have novel [Quantized FGW](https://pythonot.github.io/auto_examples/gromov/plot_quantized_gromov_wasserstein.html) solvers that can be used to speed up the computation of the FGW loss on large datasets or to promote a structure on the pairwise matrices. We also updated the continuous entropic mapping to provide efficient out-of-sample continuous mapping thanks to entropic regularization. We also have a new general unbalanced solvers for `ot.solve` and BFGS solver and illustrative example. Finally we have a new solver for the [Low Rank Gromov-Wasserstein](https://pythonot.github.io/auto_examples/others/plot_lowrank_GW.html) that can be used to compute the GW distance between two large scale datasets with a low rank approximation.

From a maintenance point of view, we now have a new option to install optional dependencies with `pip install POT[all]` and the specific backends or submodules' dependencies may also be installed individually. The pip options are: `backend-jax, backend-tf, backend-torch, cvxopt, dr, gnn, plot, all`. We also provide with this release support for NumPy 2.0 (the wheels should now be compatible with NumPy 2.0 and below). We also fixed several issues such as gradient sign errors for FGW solvers, empty weights for `ot.emd2`, and line-search in partial GW. We also split the `test/test_gromov.py` into `test/gromov/` to make the tests more manageable.

#### New features
+ NumPy 2.0 support is added (PR #629)
+ New quantized FGW solvers `ot.gromov.quantized_fused_gromov_wasserstein`, `ot.gromov.quantized_fused_gromov_wasserstein_samples` and `ot.gromov.quantized_fused_gromov_wasserstein_partitioned` (PR #603)
+ `ot.gromov._gw.solve_gromov_linesearch` now has an argument to specify if the matrices are symmetric in which case the computation can be done faster (PR #607).
+ Continuous entropic mapping (PR #613)
+ New general unbalanced solvers for `ot.solve` and BFGS solver and illustrative example (PR #620)
+ Add gradient computation with envelope theorem to sinkhorn solver of `ot.solve` with `grad='envelope'` (PR #605).
+ Added support for [Low rank Gromov-Wasserstein](https://proceedings.mlr.press/v162/scetbon22b/scetbon22b.pdf) with `ot.gromov.lowrank_gromov_wasserstein_samples` (PR #614)
+ Optional dependencies may now be installed with `pip install POT[all]` The specific backends or submodules' dependencies may also be installed individually. The pip options are: `backend-jax, backend-tf, backend-torch, cvxopt, dr, gnn, all`. The installation of the `cupy` backend should be done with conda.

#### Closed issues
- Fix gpu compatibility of sr(F)GW solvers when `G0 is not None`(PR #596)
- Fix doc and example for lowrank sinkhorn (PR #601)
- Fix issue with empty weights for `ot.emd2` (PR #606, Issue #534)
- Fix a sign error regarding the gradient of `ot.gromov._gw.fused_gromov_wasserstein2` and `ot.gromov._gw.gromov_wasserstein2` for the kl loss (PR #610)
- Fix same sign error for sr(F)GW conditional gradient solvers (PR #611)
- Split `test/test_gromov.py` into `test/gromov/` (PR #619)
- Fix (F)GW barycenter functions to support computing barycenter on 1 input + deprecate structures as lists (PR #628)
- Fix line-search in partial GW and change default init to the interior of partial transport plans (PR #602)
- Fix `ot.da.sinkhorn_lpl1_mm` compatibility with JAX (PR #592)
- Fiw linesearch import error on Scipy 1.14 (PR #642, Issue #641)
- Upgrade supported JAX versions from jax<=0.4.24 to jax<=0.4.30 (PR #643)

## 0.9.3
*January 2024*


#### Closed issues
- Fixed an issue with cost correction for mismatched labels in `ot.da.BaseTransport` fit methods. This fix addresses the original issue introduced PR #587 (PR #593)


## 0.9.2
*December 2023*

This new release contains several new features and bug fixes. Among the new features
we have a new solver for estimation of nearest Brenier potentials (SSNB) that can be used for OT mapping estimation (on small problems), new Bregman Alternated Projected Gradient solvers for GW and FGW, and new solvers for Bures-Wasserstein barycenters. We also provide a first solver for Low Rank Sinkhorn that will be ussed to provide low rak OT extensions in the next releases. Finally we have a new exact line-search for (F)GW solvers with KL loss that can be used to improve the convergence of the solvers.

We also have a new `LazyTensor` class that can be used to model OT plans and low rank tensors in large scale OT. This class is used to return the plan for the new wrapper for `geomloss` Sinkhorn solver on empirical samples that can lead to x10/x100 speedups on CPU or GPU and have  a lazy implementation that allows solving very large problems of a few millions samples.

We also have a new API for solving OT problems from empirical samples with `ot.solve_sample`  Finally we have a new API for Gromov-Wasserstein solvers with `ot.solve_gromov` function that centralizes most of the (F)GW methods with unified notation. Some example of how to use the new API below:

```python
# Generate random data
xs, xt = np.random.randn(100, 2), np.random.randn(50, 2)

# Solve OT problem with empirical samples
sol = ot.solve_sample(xs, xt) # Exact OT betwen smaples with uniform weights
sol = ot.solve_sample(xs, xt, wa, wb) # Exact OT with weights given by user

sol = ot.solve_sample(xs, xt, reg= 1, metric='euclidean') # sinkhorn with euclidean metric

sol = ot.solve_sample(xs, xt, reg= 1, method='geomloss') # faster sinkhorn solver on CPU/GPU

sol = ot.solve_sample(x,x2, method='factored', rank=10) # compute factored OT

sol = ot.solve_sample(x,x2, method='lowrank', rank=10) # compute lowrank sinkhorn OT

value_bw = ot.solve_sample(xs, xt, method='gaussian').value # Bures-Wasserstein distance

# Solve GW problem
Cs, Ct = ot.dist(xs, xs), ot.dist(xt, xt) # compute cost matrices
sol = ot.solve_gromov(Cs,Ct) # Exact GW between samples with uniform weights

# Solve FGW problem
M = ot.dist(xs, xt) # compute cost matrix

# Exact FGW between samples with uniform weights
sol = ot.solve_gromov(Cs, Ct, M, loss='KL', alpha=0.7) # FGW with KL data fitting


# recover solutions objects
P = sol.plan # OT plan
u, v = sol.potentials # dual variables
value = sol.value # OT value

# for GW and FGW
value_linear = sol.value_linear # linear part of the loss
value_quad = sol.value_quad # quadratic part of the loss

```

Users are encouraged to use the new API (it is much simpler) but it might still be subjects to small changes before the release of POT 1.0 .


We also fixed a number of issues, the most pressing being a problem of GPU memory allocation when pytorch is installed that will not happen now thanks to Lazy initialization of the backends. We now also have the possibility to deactivate some backends using environment which prevents POT from importing them and can lead to large import speedup.


#### New features
+ Added support for [Nearest Brenier Potentials (SSNB)](http://proceedings.mlr.press/v108/paty20a/paty20a.pdf) (PR #526) + minor fix (PR #535)
+ Tweaked `get_backend` to ignore `None` inputs (PR #525)
+ Callbacks for generalized conditional gradient in `ot.da.sinkhorn_l1l2_gl` are now vectorized to improve performance (PR #507)
+ The `linspace` method of the backends now has the `type_as` argument to convert to the same dtype and device. (PR #533)
+ The `convolutional_barycenter2d` and `convolutional_barycenter2d_debiased` functions now work with different devices.. (PR #533)
+ New API for Gromov-Wasserstein solvers with `ot.solve_gromov` function (PR #536)
+ New LP solvers from scipy used by default for LP barycenter (PR #537)
+ Update wheels to Python 3.12 and remove old i686 arch that do not have scipy wheels (PR #543)
+ Upgraded unbalanced OT solvers for more flexibility (PR #539)
+ Add LazyTensor for modeling plans and low rank tensor in large scale OT (PR #544)
+ Add exact line-search for `gromov_wasserstein` and `fused_gromov_wasserstein` with KL loss (PR #556)
+ Add KL loss to all semi-relaxed (Fused) Gromov-Wasserstein solvers (PR #559)
+ Further upgraded unbalanced OT solvers for more flexibility and future use (PR #551)
+ New API function `ot.solve_sample` for solving OT problems from empirical samples (PR #563)
+ Wrapper for `geomloss`` solver on empirical samples (PR #571)
+ Add `stop_criterion` feature to (un)regularized (f)gw barycenter solvers (PR #578)
+ Add `fixed_structure` and `fixed_features` to entropic fgw barycenter solver (PR #578)
+ Add new BAPG solvers with KL projections for GW and FGW (PR #581)
+ Add Bures-Wasserstein barycenter in `ot.gaussian` and example (PR #582, PR #584)
+ Domain adaptation method `SinkhornL1l2Transport` now supports JAX backend (PR #587)
+ Added support for [Low-Rank Sinkhorn Factorization](https://arxiv.org/pdf/2103.04737.pdf) (PR #568)


#### Closed issues
- Fix line search evaluating cost outside of the interpolation range (Issue #502, PR #504)
- Lazily instantiate backends to avoid unnecessary GPU memory pre-allocations on package import (Issue #516, PR #520)
- Handle documentation and warnings when integers are provided to (f)gw solvers based on cg (Issue #530, PR #559)
- Correct independence of `fgw_barycenters` to `init_C` and `init_X` (Issue #547, PR #566)
- Avoid precision change when computing norm using PyTorch backend (Discussion #570, PR #572)
- Create `ot/bregman/`repository (Issue #567, PR #569)
- Fix matrix feature shape in `entropic_fused_gromov_barycenters`(Issue #574, PR #573)
- Fix (fused) gromov-wasserstein barycenter solvers to support `kl_loss`(PR #576)


## 0.9.1
*August 2023*

This new release contains several new features and bug fixes.

New features include a new submodule `ot.gnn` that contains two new Graph neural network layers (compatible with [Pytorch Geometric](https://pytorch-geometric.readthedocs.io/)) for template-based pooling of graphs with an example on [graph classification](https://pythonot.github.io/master/auto_examples/gromov/plot_gnn_TFGW.html). Related to this, we also now provide FGW and semi relaxed FGW solvers for which the resulting loss is differentiable w.r.t. the parameter `alpha`. Other contributions on the (F)GW front include a new solver for the Proximal Point algorithm [that can be used to solve entropic GW problems](https://pythonot.github.io/master/auto_examples/gromov/plot_fgw_solvers.html) (using the parameter `solver="PPA"`), new solvers for entropic FGW barycenters, novels Sinkhorn-based solvers for entropic semi-relaxed (F)GW, the possibility to provide a warm-start to the solvers, and optional marginal weights of the samples (uniform weights ar used by default). Finally we added in the submodule `ot.gaussian` and `ot.da` new loss and mapping estimators for the Gaussian Gromov-Wasserstein that can be used as a fast alternative to GW and estimates linear mappings between unregistered spaces that can potentially have different size (See the update [linear mapping example](https://pythonot.github.io/master/auto_examples/domain-adaptation/plot_otda_linear_mapping.html) for an illustration).

We also provide a new solver for the [Entropic Wasserstein Component Analysis](https://pythonot.github.io/master/auto_examples/others/plot_EWCA.html) that is a generalization of the celebrated PCA taking into account the local neighborhood of the samples. We also now have a new solver in `ot.smooth` for the [sparsity-constrained OT (last plot)](https://pythonot.github.io/master/auto_examples/plot_OT_1D_smooth.html) that can be used to find regularized OT plans with sparsity constraints. Finally we have a first multi-marginal solver for regular 1D distributions with a Monge loss (see [here](https://pythonot.github.io/master/auto_examples/others/plot_dmmot.html)).

The documentation and testings have also been updated. We now have nearly 95% code coverage with the tests. The documentation has been updated and some examples have been streamlined to build more quickly and avoid timeout problems with CircleCI. We also added an optional CI on GPU for the master branch and approved PRs that can be used when a GPU runner is online.

Many other bugs and issues have been fixed and we want to thank all the contributors, old and new, who made this release possible. More details below.


#### New features

- Added Bures Wasserstein distance in `ot.gaussian` (PR ##428)
- Added Generalized Wasserstein Barycenter solver + example (PR #372), fixed graphical details on the example (PR #376)
- Added Free Support Sinkhorn Barycenter + example (PR #387)
- New API for OT solver using function `ot.solve` (PR #388)
- Backend version of `ot.partial` and `ot.smooth` (PR #388)
- Added argument for warmstart of dual vectors in Sinkhorn-based methods in `ot.bregman` (PR #437)

#### Closed issues


- Fixed an issue with the documentation gallery sections (PR #395)
- Fixed an issue where sinkhorn divergence did not have a gradients (Issue #393, PR #394)
- Fixed an issue where we could not ask TorchBackend to place a random tensor on GPU
  (Issue #371, PR #373)
- Fixed an issue where Sinkhorn solver assumed a symmetric cost matrix (Issue #374, PR #375)
- Fixed an issue where hitting iteration limits would be reported to stderr by std::cerr regardless of Python's stderr stream status (PR #377)
- Fixed an issue where the metric argument in ot.dist did not allow a callable parameter (Issue #378, PR #379)
- Fixed an issue where the max number of iterations in ot.emd was not allowed to go beyond 2^31 (PR #380)
- Fixed an issue where pointers would overflow in the EMD solver, returning an
incomplete transport plan above a certain size (slightly above 46k, its square being
roughly 2^31) (PR #381)
- Error raised when mass mismatch in emd2 (PR #386)
- Fixed an issue where a pytorch example would throw an error if executed on a GPU (Issue #389, PR #391)
- Added a work-around for scipy's bug, where you cannot compute the Hamming distance with a "None" weight attribute. (Issue #400, PR #402)
- Fixed an issue where the doc could not be built due to some changes in matplotlib's API (Issue #403, PR #402)
- Replaced Numpy C Compiler with Setuptools C Compiler due to deprecation issues (Issue #408, PR #409)
- Fixed weak optimal transport docstring (Issue #404, PR #410)
- Fixed error with parameter `log=True`for `SinkhornLpl1Transport` (Issue #412,
PR #413)
- Fixed an issue about `warn` parameter in `sinkhorn2` (PR #417)
- Fix an issue where the parameter `stopThr` in `empirical_sinkhorn_divergence` was rendered useless by subcalls
  that explicitly specified `stopThr=1e-9` (Issue #421, PR #422).
- Fixed a bug breaking an example where we would try to make an array of arrays of different shapes (Issue #424, PR #425)


## 0.8.2

This releases introduces several new notable features. The less important
but most exiting one being that we now have a logo for the toolbox (color
and dark background) :

![](https://pythonot.github.io/master/_images/logo.svg)![](https://pythonot.github.io/master/_static/logo_dark.svg)

This logo is generated using with matplotlib and using the solution of an OT
problem provided by POT (with `ot.emd`). Generating the logo can be done with a
simple python script also provided in the [documentation gallery](https://pythonot.github.io/auto_examples/others/plot_logo.html#sphx-glr-auto-examples-others-plot-logo-py).

New OT solvers include [Weak
OT](https://pythonot.github.io/gen_modules/ot.weak.html#ot.weak.weak_optimal_transport)
 and [OT with factored
coupling](https://pythonot.github.io/gen_modules/ot.factored.html#ot.factored.factored_optimal_transport)
that can be used on large datasets. The [Majorization Minimization](https://pythonot.github.io/gen_modules/ot.unbalanced.html?highlight=mm_#ot.unbalanced.mm_unbalanced) solvers for
non-regularized Unbalanced OT are now also available. We also now provide an
implementation of [GW and FGW unmixing](https://pythonot.github.io/gen_modules/ot.gromov.html#ot.gromov.gromov_wasserstein_linear_unmixing) and [dictionary learning](https://pythonot.github.io/gen_modules/ot.gromov.html#ot.gromov.gromov_wasserstein_dictionary_learning). It is now
possible to use autodiff to solve entropic an quadratic regularized OT in the
dual for full or stochastic optimization thanks to the new functions to compute
the dual loss for [entropic](https://pythonot.github.io/gen_modules/ot.stochastic.html#ot.stochastic.loss_dual_entropic) and [quadratic](https://pythonot.github.io/gen_modules/ot.stochastic.html#ot.stochastic.loss_dual_quadratic) regularized OT and reconstruct the [OT
plan](https://pythonot.github.io/gen_modules/ot.stochastic.html#ot.stochastic.plan_dual_entropic) on part or all of the data. They can be used for instance to solve OT
problems with stochastic gradient or for estimating the [dual potentials as
neural networks](https://pythonot.github.io/auto_examples/backends/plot_stoch_continuous_ot_pytorch.html#sphx-glr-auto-examples-backends-plot-stoch-continuous-ot-pytorch-py).

On the backend front, we now have backend compatible functions and classes in
the domain adaptation [`ot.da`](https://pythonot.github.io/gen_modules/ot.da.html#module-ot.da) and unbalanced OT [`ot.unbalanced`](https://pythonot.github.io/gen_modules/ot.unbalanced.html) modules. This
means that the DA classes can be used on tensors from all compatible backends.
The [free support Wasserstein barycenter](https://pythonot.github.io/gen_modules/ot.lp.html?highlight=free%20support#ot.lp.free_support_barycenter) solver is now also backend compatible.

Finally we have worked on the documentation to provide an update of existing
examples in the gallery and and several new examples including [GW dictionary
learning](https://pythonot.github.io/auto_examples/gromov/plot_gromov_wasserstein_dictionary_learning.html#sphx-glr-auto-examples-gromov-plot-gromov-wasserstein-dictionary-learning-py)
[weak Optimal
Transport](https://pythonot.github.io/auto_examples/others/plot_WeakOT_VS_OT.html#sphx-glr-auto-examples-others-plot-weakot-vs-ot-py),
[NN based dual potentials
estimation](https://pythonot.github.io/auto_examples/backends/plot_stoch_continuous_ot_pytorch.html#sphx-glr-auto-examples-backends-plot-stoch-continuous-ot-pytorch-py)
and [Factored coupling OT](https://pythonot.github.io/auto_examples/others/plot_factored_coupling.html#sphx-glr-auto-examples-others-plot-factored-coupling-py).
.

#### New features

- Remove deprecated `ot.gpu` submodule (PR #361)
- Update examples in the gallery (PR #359)
- Add stochastic loss and OT plan computation for regularized OT and
  backend examples(PR #360)
- Implementation of factored OT with emd and sinkhorn (PR #358)
- A brand new logo for POT (PR #357)
- Better list of related examples in quick start guide with `minigallery` (PR #334)
- Add optional log-domain Sinkhorn implementation in WDA to support smaller values
  of the regularization parameter (PR #336)
- Backend implementation for `ot.lp.free_support_barycenter` (PR #340)
- Add weak OT solver + example  (PR #341)
- Add backend support for Domain Adaptation and Unbalanced solvers (PR #343)
- Add (F)GW linear dictionary learning solvers + example  (PR #319)
- Add links to related PR and Issues in the doc release page (PR #350)
- Add new minimization-maximization algorithms for solving exact Unbalanced OT + example (PR #362)

#### Closed issues

- Fix mass gradient of `ot.emd2` and `ot.gromov_wasserstein2` so that they are
  centered (Issue #364, PR #363)
- Fix bug in instantiating an `autograd` function `ValFunction` (Issue #337,
  PR #338)
- Fix POT ABI compatibility with old and new numpy (Issue #346, PR #349)
- Warning when feeding integer cost matrix to EMD solver resulting in an integer transport plan (Issue #345, PR #343)
- Fix bug where gromov_wasserstein2 does not perform backpropagation with CUDA
  tensors (Issue #351, PR #352)


## 0.8.1.0
*December 2021*

This is a bug fix release that will remove the `benchmarks` module form the
installation and correct the documentation generation.

#### Closed issues

- Bug in documentation generation (tag VS master push, PR #332)
- Remove installation of the benchmarks in global namespace (Issue #331, PR #333)


## 0.8.1
*December 2021*

This release fixes several bugs and introduces two new backends: Cupy
and Tensorflow. Note that the tensorflow backend will work only when tensorflow
has enabled the Numpy behavior (for transpose that is not by default in
tensorflow). We also introduce a simple benchmark on CPU GPU for the sinkhorn
solver that will be provided in the
[backend](https://pythonot.github.io/gen_modules/ot.backend.html) documentation.

This release also brings a few changes in dependencies and compatibility. First
we removed tests for Python 3.6 that will not be updated in the future.
Also note that POT now depends on Numpy (>= 1.20) because a recent change in ABI is making the
wheels non-compatible with older numpy versions. If you really need an older
numpy POT will work with no problems but you will need to build it from source.

As always we want to that the contributors who helped make POT better (and bug free).

#### New features

- New benchmark for sinkhorn solver on CPU/GPU and between backends (PR #316)
- New tensorflow backend (PR #316)
- New Cupy backend (PR #315)
- Documentation always up-to-date with README, RELEASES, CONTRIBUTING and
  CODE_OF_CONDUCT files (PR #316, PR #322).

#### Closed issues

- Fix bug in older Numpy ABI (<1.20) (Issue #308, PR #326)
- Fix bug  in `ot.dist` function when non euclidean distance (Issue #305, PR #306)
- Fix gradient scaling for functions using `nx.set_gradients` (Issue #309,
  PR #310)
- Fix bug in generalized Conditional gradient solver and SinkhornL1L2
  (Issue #311, PR #313)
- Fix log error in `gromov_barycenters` (Issue #317, PR #3018)

## 0.8.0
*November 2021*

This new stable release introduces several important features.

First we now have
an OpenMP compatible exact ot solver in `ot.emd`. The OpenMP version is used
when the parameter `numThreads` is greater than one and can lead to nice
speedups on multi-core machines.

Second we have introduced a backend mechanism that allows to use standard POT
function seamlessly on Numpy, Pytorch and Jax arrays. Other backends are coming
but right now POT can be used seamlessly for training neural networks in
Pytorch. Notably we propose the first differentiable computation of the exact OT
loss with `ot.emd2` (can be differentiated w.r.t. both cost matrix and sample
weights), but also for the classical Sinkhorn loss with `ot.sinkhorn2`, the
Wasserstein distance in 1D with `ot.wasserstein_1d`, sliced Wasserstein with
`ot.sliced_wasserstein_distance` and Gromov-Wasserstein with `ot.gromov_wasserstein2`. Examples of how
this new feature can be used are now available in the documentation where the
Pytorch backend is used to estimate a [minimal Wasserstein
estimator](https://PythonOT.github.io/auto_examples/backends/plot_unmix_optim_torch.html),
a [Generative Network
(GAN)](https://PythonOT.github.io/auto_examples/backends/plot_wass2_gan_torch.html),
for a  [sliced Wasserstein gradient
flow](https://PythonOT.github.io/auto_examples/backends/plot_sliced_wass_grad_flow_pytorch.html)
and [optimizing the Gromov-Wassersein distance](https://PythonOT.github.io/auto_examples/backends/plot_optim_gromov_pytorch.html). Note that the Jax backend is still in early development and quite
slow at the moment, we strongly recommend for Jax users to use the [OTT
toolbox](https://github.com/google-research/ott)  when possible.
 As a result of this new feature,
 the old `ot.gpu` submodule is now deprecated since GPU
implementations can be done using GPU arrays on the torch backends.

Other novel features include implementation for [Sampled Gromov Wasserstein and
Pointwise Gromov
Wasserstein](https://PythonOT.github.io/auto_examples/gromov/plot_gromov.html#compute-gw-with-a-scalable-stochastic-method-with-any-loss-function),
Sinkhorn in log space with `method='sinkhorn_log'`, [Projection Robust
Wasserstein](https://PythonOT.github.io/gen_modules/ot.dr.html?highlight=robust#ot.dr.projection_robust_wasserstein),
ans [deviased Sinkorn barycenters](https://PythonOT.github.ioauto_examples/barycenters/plot_debiased_barycenter.html).

This release will also simplify the installation process. We have now a
`pyproject.toml` that defines the build dependency and POT should now build even
when cython is not installed yet. Also we now provide pe-compiled wheels for
linux `aarch64` that is used on Raspberry PI and android phones and for MacOS on
ARM processors.


Finally POT was accepted for publication in the Journal of Machine Learning
Research (JMLR) open source software track and we ask the POT users to cite [this
paper](https://www.jmlr.org/papers/v22/20-451.html) from now on. The documentation has been improved in particular by adding a
"Why OT?" section to the quick start guide and several new examples illustrating
the new features. The documentation now has two version : the stable version
[https://pythonot.github.io/](https://pythonot.github.io/)
corresponding to the last release and the master version [https://pythonot.github.io/master](https://pythonot.github.io/master) that corresponds to the
current master branch on GitHub.


As usual, we want to thank all the POT contributors (now 37 people have
contributed to the toolbox). But for this release we thank in particular Nathan
Cassereau and Kamel Guerda from the AI support team at
[IDRIS](http://www.idris.fr/) for their support to the development of the
backend and OpenMP implementations.


#### New features

- OpenMP support for exact OT solvers (PR #260)
- Backend for running POT in numpy/torch + exact solver (PR #249)
- Backend implementation of most functions in `ot.bregman` (PR #280)
- Backend implementation of most functions in `ot.optim` (PR #282)
- Backend implementation of most functions in `ot.gromov` (PR #294, PR #302)
- Test for arrays of different type and device (CPU/GPU) (PR #304, #303)
- Implementation of Sinkhorn in log space with `method='sinkhorn_log'` (PR #290)
- Implementation of regularization path for L2 Unbalanced OT (PR #274)
- Implementation of Projection Robust Wasserstein (PR #267)
- Implementation of Debiased Sinkhorn Barycenters (PR #291)
- Implementation of Sampled Gromov Wasserstein and Pointwise Gromov Wasserstein
  (PR #275)
- Add `pyproject.toml` and build POT without installing cython first (PR #293)
- Lazy implementation in log space for sinkhorn on samples (PR #259)
- Documentation cleanup (PR #298)
- Two up-to-date documentations [for stable
  release](https://PythonOT.github.io/) and for [master branch](https://pythonot.github.io/master/).
- Building wheels on ARM for Raspberry PI and smartphones (PR #238)
- Update build wheels to new version and new pythons (PR #236, #253)
- Implementation of sliced Wasserstein distance (Issue #202, PR #203)
- Add minimal build to CI and perform pep8 test separately (PR #210)
- Speedup of tests and return run time (PR #262)
- Add "Why OT" discussion to the documentation (PR #220)
- New introductory example to discrete OT in the documentation (PR #191)
- Add templates for Issues/PR on Github (PR#181)

#### Closed issues

- Debug Memory leak in GAN example (#254)
- DEbug GPU bug (Issue #284, #287, PR #288)
- set_gradients method for JAX backend (PR #278)
- Quicker GAN example for CircleCI build (PR #258)
- Better formatting in Readme (PR #234)
- Debug CI tests (PR #240, #241, #242)
- Bug in Partial OT solver dummy points (PR #215)
- Bug when Armijo linesearch  (Issue #184, #198, #281, PR #189, #199, #286)
- Bug Barycenter Sinkhorn (Issue 134, PR #195)
- Infeasible solution in exact OT (Issues #126,#93, PR #217)
- Doc for SUpport Barycenters (Issue #200, PR #201)
- Fix labels transport in BaseTransport (Issue #207, PR #208)
- Bug in `emd_1d`, non respected bounds (Issue #169, PR #170)
- Removed Python 2.7 support and update codecov file (PR #178)
- Add normalization for WDA and test it (PR #172, #296)
- Cleanup code for new version of `flake8` (PR #176)
- Fixed requirements in `setup.py` (PR #174)
- Removed specific MacOS flags (PR #175)


## 0.7.0
*May 2020*

This is the new stable release for POT. We made a lot of changes in the
documentation and added several new features such as Partial OT, Unbalanced and
Multi Sources OT Domain Adaptation and several bug fixes. One important change
is that we have created the GitHub organization
[PythonOT](https://github.com/PythonOT) that now owns the main POT repository
[https://github.com/PythonOT/POT](https://github.com/PythonOT/POT) and the
repository for the new documentation is now hosted at
[https://PythonOT.github.io/](https://PythonOT.github.io/).

This is the first release where the Python 2.7 tests have been removed. Most of
the toolbox should still work but we do not offer support for Python 2.7 and
will close related Issues.

A lot of changes have been done to the documentation that is now hosted on
[https://PythonOT.github.io/](https://PythonOT.github.io/) instead of
readthedocs. It was a hard choice but readthedocs did not allow us to run
sphinx-gallery to update our beautiful examples and it was a huge amount of work
to maintain. The documentation is now automatically compiled and updated on
merge. We also removed the notebooks from the repository for space reason and
also because they are all available in the [example
gallery](https://pythonot.github.io/auto_examples/index.html). Note that now the
output of the documentation build for each commit in the PR is available to
check that the doc builds correctly before merging which was not possible with
readthedocs.

The CI framework has also been changed with a move from Travis to Github Action
which allows to get faster tests on Windows, MacOS and Linux. We also now report
our coverage on [Codecov.io](https://codecov.io/gh/PythonOT/POT) and we have a
reasonable 92% coverage. We also now generate wheels for a number of OS and
Python versions at each merge in the master branch. They are available as
outputs of this
[action](https://github.com/PythonOT/POT/actions?query=workflow%3A%22Build+dist+and+wheels%22).
This will allow simpler multi-platform releases from now on.

In terms of new features we now have [OTDA Classes for unbalanced
OT](https://pythonot.github.io/gen_modules/ot.da.html#ot.da.UnbalancedSinkhornTransport),
a new Domain adaptation class form [multi domain problems
(JCPOT)](https://pythonot.github.io/auto_examples/domain-adaptation/plot_otda_jcpot.html#sphx-glr-auto-examples-domain-adaptation-plot-otda-jcpot-py),
and several solvers to solve the [Partial Optimal
Transport](https://pythonot.github.io/auto_examples/unbalanced-partial/plot_partial_wass_and_gromov.html#sphx-glr-auto-examples-unbalanced-partial-plot-partial-wass-and-gromov-py)
problems.

This release is also the moment to thank all the POT contributors (old and new)
for helping making POT such a nice toolbox. A lot of changes (also in the API)
are coming for the next versions.


#### Features

- New documentation on [https://PythonOT.github.io/](https://PythonOT.github.io/) (PR #160, PR #143, PR #144)
- Documentation build on CircleCI with sphinx-gallery (PR #145,PR #146, #155)
- Run sphinx gallery in CI (PR #146)
- Remove notebooks from repo because available in doc (PR #156)
- Build wheels in CI (#157)
- Move from travis to GitHub Action for Windows, MacOS and Linux (PR #148, PR #150)
- Partial Optimal Transport (PR#141 and PR #142)
- Laplace regularized OTDA (PR #140)
- Multi source DA with target shift (PR #137)
- Screenkhorn algorithm (PR #121)

#### Closed issues

- Add JMLR paper to the readme and Mathieu Blondel to the Acknoledgments (PR
  #231, #232)
- Bug in Unbalanced OT example (Issue #127)
- Clean Cython output when calling setup.py clean (Issue #122)
- Various Macosx compilation problems (Issue #113, Issue #118, PR#130)
- EMD dimension mismatch (Issue #114, Fixed in PR #116)
- 2D barycenter bug for non square images (Issue #124, fixed in PR #132)
- Bad value in EMD 1D (Issue #138, fixed in PR #139)
- Log bugs for Gromov-Wassertein solver (Issue #107, fixed in PR #108)
- Weight issues in barycenter function (PR #106)

## 0.6.0
*July 2019*

This is the first official stable release of POT and this means a jump to 0.6!
The library has been used in
the wild for a while now and we have reached a state where a lot of fundamental
OT solvers are available and tested. It has been quite stable in the last months
but kept the beta flag in its Pypi classifiers until now.

Note that this release will be the last one supporting officially Python 2.7 (See
https://python3statement.org/ for more reasons). For next release we will keep
the travis tests for Python 2 but will make them non necessary for merge in 2020.

The features are never complete in a toolbox designed for solving mathematical
problems and research but with the new contributions we now implement algorithms
and solvers from 24 scientific papers (listed in the README.md file). New
features include a direct implementation of the [empirical Sinkhorn
divergence](https://pot.readthedocs.io/en/latest/all.html#ot.bregman.empirical_sinkhorn_divergence),
a new efficient (Cython implementation) solver for [EMD in
1D](https://pot.readthedocs.io/en/latest/all.html#ot.lp.emd_1d) and
corresponding [Wasserstein
1D](https://pot.readthedocs.io/en/latest/all.html#ot.lp.wasserstein_1d). We now
also have implementations for [Unbalanced
OT](https://github.com/rflamary/POT/blob/master/notebooks/plot_UOT_1D.ipynb) and
a solver for [Unbalanced OT
barycenters](https://github.com/rflamary/POT/blob/master/notebooks/plot_UOT_barycenter_1D.ipynb).
A new variant of Gromov-Wasserstein divergence called [Fused
Gromov-Wasserstein](https://pot.readthedocs.io/en/latest/all.html?highlight=fused_#ot.gromov.fused_gromov_wasserstein)
has been also contributed with exemples of use on [structured
data](https://github.com/rflamary/POT/blob/master/notebooks/plot_fgw.ipynb) and
computing [barycenters of labeld
graphs](https://github.com/rflamary/POT/blob/master/notebooks/plot_barycenter_fgw.ipynb).


A lot of work has been done on the documentation with several new
examples corresponding to the new features and a lot of corrections for the
docstrings. But the most visible change is a new
[quick start guide](https://pot.readthedocs.io/en/latest/quickstart.html) for
POT that gives several pointers about which function or classes allow to solve which
specific OT problem. When possible a link is provided to relevant examples.

We will also provide with this release some pre-compiled Python wheels for Linux
64bit on
github and pip. This will simplify the install process that before required a C
compiler and numpy/cython already installed.

Finally we would like to acknowledge and thank the numerous contributors of POT
that has helped in the past build the foundation and are still contributing to
bring new features and solvers to the library.



#### Features

* Add compiled manylinux 64bits wheels to pip releases (PR #91)
* Add quick start guide (PR #88)
* Make doctest work on travis (PR #90)
* Update documentation (PR #79, PR #84)
* Solver for EMD in 1D (PR #89)
* Solvers for regularized unbalanced OT (PR #87, PR#99)
* Solver for Fused Gromov-Wasserstein (PR #86)
* Add empirical Sinkhorn and empirical Sinkhorn divergences (PR #80)


#### Closed issues

- Issue #59 fail when using "pip install POT" (new details in doc+ hopefully
  wheels)
- Issue #85 Cannot run gpu modules
- Issue #75 Greenkhorn do not return log (solved in PR #76)
- Issue #82 Gromov-Wasserstein fails when the cost matrices are slightly different
- Issue #72 Macosx build problem


## 0.5.0
*Sep 2018*

POT is 2 years old! This release brings numerous new features to the
toolbox as listed below but also several bug correction.

Among the new features, we can highlight a [non-regularized Gromov-Wasserstein
solver](https://github.com/rflamary/POT/blob/master/notebooks/plot_gromov.ipynb),
a new [greedy variant of sinkhorn](https://pot.readthedocs.io/en/latest/all.html#ot.bregman.greenkhorn),
[non-regularized](https://pot.readthedocs.io/en/latest/all.html#ot.lp.barycenter),
[convolutional (2D)](https://github.com/rflamary/POT/blob/master/notebooks/plot_convolutional_barycenter.ipynb)
and [free support](https://github.com/rflamary/POT/blob/master/notebooks/plot_free_support_barycenter.ipynb)
 Wasserstein barycenters and [smooth](https://github.com/rflamary/POT/blob/prV0.5/notebooks/plot_OT_1D_smooth.ipynb)
 and [stochastic](https://pot.readthedocs.io/en/latest/all.html#ot.stochastic.sgd_entropic_regularization)
implementation of entropic OT.

POT 0.5 also comes with a rewriting of ot.gpu using the cupy framework instead of
the unmaintained cudamat. Note that while we tried to keed changes to the
minimum, the OTDA classes were deprecated. If you are happy with the cudamat
implementation, we recommend you stay with stable release 0.4 for now.

The code quality has also improved with 92% code coverage in tests that is now
printed to the log in the Travis builds. The documentation has also been
greatly improved with new modules and examples/notebooks.

This new release is so full of new stuff and corrections thanks to the old
and new POT contributors (you can see the list in the [readme](https://github.com/rflamary/POT/blob/master/README.md)).

#### Features

* Add non regularized Gromov-Wasserstein solver  (PR #41)
* Linear OT mapping between empirical distributions and 90\% test coverage (PR #42)
* Add log parameter in class EMDTransport and SinkhornLpL1Transport (PR #44)
* Add Markdown format for Pipy (PR #45)
* Test for Python 3.5 and 3.6 on Travis (PR #46)
* Non regularized Wasserstein barycenter with scipy linear solver and/or cvxopt (PR #47)
* Rename dataset functions to be more sklearn compliant (PR #49)
* Smooth and sparse Optimal transport implementation with entropic and quadratic regularization (PR #50)
* Stochastic OT in the dual and semi-dual (PR #52 and PR #62)
* Free support barycenters (PR #56)
* Speed-up Sinkhorn function (PR #57 and PR #58)
* Add convolutional Wassersein barycenters for 2D images (PR #64)
* Add Greedy Sinkhorn variant (Greenkhorn) (PR #66)
* Big ot.gpu update with cupy implementation (instead of un-maintained cudamat) (PR #67)

#### Deprecation

Deprecated OTDA Classes were removed from ot.da and ot.gpu for version 0.5
(PR #48 and PR #67). The deprecation message has been for a year here since
0.4 and it is time to pull the plug.

#### Closed issues

* Issue #35 : remove import plot from ot/__init__.py (See PR #41)
* Issue #43 : Unusable parameter log for EMDTransport (See PR #44)
* Issue #55 : UnicodeDecodeError: 'ascii' while installing with pip


## 0.4
*15 Sep 2017*

This release contains a lot of contribution from new contributors.


#### Features

* Automatic notebooks and doc update (PR #27)
* Add gromov Wasserstein solver and Gromov Barycenters (PR #23)
* emd and emd2 can now return dual variables and have max_iter (PR #29 and PR #25)
* New domain adaptation classes compatible with scikit-learn (PR #22)
* Proper tests with pytest on travis (PR #19)
* PEP 8 tests (PR #13)

#### Closed issues

* emd convergence problem du to fixed max iterations (#24)
* Semi supervised DA error (#26)

## 0.3.1
*11 Jul 2017*

* Correct bug in emd on windows

## 0.3
*7 Jul 2017*

* emd* and sinkhorn* are now performed in parallel for multiple target distributions
* emd and sinkhorn are for OT matrix computation
* emd2 and sinkhorn2 are for OT loss computation
* new notebooks for emd computation and Wasserstein Discriminant Analysis
* relocate notebooks
* update documentation
* clean_zeros(a,b,M) for removimg zeros in sparse distributions
* GPU implementations for sinkhorn and group lasso regularization


## V0.2
*7 Apr 2017*

* New dimensionality reduction method (WDA)
* Efficient method emd2 returns only tarnsport (in paralell if several histograms given)



## 0.1.11
*5 Jan 2017*

* Add sphinx gallery for better documentation
* Small efficiency tweak in sinkhorn
* Add simple tic() toc() functions for timing


## 0.1.10
*7 Nov 2016*
* numerical stabilization for sinkhorn (log domain and epsilon scaling)

## 0.1.9
*4 Nov 2016*

* Update classes and examples for domain adaptation
* Joint OT matrix and mapping estimation

## 0.1.7
*31 Oct 2016*

* Original Domain adaptation classes

## 0.1.3

* pipy works

## First pre-release
*28 Oct 2016*

It provides the following solvers:
* OT solver for the linear program/ Earth Movers Distance.
* Entropic regularization OT solver  with Sinkhorn Knopp Algorithm.
* Bregman projections for Wasserstein barycenter [3] and unmixing.
* Optimal transport for domain adaptation with group lasso regularization
* Conditional gradient and Generalized conditional gradient for regularized OT.

Some demonstrations (both in Python and Jupyter Notebook format) are available in the examples folder.<|MERGE_RESOLUTION|>--- conflicted
+++ resolved
@@ -3,20 +3,7 @@
 ## 0.9.5dev
 
 #### New features
-<<<<<<< HEAD
-+ Implementation of Fused Unbalanced Gromov-Wasserstein and Unbalanced Co-Optimal Transport solvers (PR #617)
-+ Add feature `mass=True` for `nx.kl_div` (PR #654)
-=======
 - Add feature `mass=True` for `nx.kl_div` (PR #654)
-- Gaussian Mixture Model OT `ot.gmm` (PR #649)
-- Add feature `semirelaxed_fgw_barycenters` and generic FGW-related barycenter updates `update_barycenter_structure` and `update_barycenter_feature` (PR #659)
-- Add initialization heuristics for sr(F)GW problems via `semirelaxed_init_plan`, integrated in all sr(F)GW solvers (PR #659)
-- Improved `ot.plot.plot1D_mat` (PR #649)
-- Added `nx.det` (PR #649)
-- `nx.sqrtm` is now broadcastable (takes ..., d, d) inputs (PR #649)
-- restructure `ot.unbalanced` module (PR #658)
-- add `ot.unbalanced.lbfgsb_unbalanced2` and add flexible reference measure `c` in all unbalanced solvers (PR #658)
->>>>>>> 2aa8338d
 
 #### Closed issues
 - Fixed `ot.gaussian` ignoring weights when computing means (PR #649, Issue #648)
