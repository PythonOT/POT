--- conflicted
+++ resolved
@@ -3,13 +3,9 @@
 ## 0.9.2dev
 
 #### New features
-<<<<<<< HEAD
 + Added support for [Nearest Brenier Potentials (SSNB)](http://proceedings.mlr.press/v108/paty20a/paty20a.pdf) (PR #526)
 + Tweaked `get_backend` to ignore `None` inputs (PR #525)
-=======
-+ Tweaked `get_backend` to ignore `None` inputs (PR # 525)
 + Callbacks for generalized conditional gradient in `ot.da.sinkhorn_l1l2_gl` are now vectorized to improve performance (PR #507)
->>>>>>> 4cf4492b
 
 #### Closed issues
 - Fix line search evaluating cost outside of the interpolation range (Issue #502, PR #504)
