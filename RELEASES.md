# Releases

## 0.9.5dev

#### New features
- Added feature `mass=True` for `nx.kl_div` (PR #654)
- Implemented Gaussian Mixture Model OT `ot.gmm` (PR #649)
- Added feature `semirelaxed_fgw_barycenters` and generic FGW-related barycenter updates `update_barycenter_structure` and `update_barycenter_feature` (PR #659)
- Added initialization heuristics for sr(F)GW problems via `semirelaxed_init_plan`, integrated in all sr(F)GW solvers (PR #659)
- Improved `ot.plot.plot1D_mat` (PR #649)
- Added `nx.det` (PR #649)
- `nx.sqrtm` is now broadcastable (takes ..., d, d) inputs (PR #649)
<<<<<<< HEAD
- restructure `ot.unbalanced` module (PR #658)
- add `ot.unbalanced.lbfgsb_unbalanced2` and add flexible reference measure `c` in all unbalanced solvers (PR #658)
- Added `ot.unbalanced.sinkhorn_unbalanced_translation_invariant` (PR #676)
=======
- Restructured `ot.unbalanced` module (PR #658)
- Added `ot.unbalanced.lbfgsb_unbalanced2` and add flexible reference measure `c` in all unbalanced solvers (PR #658)
- Implemented Fused unbalanced Gromov-Wasserstein and unbalanced Co-Optimal Transport (PR #677)
>>>>>>> 791137b3

#### Closed issues
- Fixed `ot.gaussian` ignoring weights when computing means (PR #649, Issue #648)
- Fixed `ot.emd_1d` and `ot.emd2_1d` incorrectly allowing any metric (PR #670, Issue #669)

## 0.9.4
*June 2024*

This new release contains several new features and bug fixes. Among the new features
we have novel [Quantized FGW](https://pythonot.github.io/auto_examples/gromov/plot_quantized_gromov_wasserstein.html) solvers that can be used to speed up the computation of the FGW loss on large datasets or to promote a structure on the pairwise matrices. We also updated the continuous entropic mapping to provide efficient out-of-sample continuous mapping thanks to entropic regularization. We also have a new general unbalanced solvers for `ot.solve` and BFGS solver and illustrative example. Finally we have a new solver for the [Low Rank Gromov-Wasserstein](https://pythonot.github.io/auto_examples/others/plot_lowrank_GW.html) that can be used to compute the GW distance between two large scale datasets with a low rank approximation.

From a maintenance point of view, we now have a new option to install optional dependencies with `pip install POT[all]` and the specific backends or submodules' dependencies may also be installed individually. The pip options are: `backend-jax, backend-tf, backend-torch, cvxopt, dr, gnn, plot, all`. We also provide with this release support for NumPy 2.0 (the wheels should now be compatible with NumPy 2.0 and below). We also fixed several issues such as gradient sign errors for FGW solvers, empty weights for `ot.emd2`, and line-search in partial GW. We also split the `test/test_gromov.py` into `test/gromov/` to make the tests more manageable.

#### New features
+ NumPy 2.0 support is added (PR #629)
+ New quantized FGW solvers `ot.gromov.quantized_fused_gromov_wasserstein`, `ot.gromov.quantized_fused_gromov_wasserstein_samples` and `ot.gromov.quantized_fused_gromov_wasserstein_partitioned` (PR #603)
+ `ot.gromov._gw.solve_gromov_linesearch` now has an argument to specify if the matrices are symmetric in which case the computation can be done faster (PR #607).
+ Continuous entropic mapping (PR #613)
+ New general unbalanced solvers for `ot.solve` and BFGS solver and illustrative example (PR #620)
+ Add gradient computation with envelope theorem to sinkhorn solver of `ot.solve` with `grad='envelope'` (PR #605).
+ Added support for [Low rank Gromov-Wasserstein](https://proceedings.mlr.press/v162/scetbon22b/scetbon22b.pdf) with `ot.gromov.lowrank_gromov_wasserstein_samples` (PR #614)
+ Optional dependencies may now be installed with `pip install POT[all]` The specific backends or submodules' dependencies may also be installed individually. The pip options are: `backend-jax, backend-tf, backend-torch, cvxopt, dr, gnn, all`. The installation of the `cupy` backend should be done with conda.

#### Closed issues
- Fix gpu compatibility of sr(F)GW solvers when `G0 is not None`(PR #596)
- Fix doc and example for lowrank sinkhorn (PR #601)
- Fix issue with empty weights for `ot.emd2` (PR #606, Issue #534)
- Fix a sign error regarding the gradient of `ot.gromov._gw.fused_gromov_wasserstein2` and `ot.gromov._gw.gromov_wasserstein2` for the kl loss (PR #610)
- Fix same sign error for sr(F)GW conditional gradient solvers (PR #611)
- Split `test/test_gromov.py` into `test/gromov/` (PR #619)
- Fix (F)GW barycenter functions to support computing barycenter on 1 input + deprecate structures as lists (PR #628)
- Fix line-search in partial GW and change default init to the interior of partial transport plans (PR #602)
- Fix `ot.da.sinkhorn_lpl1_mm` compatibility with JAX (PR #592)
- Fiw linesearch import error on Scipy 1.14 (PR #642, Issue #641)
- Upgrade supported JAX versions from jax<=0.4.24 to jax<=0.4.30 (PR #643)

## 0.9.3
*January 2024*


#### Closed issues
- Fixed an issue with cost correction for mismatched labels in `ot.da.BaseTransport` fit methods. This fix addresses the original issue introduced PR #587 (PR #593)


## 0.9.2
*December 2023*

This new release contains several new features and bug fixes. Among the new features
we have a new solver for estimation of nearest Brenier potentials (SSNB) that can be used for OT mapping estimation (on small problems), new Bregman Alternated Projected Gradient solvers for GW and FGW, and new solvers for Bures-Wasserstein barycenters. We also provide a first solver for Low Rank Sinkhorn that will be ussed to provide low rak OT extensions in the next releases. Finally we have a new exact line-search for (F)GW solvers with KL loss that can be used to improve the convergence of the solvers.

We also have a new `LazyTensor` class that can be used to model OT plans and low rank tensors in large scale OT. This class is used to return the plan for the new wrapper for `geomloss` Sinkhorn solver on empirical samples that can lead to x10/x100 speedups on CPU or GPU and have  a lazy implementation that allows solving very large problems of a few millions samples.

We also have a new API for solving OT problems from empirical samples with `ot.solve_sample`  Finally we have a new API for Gromov-Wasserstein solvers with `ot.solve_gromov` function that centralizes most of the (F)GW methods with unified notation. Some example of how to use the new API below:

```python
# Generate random data
xs, xt = np.random.randn(100, 2), np.random.randn(50, 2)

# Solve OT problem with empirical samples
sol = ot.solve_sample(xs, xt) # Exact OT betwen smaples with uniform weights
sol = ot.solve_sample(xs, xt, wa, wb) # Exact OT with weights given by user

sol = ot.solve_sample(xs, xt, reg= 1, metric='euclidean') # sinkhorn with euclidean metric

sol = ot.solve_sample(xs, xt, reg= 1, method='geomloss') # faster sinkhorn solver on CPU/GPU

sol = ot.solve_sample(x,x2, method='factored', rank=10) # compute factored OT

sol = ot.solve_sample(x,x2, method='lowrank', rank=10) # compute lowrank sinkhorn OT

value_bw = ot.solve_sample(xs, xt, method='gaussian').value # Bures-Wasserstein distance

# Solve GW problem
Cs, Ct = ot.dist(xs, xs), ot.dist(xt, xt) # compute cost matrices
sol = ot.solve_gromov(Cs,Ct) # Exact GW between samples with uniform weights

# Solve FGW problem
M = ot.dist(xs, xt) # compute cost matrix

# Exact FGW between samples with uniform weights
sol = ot.solve_gromov(Cs, Ct, M, loss='KL', alpha=0.7) # FGW with KL data fitting


# recover solutions objects
P = sol.plan # OT plan
u, v = sol.potentials # dual variables
value = sol.value # OT value

# for GW and FGW
value_linear = sol.value_linear # linear part of the loss
value_quad = sol.value_quad # quadratic part of the loss

```

Users are encouraged to use the new API (it is much simpler) but it might still be subjects to small changes before the release of POT 1.0 .


We also fixed a number of issues, the most pressing being a problem of GPU memory allocation when pytorch is installed that will not happen now thanks to Lazy initialization of the backends. We now also have the possibility to deactivate some backends using environment which prevents POT from importing them and can lead to large import speedup.


#### New features
+ Added support for [Nearest Brenier Potentials (SSNB)](http://proceedings.mlr.press/v108/paty20a/paty20a.pdf) (PR #526) + minor fix (PR #535)
+ Tweaked `get_backend` to ignore `None` inputs (PR #525)
+ Callbacks for generalized conditional gradient in `ot.da.sinkhorn_l1l2_gl` are now vectorized to improve performance (PR #507)
+ The `linspace` method of the backends now has the `type_as` argument to convert to the same dtype and device. (PR #533)
+ The `convolutional_barycenter2d` and `convolutional_barycenter2d_debiased` functions now work with different devices.. (PR #533)
+ New API for Gromov-Wasserstein solvers with `ot.solve_gromov` function (PR #536)
+ New LP solvers from scipy used by default for LP barycenter (PR #537)
+ Update wheels to Python 3.12 and remove old i686 arch that do not have scipy wheels (PR #543)
+ Upgraded unbalanced OT solvers for more flexibility (PR #539)
+ Add LazyTensor for modeling plans and low rank tensor in large scale OT (PR #544)
+ Add exact line-search for `gromov_wasserstein` and `fused_gromov_wasserstein` with KL loss (PR #556)
+ Add KL loss to all semi-relaxed (Fused) Gromov-Wasserstein solvers (PR #559)
+ Further upgraded unbalanced OT solvers for more flexibility and future use (PR #551)
+ New API function `ot.solve_sample` for solving OT problems from empirical samples (PR #563)
+ Wrapper for `geomloss`` solver on empirical samples (PR #571)
+ Add `stop_criterion` feature to (un)regularized (f)gw barycenter solvers (PR #578)
+ Add `fixed_structure` and `fixed_features` to entropic fgw barycenter solver (PR #578)
+ Add new BAPG solvers with KL projections for GW and FGW (PR #581)
+ Add Bures-Wasserstein barycenter in `ot.gaussian` and example (PR #582, PR #584)
+ Domain adaptation method `SinkhornL1l2Transport` now supports JAX backend (PR #587)
+ Added support for [Low-Rank Sinkhorn Factorization](https://arxiv.org/pdf/2103.04737.pdf) (PR #568)


#### Closed issues
- Fix line search evaluating cost outside of the interpolation range (Issue #502, PR #504)
- Lazily instantiate backends to avoid unnecessary GPU memory pre-allocations on package import (Issue #516, PR #520)
- Handle documentation and warnings when integers are provided to (f)gw solvers based on cg (Issue #530, PR #559)
- Correct independence of `fgw_barycenters` to `init_C` and `init_X` (Issue #547, PR #566)
- Avoid precision change when computing norm using PyTorch backend (Discussion #570, PR #572)
- Create `ot/bregman/`repository (Issue #567, PR #569)
- Fix matrix feature shape in `entropic_fused_gromov_barycenters`(Issue #574, PR #573)
- Fix (fused) gromov-wasserstein barycenter solvers to support `kl_loss`(PR #576)


## 0.9.1
*August 2023*

This new release contains several new features and bug fixes.

New features include a new submodule `ot.gnn` that contains two new Graph neural network layers (compatible with [Pytorch Geometric](https://pytorch-geometric.readthedocs.io/)) for template-based pooling of graphs with an example on [graph classification](https://pythonot.github.io/master/auto_examples/gromov/plot_gnn_TFGW.html). Related to this, we also now provide FGW and semi relaxed FGW solvers for which the resulting loss is differentiable w.r.t. the parameter `alpha`. Other contributions on the (F)GW front include a new solver for the Proximal Point algorithm [that can be used to solve entropic GW problems](https://pythonot.github.io/master/auto_examples/gromov/plot_fgw_solvers.html) (using the parameter `solver="PPA"`), new solvers for entropic FGW barycenters, novels Sinkhorn-based solvers for entropic semi-relaxed (F)GW, the possibility to provide a warm-start to the solvers, and optional marginal weights of the samples (uniform weights ar used by default). Finally we added in the submodule `ot.gaussian` and `ot.da` new loss and mapping estimators for the Gaussian Gromov-Wasserstein that can be used as a fast alternative to GW and estimates linear mappings between unregistered spaces that can potentially have different size (See the update [linear mapping example](https://pythonot.github.io/master/auto_examples/domain-adaptation/plot_otda_linear_mapping.html) for an illustration).

We also provide a new solver for the [Entropic Wasserstein Component Analysis](https://pythonot.github.io/master/auto_examples/others/plot_EWCA.html) that is a generalization of the celebrated PCA taking into account the local neighborhood of the samples. We also now have a new solver in `ot.smooth` for the [sparsity-constrained OT (last plot)](https://pythonot.github.io/master/auto_examples/plot_OT_1D_smooth.html) that can be used to find regularized OT plans with sparsity constraints. Finally we have a first multi-marginal solver for regular 1D distributions with a Monge loss (see [here](https://pythonot.github.io/master/auto_examples/others/plot_dmmot.html)).

The documentation and testings have also been updated. We now have nearly 95% code coverage with the tests. The documentation has been updated and some examples have been streamlined to build more quickly and avoid timeout problems with CircleCI. We also added an optional CI on GPU for the master branch and approved PRs that can be used when a GPU runner is online.

Many other bugs and issues have been fixed and we want to thank all the contributors, old and new, who made this release possible. More details below.


#### New features

- Added Bures Wasserstein distance in `ot.gaussian` (PR ##428)
- Added Generalized Wasserstein Barycenter solver + example (PR #372), fixed graphical details on the example (PR #376)
- Added Free Support Sinkhorn Barycenter + example (PR #387)
- New API for OT solver using function `ot.solve` (PR #388)
- Backend version of `ot.partial` and `ot.smooth` (PR #388)
- Added argument for warmstart of dual vectors in Sinkhorn-based methods in `ot.bregman` (PR #437)

#### Closed issues


- Fixed an issue with the documentation gallery sections (PR #395)
- Fixed an issue where sinkhorn divergence did not have a gradients (Issue #393, PR #394)
- Fixed an issue where we could not ask TorchBackend to place a random tensor on GPU
  (Issue #371, PR #373)
- Fixed an issue where Sinkhorn solver assumed a symmetric cost matrix (Issue #374, PR #375)
- Fixed an issue where hitting iteration limits would be reported to stderr by std::cerr regardless of Python's stderr stream status (PR #377)
- Fixed an issue where the metric argument in ot.dist did not allow a callable parameter (Issue #378, PR #379)
- Fixed an issue where the max number of iterations in ot.emd was not allowed to go beyond 2^31 (PR #380)
- Fixed an issue where pointers would overflow in the EMD solver, returning an
incomplete transport plan above a certain size (slightly above 46k, its square being
roughly 2^31) (PR #381)
- Error raised when mass mismatch in emd2 (PR #386)
- Fixed an issue where a pytorch example would throw an error if executed on a GPU (Issue #389, PR #391)
- Added a work-around for scipy's bug, where you cannot compute the Hamming distance with a "None" weight attribute. (Issue #400, PR #402)
- Fixed an issue where the doc could not be built due to some changes in matplotlib's API (Issue #403, PR #402)
- Replaced Numpy C Compiler with Setuptools C Compiler due to deprecation issues (Issue #408, PR #409)
- Fixed weak optimal transport docstring (Issue #404, PR #410)
- Fixed error with parameter `log=True`for `SinkhornLpl1Transport` (Issue #412,
PR #413)
- Fixed an issue about `warn` parameter in `sinkhorn2` (PR #417)
- Fix an issue where the parameter `stopThr` in `empirical_sinkhorn_divergence` was rendered useless by subcalls
  that explicitly specified `stopThr=1e-9` (Issue #421, PR #422).
- Fixed a bug breaking an example where we would try to make an array of arrays of different shapes (Issue #424, PR #425)


## 0.8.2

This releases introduces several new notable features. The less important
but most exiting one being that we now have a logo for the toolbox (color
and dark background) :

![](https://pythonot.github.io/master/_images/logo.svg)![](https://pythonot.github.io/master/_static/logo_dark.svg)

This logo is generated using with matplotlib and using the solution of an OT
problem provided by POT (with `ot.emd`). Generating the logo can be done with a
simple python script also provided in the [documentation gallery](https://pythonot.github.io/auto_examples/others/plot_logo.html#sphx-glr-auto-examples-others-plot-logo-py).

New OT solvers include [Weak
OT](https://pythonot.github.io/gen_modules/ot.weak.html#ot.weak.weak_optimal_transport)
 and [OT with factored
coupling](https://pythonot.github.io/gen_modules/ot.factored.html#ot.factored.factored_optimal_transport)
that can be used on large datasets. The [Majorization Minimization](https://pythonot.github.io/gen_modules/ot.unbalanced.html?highlight=mm_#ot.unbalanced.mm_unbalanced) solvers for
non-regularized Unbalanced OT are now also available. We also now provide an
implementation of [GW and FGW unmixing](https://pythonot.github.io/gen_modules/ot.gromov.html#ot.gromov.gromov_wasserstein_linear_unmixing) and [dictionary learning](https://pythonot.github.io/gen_modules/ot.gromov.html#ot.gromov.gromov_wasserstein_dictionary_learning). It is now
possible to use autodiff to solve entropic an quadratic regularized OT in the
dual for full or stochastic optimization thanks to the new functions to compute
the dual loss for [entropic](https://pythonot.github.io/gen_modules/ot.stochastic.html#ot.stochastic.loss_dual_entropic) and [quadratic](https://pythonot.github.io/gen_modules/ot.stochastic.html#ot.stochastic.loss_dual_quadratic) regularized OT and reconstruct the [OT
plan](https://pythonot.github.io/gen_modules/ot.stochastic.html#ot.stochastic.plan_dual_entropic) on part or all of the data. They can be used for instance to solve OT
problems with stochastic gradient or for estimating the [dual potentials as
neural networks](https://pythonot.github.io/auto_examples/backends/plot_stoch_continuous_ot_pytorch.html#sphx-glr-auto-examples-backends-plot-stoch-continuous-ot-pytorch-py).

On the backend front, we now have backend compatible functions and classes in
the domain adaptation [`ot.da`](https://pythonot.github.io/gen_modules/ot.da.html#module-ot.da) and unbalanced OT [`ot.unbalanced`](https://pythonot.github.io/gen_modules/ot.unbalanced.html) modules. This
means that the DA classes can be used on tensors from all compatible backends.
The [free support Wasserstein barycenter](https://pythonot.github.io/gen_modules/ot.lp.html?highlight=free%20support#ot.lp.free_support_barycenter) solver is now also backend compatible.

Finally we have worked on the documentation to provide an update of existing
examples in the gallery and and several new examples including [GW dictionary
learning](https://pythonot.github.io/auto_examples/gromov/plot_gromov_wasserstein_dictionary_learning.html#sphx-glr-auto-examples-gromov-plot-gromov-wasserstein-dictionary-learning-py)
[weak Optimal
Transport](https://pythonot.github.io/auto_examples/others/plot_WeakOT_VS_OT.html#sphx-glr-auto-examples-others-plot-weakot-vs-ot-py),
[NN based dual potentials
estimation](https://pythonot.github.io/auto_examples/backends/plot_stoch_continuous_ot_pytorch.html#sphx-glr-auto-examples-backends-plot-stoch-continuous-ot-pytorch-py)
and [Factored coupling OT](https://pythonot.github.io/auto_examples/others/plot_factored_coupling.html#sphx-glr-auto-examples-others-plot-factored-coupling-py).
.

#### New features

- Remove deprecated `ot.gpu` submodule (PR #361)
- Update examples in the gallery (PR #359)
- Add stochastic loss and OT plan computation for regularized OT and
  backend examples(PR #360)
- Implementation of factored OT with emd and sinkhorn (PR #358)
- A brand new logo for POT (PR #357)
- Better list of related examples in quick start guide with `minigallery` (PR #334)
- Add optional log-domain Sinkhorn implementation in WDA to support smaller values
  of the regularization parameter (PR #336)
- Backend implementation for `ot.lp.free_support_barycenter` (PR #340)
- Add weak OT solver + example  (PR #341)
- Add backend support for Domain Adaptation and Unbalanced solvers (PR #343)
- Add (F)GW linear dictionary learning solvers + example  (PR #319)
- Add links to related PR and Issues in the doc release page (PR #350)
- Add new minimization-maximization algorithms for solving exact Unbalanced OT + example (PR #362)

#### Closed issues

- Fix mass gradient of `ot.emd2` and `ot.gromov_wasserstein2` so that they are
  centered (Issue #364, PR #363)
- Fix bug in instantiating an `autograd` function `ValFunction` (Issue #337,
  PR #338)
- Fix POT ABI compatibility with old and new numpy (Issue #346, PR #349)
- Warning when feeding integer cost matrix to EMD solver resulting in an integer transport plan (Issue #345, PR #343)
- Fix bug where gromov_wasserstein2 does not perform backpropagation with CUDA
  tensors (Issue #351, PR #352)


## 0.8.1.0
*December 2021*

This is a bug fix release that will remove the `benchmarks` module form the
installation and correct the documentation generation.

#### Closed issues

- Bug in documentation generation (tag VS master push, PR #332)
- Remove installation of the benchmarks in global namespace (Issue #331, PR #333)


## 0.8.1
*December 2021*

This release fixes several bugs and introduces two new backends: Cupy
and Tensorflow. Note that the tensorflow backend will work only when tensorflow
has enabled the Numpy behavior (for transpose that is not by default in
tensorflow). We also introduce a simple benchmark on CPU GPU for the sinkhorn
solver that will be provided in the
[backend](https://pythonot.github.io/gen_modules/ot.backend.html) documentation.

This release also brings a few changes in dependencies and compatibility. First
we removed tests for Python 3.6 that will not be updated in the future.
Also note that POT now depends on Numpy (>= 1.20) because a recent change in ABI is making the
wheels non-compatible with older numpy versions. If you really need an older
numpy POT will work with no problems but you will need to build it from source.

As always we want to that the contributors who helped make POT better (and bug free).

#### New features

- New benchmark for sinkhorn solver on CPU/GPU and between backends (PR #316)
- New tensorflow backend (PR #316)
- New Cupy backend (PR #315)
- Documentation always up-to-date with README, RELEASES, CONTRIBUTING and
  CODE_OF_CONDUCT files (PR #316, PR #322).

#### Closed issues

- Fix bug in older Numpy ABI (<1.20) (Issue #308, PR #326)
- Fix bug  in `ot.dist` function when non euclidean distance (Issue #305, PR #306)
- Fix gradient scaling for functions using `nx.set_gradients` (Issue #309,
  PR #310)
- Fix bug in generalized Conditional gradient solver and SinkhornL1L2
  (Issue #311, PR #313)
- Fix log error in `gromov_barycenters` (Issue #317, PR #3018)

## 0.8.0
*November 2021*

This new stable release introduces several important features.

First we now have
an OpenMP compatible exact ot solver in `ot.emd`. The OpenMP version is used
when the parameter `numThreads` is greater than one and can lead to nice
speedups on multi-core machines.

Second we have introduced a backend mechanism that allows to use standard POT
function seamlessly on Numpy, Pytorch and Jax arrays. Other backends are coming
but right now POT can be used seamlessly for training neural networks in
Pytorch. Notably we propose the first differentiable computation of the exact OT
loss with `ot.emd2` (can be differentiated w.r.t. both cost matrix and sample
weights), but also for the classical Sinkhorn loss with `ot.sinkhorn2`, the
Wasserstein distance in 1D with `ot.wasserstein_1d`, sliced Wasserstein with
`ot.sliced_wasserstein_distance` and Gromov-Wasserstein with `ot.gromov_wasserstein2`. Examples of how
this new feature can be used are now available in the documentation where the
Pytorch backend is used to estimate a [minimal Wasserstein
estimator](https://PythonOT.github.io/auto_examples/backends/plot_unmix_optim_torch.html),
a [Generative Network
(GAN)](https://PythonOT.github.io/auto_examples/backends/plot_wass2_gan_torch.html),
for a  [sliced Wasserstein gradient
flow](https://PythonOT.github.io/auto_examples/backends/plot_sliced_wass_grad_flow_pytorch.html)
and [optimizing the Gromov-Wassersein distance](https://PythonOT.github.io/auto_examples/backends/plot_optim_gromov_pytorch.html). Note that the Jax backend is still in early development and quite
slow at the moment, we strongly recommend for Jax users to use the [OTT
toolbox](https://github.com/google-research/ott)  when possible.
 As a result of this new feature,
 the old `ot.gpu` submodule is now deprecated since GPU
implementations can be done using GPU arrays on the torch backends.

Other novel features include implementation for [Sampled Gromov Wasserstein and
Pointwise Gromov
Wasserstein](https://PythonOT.github.io/auto_examples/gromov/plot_gromov.html#compute-gw-with-a-scalable-stochastic-method-with-any-loss-function),
Sinkhorn in log space with `method='sinkhorn_log'`, [Projection Robust
Wasserstein](https://PythonOT.github.io/gen_modules/ot.dr.html?highlight=robust#ot.dr.projection_robust_wasserstein),
ans [deviased Sinkorn barycenters](https://PythonOT.github.ioauto_examples/barycenters/plot_debiased_barycenter.html).

This release will also simplify the installation process. We have now a
`pyproject.toml` that defines the build dependency and POT should now build even
when cython is not installed yet. Also we now provide pe-compiled wheels for
linux `aarch64` that is used on Raspberry PI and android phones and for MacOS on
ARM processors.


Finally POT was accepted for publication in the Journal of Machine Learning
Research (JMLR) open source software track and we ask the POT users to cite [this
paper](https://www.jmlr.org/papers/v22/20-451.html) from now on. The documentation has been improved in particular by adding a
"Why OT?" section to the quick start guide and several new examples illustrating
the new features. The documentation now has two version : the stable version
[https://pythonot.github.io/](https://pythonot.github.io/)
corresponding to the last release and the master version [https://pythonot.github.io/master](https://pythonot.github.io/master) that corresponds to the
current master branch on GitHub.


As usual, we want to thank all the POT contributors (now 37 people have
contributed to the toolbox). But for this release we thank in particular Nathan
Cassereau and Kamel Guerda from the AI support team at
[IDRIS](http://www.idris.fr/) for their support to the development of the
backend and OpenMP implementations.


#### New features

- OpenMP support for exact OT solvers (PR #260)
- Backend for running POT in numpy/torch + exact solver (PR #249)
- Backend implementation of most functions in `ot.bregman` (PR #280)
- Backend implementation of most functions in `ot.optim` (PR #282)
- Backend implementation of most functions in `ot.gromov` (PR #294, PR #302)
- Test for arrays of different type and device (CPU/GPU) (PR #304, #303)
- Implementation of Sinkhorn in log space with `method='sinkhorn_log'` (PR #290)
- Implementation of regularization path for L2 Unbalanced OT (PR #274)
- Implementation of Projection Robust Wasserstein (PR #267)
- Implementation of Debiased Sinkhorn Barycenters (PR #291)
- Implementation of Sampled Gromov Wasserstein and Pointwise Gromov Wasserstein
  (PR #275)
- Add `pyproject.toml` and build POT without installing cython first (PR #293)
- Lazy implementation in log space for sinkhorn on samples (PR #259)
- Documentation cleanup (PR #298)
- Two up-to-date documentations [for stable
  release](https://PythonOT.github.io/) and for [master branch](https://pythonot.github.io/master/).
- Building wheels on ARM for Raspberry PI and smartphones (PR #238)
- Update build wheels to new version and new pythons (PR #236, #253)
- Implementation of sliced Wasserstein distance (Issue #202, PR #203)
- Add minimal build to CI and perform pep8 test separately (PR #210)
- Speedup of tests and return run time (PR #262)
- Add "Why OT" discussion to the documentation (PR #220)
- New introductory example to discrete OT in the documentation (PR #191)
- Add templates for Issues/PR on Github (PR#181)

#### Closed issues

- Debug Memory leak in GAN example (#254)
- DEbug GPU bug (Issue #284, #287, PR #288)
- set_gradients method for JAX backend (PR #278)
- Quicker GAN example for CircleCI build (PR #258)
- Better formatting in Readme (PR #234)
- Debug CI tests (PR #240, #241, #242)
- Bug in Partial OT solver dummy points (PR #215)
- Bug when Armijo linesearch  (Issue #184, #198, #281, PR #189, #199, #286)
- Bug Barycenter Sinkhorn (Issue 134, PR #195)
- Infeasible solution in exact OT (Issues #126,#93, PR #217)
- Doc for SUpport Barycenters (Issue #200, PR #201)
- Fix labels transport in BaseTransport (Issue #207, PR #208)
- Bug in `emd_1d`, non respected bounds (Issue #169, PR #170)
- Removed Python 2.7 support and update codecov file (PR #178)
- Add normalization for WDA and test it (PR #172, #296)
- Cleanup code for new version of `flake8` (PR #176)
- Fixed requirements in `setup.py` (PR #174)
- Removed specific MacOS flags (PR #175)


## 0.7.0
*May 2020*

This is the new stable release for POT. We made a lot of changes in the
documentation and added several new features such as Partial OT, Unbalanced and
Multi Sources OT Domain Adaptation and several bug fixes. One important change
is that we have created the GitHub organization
[PythonOT](https://github.com/PythonOT) that now owns the main POT repository
[https://github.com/PythonOT/POT](https://github.com/PythonOT/POT) and the
repository for the new documentation is now hosted at
[https://PythonOT.github.io/](https://PythonOT.github.io/).

This is the first release where the Python 2.7 tests have been removed. Most of
the toolbox should still work but we do not offer support for Python 2.7 and
will close related Issues.

A lot of changes have been done to the documentation that is now hosted on
[https://PythonOT.github.io/](https://PythonOT.github.io/) instead of
readthedocs. It was a hard choice but readthedocs did not allow us to run
sphinx-gallery to update our beautiful examples and it was a huge amount of work
to maintain. The documentation is now automatically compiled and updated on
merge. We also removed the notebooks from the repository for space reason and
also because they are all available in the [example
gallery](https://pythonot.github.io/auto_examples/index.html). Note that now the
output of the documentation build for each commit in the PR is available to
check that the doc builds correctly before merging which was not possible with
readthedocs.

The CI framework has also been changed with a move from Travis to Github Action
which allows to get faster tests on Windows, MacOS and Linux. We also now report
our coverage on [Codecov.io](https://codecov.io/gh/PythonOT/POT) and we have a
reasonable 92% coverage. We also now generate wheels for a number of OS and
Python versions at each merge in the master branch. They are available as
outputs of this
[action](https://github.com/PythonOT/POT/actions?query=workflow%3A%22Build+dist+and+wheels%22).
This will allow simpler multi-platform releases from now on.

In terms of new features we now have [OTDA Classes for unbalanced
OT](https://pythonot.github.io/gen_modules/ot.da.html#ot.da.UnbalancedSinkhornTransport),
a new Domain adaptation class form [multi domain problems
(JCPOT)](https://pythonot.github.io/auto_examples/domain-adaptation/plot_otda_jcpot.html#sphx-glr-auto-examples-domain-adaptation-plot-otda-jcpot-py),
and several solvers to solve the [Partial Optimal
Transport](https://pythonot.github.io/auto_examples/unbalanced-partial/plot_partial_wass_and_gromov.html#sphx-glr-auto-examples-unbalanced-partial-plot-partial-wass-and-gromov-py)
problems.

This release is also the moment to thank all the POT contributors (old and new)
for helping making POT such a nice toolbox. A lot of changes (also in the API)
are coming for the next versions.


#### Features

- New documentation on [https://PythonOT.github.io/](https://PythonOT.github.io/) (PR #160, PR #143, PR #144)
- Documentation build on CircleCI with sphinx-gallery (PR #145,PR #146, #155)
- Run sphinx gallery in CI (PR #146)
- Remove notebooks from repo because available in doc (PR #156)
- Build wheels in CI (#157)
- Move from travis to GitHub Action for Windows, MacOS and Linux (PR #148, PR #150)
- Partial Optimal Transport (PR#141 and PR #142)
- Laplace regularized OTDA (PR #140)
- Multi source DA with target shift (PR #137)
- Screenkhorn algorithm (PR #121)

#### Closed issues

- Add JMLR paper to the readme and Mathieu Blondel to the Acknoledgments (PR
  #231, #232)
- Bug in Unbalanced OT example (Issue #127)
- Clean Cython output when calling setup.py clean (Issue #122)
- Various Macosx compilation problems (Issue #113, Issue #118, PR#130)
- EMD dimension mismatch (Issue #114, Fixed in PR #116)
- 2D barycenter bug for non square images (Issue #124, fixed in PR #132)
- Bad value in EMD 1D (Issue #138, fixed in PR #139)
- Log bugs for Gromov-Wassertein solver (Issue #107, fixed in PR #108)
- Weight issues in barycenter function (PR #106)

## 0.6.0
*July 2019*

This is the first official stable release of POT and this means a jump to 0.6!
The library has been used in
the wild for a while now and we have reached a state where a lot of fundamental
OT solvers are available and tested. It has been quite stable in the last months
but kept the beta flag in its Pypi classifiers until now.

Note that this release will be the last one supporting officially Python 2.7 (See
https://python3statement.org/ for more reasons). For next release we will keep
the travis tests for Python 2 but will make them non necessary for merge in 2020.

The features are never complete in a toolbox designed for solving mathematical
problems and research but with the new contributions we now implement algorithms
and solvers from 24 scientific papers (listed in the README.md file). New
features include a direct implementation of the [empirical Sinkhorn
divergence](https://pot.readthedocs.io/en/latest/all.html#ot.bregman.empirical_sinkhorn_divergence),
a new efficient (Cython implementation) solver for [EMD in
1D](https://pot.readthedocs.io/en/latest/all.html#ot.lp.emd_1d) and
corresponding [Wasserstein
1D](https://pot.readthedocs.io/en/latest/all.html#ot.lp.wasserstein_1d). We now
also have implementations for [Unbalanced
OT](https://github.com/rflamary/POT/blob/master/notebooks/plot_UOT_1D.ipynb) and
a solver for [Unbalanced OT
barycenters](https://github.com/rflamary/POT/blob/master/notebooks/plot_UOT_barycenter_1D.ipynb).
A new variant of Gromov-Wasserstein divergence called [Fused
Gromov-Wasserstein](https://pot.readthedocs.io/en/latest/all.html?highlight=fused_#ot.gromov.fused_gromov_wasserstein)
has been also contributed with exemples of use on [structured
data](https://github.com/rflamary/POT/blob/master/notebooks/plot_fgw.ipynb) and
computing [barycenters of labeld
graphs](https://github.com/rflamary/POT/blob/master/notebooks/plot_barycenter_fgw.ipynb).


A lot of work has been done on the documentation with several new
examples corresponding to the new features and a lot of corrections for the
docstrings. But the most visible change is a new
[quick start guide](https://pot.readthedocs.io/en/latest/quickstart.html) for
POT that gives several pointers about which function or classes allow to solve which
specific OT problem. When possible a link is provided to relevant examples.

We will also provide with this release some pre-compiled Python wheels for Linux
64bit on
github and pip. This will simplify the install process that before required a C
compiler and numpy/cython already installed.

Finally we would like to acknowledge and thank the numerous contributors of POT
that has helped in the past build the foundation and are still contributing to
bring new features and solvers to the library.



#### Features

* Add compiled manylinux 64bits wheels to pip releases (PR #91)
* Add quick start guide (PR #88)
* Make doctest work on travis (PR #90)
* Update documentation (PR #79, PR #84)
* Solver for EMD in 1D (PR #89)
* Solvers for regularized unbalanced OT (PR #87, PR#99)
* Solver for Fused Gromov-Wasserstein (PR #86)
* Add empirical Sinkhorn and empirical Sinkhorn divergences (PR #80)


#### Closed issues

- Issue #59 fail when using "pip install POT" (new details in doc+ hopefully
  wheels)
- Issue #85 Cannot run gpu modules
- Issue #75 Greenkhorn do not return log (solved in PR #76)
- Issue #82 Gromov-Wasserstein fails when the cost matrices are slightly different
- Issue #72 Macosx build problem


## 0.5.0
*Sep 2018*

POT is 2 years old! This release brings numerous new features to the
toolbox as listed below but also several bug correction.

Among the new features, we can highlight a [non-regularized Gromov-Wasserstein
solver](https://github.com/rflamary/POT/blob/master/notebooks/plot_gromov.ipynb),
a new [greedy variant of sinkhorn](https://pot.readthedocs.io/en/latest/all.html#ot.bregman.greenkhorn),
[non-regularized](https://pot.readthedocs.io/en/latest/all.html#ot.lp.barycenter),
[convolutional (2D)](https://github.com/rflamary/POT/blob/master/notebooks/plot_convolutional_barycenter.ipynb)
and [free support](https://github.com/rflamary/POT/blob/master/notebooks/plot_free_support_barycenter.ipynb)
 Wasserstein barycenters and [smooth](https://github.com/rflamary/POT/blob/prV0.5/notebooks/plot_OT_1D_smooth.ipynb)
 and [stochastic](https://pot.readthedocs.io/en/latest/all.html#ot.stochastic.sgd_entropic_regularization)
implementation of entropic OT.

POT 0.5 also comes with a rewriting of ot.gpu using the cupy framework instead of
the unmaintained cudamat. Note that while we tried to keed changes to the
minimum, the OTDA classes were deprecated. If you are happy with the cudamat
implementation, we recommend you stay with stable release 0.4 for now.

The code quality has also improved with 92% code coverage in tests that is now
printed to the log in the Travis builds. The documentation has also been
greatly improved with new modules and examples/notebooks.

This new release is so full of new stuff and corrections thanks to the old
and new POT contributors (you can see the list in the [readme](https://github.com/rflamary/POT/blob/master/README.md)).

#### Features

* Add non regularized Gromov-Wasserstein solver  (PR #41)
* Linear OT mapping between empirical distributions and 90\% test coverage (PR #42)
* Add log parameter in class EMDTransport and SinkhornLpL1Transport (PR #44)
* Add Markdown format for Pipy (PR #45)
* Test for Python 3.5 and 3.6 on Travis (PR #46)
* Non regularized Wasserstein barycenter with scipy linear solver and/or cvxopt (PR #47)
* Rename dataset functions to be more sklearn compliant (PR #49)
* Smooth and sparse Optimal transport implementation with entropic and quadratic regularization (PR #50)
* Stochastic OT in the dual and semi-dual (PR #52 and PR #62)
* Free support barycenters (PR #56)
* Speed-up Sinkhorn function (PR #57 and PR #58)
* Add convolutional Wassersein barycenters for 2D images (PR #64)
* Add Greedy Sinkhorn variant (Greenkhorn) (PR #66)
* Big ot.gpu update with cupy implementation (instead of un-maintained cudamat) (PR #67)

#### Deprecation

Deprecated OTDA Classes were removed from ot.da and ot.gpu for version 0.5
(PR #48 and PR #67). The deprecation message has been for a year here since
0.4 and it is time to pull the plug.

#### Closed issues

* Issue #35 : remove import plot from ot/__init__.py (See PR #41)
* Issue #43 : Unusable parameter log for EMDTransport (See PR #44)
* Issue #55 : UnicodeDecodeError: 'ascii' while installing with pip


## 0.4
*15 Sep 2017*

This release contains a lot of contribution from new contributors.


#### Features

* Automatic notebooks and doc update (PR #27)
* Add gromov Wasserstein solver and Gromov Barycenters (PR #23)
* emd and emd2 can now return dual variables and have max_iter (PR #29 and PR #25)
* New domain adaptation classes compatible with scikit-learn (PR #22)
* Proper tests with pytest on travis (PR #19)
* PEP 8 tests (PR #13)

#### Closed issues

* emd convergence problem du to fixed max iterations (#24)
* Semi supervised DA error (#26)

## 0.3.1
*11 Jul 2017*

* Correct bug in emd on windows

## 0.3
*7 Jul 2017*

* emd* and sinkhorn* are now performed in parallel for multiple target distributions
* emd and sinkhorn are for OT matrix computation
* emd2 and sinkhorn2 are for OT loss computation
* new notebooks for emd computation and Wasserstein Discriminant Analysis
* relocate notebooks
* update documentation
* clean_zeros(a,b,M) for removimg zeros in sparse distributions
* GPU implementations for sinkhorn and group lasso regularization


## V0.2
*7 Apr 2017*

* New dimensionality reduction method (WDA)
* Efficient method emd2 returns only tarnsport (in paralell if several histograms given)



## 0.1.11
*5 Jan 2017*

* Add sphinx gallery for better documentation
* Small efficiency tweak in sinkhorn
* Add simple tic() toc() functions for timing


## 0.1.10
*7 Nov 2016*
* numerical stabilization for sinkhorn (log domain and epsilon scaling)

## 0.1.9
*4 Nov 2016*

* Update classes and examples for domain adaptation
* Joint OT matrix and mapping estimation

## 0.1.7
*31 Oct 2016*

* Original Domain adaptation classes

## 0.1.3

* pipy works

## First pre-release
*28 Oct 2016*

It provides the following solvers:
* OT solver for the linear program/ Earth Movers Distance.
* Entropic regularization OT solver  with Sinkhorn Knopp Algorithm.
* Bregman projections for Wasserstein barycenter [3] and unmixing.
* Optimal transport for domain adaptation with group lasso regularization
* Conditional gradient and Generalized conditional gradient for regularized OT.

Some demonstrations (both in Python and Jupyter Notebook format) are available in the examples folder.<|MERGE_RESOLUTION|>--- conflicted
+++ resolved
@@ -10,15 +10,10 @@
 - Improved `ot.plot.plot1D_mat` (PR #649)
 - Added `nx.det` (PR #649)
 - `nx.sqrtm` is now broadcastable (takes ..., d, d) inputs (PR #649)
-<<<<<<< HEAD
-- restructure `ot.unbalanced` module (PR #658)
-- add `ot.unbalanced.lbfgsb_unbalanced2` and add flexible reference measure `c` in all unbalanced solvers (PR #658)
-- Added `ot.unbalanced.sinkhorn_unbalanced_translation_invariant` (PR #676)
-=======
 - Restructured `ot.unbalanced` module (PR #658)
 - Added `ot.unbalanced.lbfgsb_unbalanced2` and add flexible reference measure `c` in all unbalanced solvers (PR #658)
 - Implemented Fused unbalanced Gromov-Wasserstein and unbalanced Co-Optimal Transport (PR #677)
->>>>>>> 791137b3
+- Added `ot.unbalanced.sinkhorn_unbalanced_translation_invariant` (PR #676)
 
 #### Closed issues
 - Fixed `ot.gaussian` ignoring weights when computing means (PR #649, Issue #648)
