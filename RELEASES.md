--- conflicted
+++ resolved
@@ -13,12 +13,7 @@
 + Update wheels to Python 3.12 and remove old i686 arch that do not have scipy wheels (PR #543)
 + Upgraded unbalanced OT solvers for more flexibility (PR #539)
 + Add LazyTensor for modeling plans and low rank tensor in large scale OT (PR #544)
-<<<<<<< HEAD
 + Further upgraded unbalanced OT solvers for more flexibility and future use (PR #551)
-=======
-+ Add exact line-search for `gromov_wasserstein` and `fused_gromov_wasserstein` with KL loss (PR #556)
-+ Add KL loss to all semi-relaxed (Fused) Gromov-Wasserstein solvers (PR #559)
->>>>>>> 10717598
 
 #### Closed issues
 - Fix line search evaluating cost outside of the interpolation range (Issue #502, PR #504)
@@ -40,143 +35,13 @@
 
 
 #### New features
-- Gaussian Gromov Wasserstein loss and mapping (PR #498)
-- Template-based Fused Gromov Wasserstein GNN layer in `ot.gnn` (PR #488)
-- Make alpha parameter in semi-relaxed Fused Gromov Wasserstein differentiable (PR #483)
-- Make alpha parameter in Fused Gromov Wasserstein differentiable (PR #463)
-- Added the sparsity-constrained OT solver to `ot.smooth` and added `projection_sparse_simplex` to `ot.utils` (PR #459)
-- Add tests on GPU for master branch and approved PR (PR #473)
-- Add `median` method to all inherited classes of `backend.Backend` (PR #472)
-- Update tests for macOS and Windows, speedup documentation (PR #484)
-- Added Proximal Point algorithm to solve GW problems via a new parameter `solver="PPA"` in `ot.gromov.entropic_gromov_wasserstein` + examples (PR #455)
-- Added features `warmstart` and `kwargs` in `ot.gromov.entropic_gromov_wasserstein` to respectively perform warmstart on dual potentials and pass parameters to `ot.sinkhorn` (PR #455)
-- Added sinkhorn projection based solvers for FGW `ot.gromov.entropic_fused_gromov_wasserstein` and entropic FGW barycenters + examples (PR #455)
-- Added features `warmstartT` and `kwargs` to all CG and entropic (F)GW barycenter solvers (PR #455)
-- Added entropic semi-relaxed (Fused) Gromov-Wasserstein solvers in `ot.gromov` + examples (PR #455)
-- Make marginal parameters optional for (F)GW solvers in `._gw`, `._bregman` and `._semirelaxed` (PR #455)
-- Add Entropic Wasserstein Component Analysis (ECWA) in ot.dr (PR #486)
-- Added feature Efficient Discrete Multi Marginal Optimal Transport Regularization + examples (PR #454)
-
-#### Closed issues
-
-- Fix gromov conventions (PR #497)
-- Fix change in scipy API for `cdist` (PR #487)
-- More permissive check_backend (PR #494)
-- Fix circleci-redirector action and codecov (PR #460)
-- Fix issues with cuda for ot.binary_search_circle and with gradients for ot.sliced_wasserstein_sphere (PR #457)
-- Major documentation cleanup (PR #462, PR #467, PR #475)
-- Fix gradients for "Wasserstein2 Minibatch GAN" example (PR #466)
-- Faster Bures-Wasserstein distance with NumPy backend (PR #468)
-- Fix issue backend for ot.sliced_wasserstein_sphere ot.sliced_wasserstein_sphere_unif (PR #471)
-- Fix issue with ot.barycenter_stabilized when used with PyTorch tensors and log=True (PR #474)
-- Fix `utils.cost_normalization` function issue to work with multiple backends (PR #472)
-- Fix pression error on marginal sums and  (Issue #429, PR #496)
-
-#### New Contributors
-* @kachayev made their first contribution in PR #462
-* @liutianlin0121 made their first contribution in PR #459
-* @francois-rozet made their first contribution in PR #468
-* @framunoz made their first contribution in PR #472
-* @SoniaMaz8 made their first contribution in PR #483
-* @tomMoral made their first contribution in PR #494
-* @12hengyu made their first contribution in PR #454
-
-## 0.9.0
-*April 2023*
-
-This new release contains so many new features and bug fixes since 0.8.2 that we
-decided to make it a new minor release at 0.9.0.
-
-The release contains many new features. First we did a major
-update of all Gromov-Wasserstein solvers that brings up to 30% gain in
-computation time (see PR #431) and allows the GW solvers to work on non symmetric
-matrices. It also brings novel solvers for the very
-efficient [semi-relaxed GW problem
-](https://pythonot.github.io/master/auto_examples/gromov/plot_semirelaxed_fgw.html#sphx-glr-auto-examples-gromov-plot-semirelaxed-fgw-py)
-that can be used to find the best re-weighting for one of the distributions. We
-also now have fast and differentiable solvers for [Wasserstein on the circle](https://pythonot.github.io/master/auto_examples/plot_compute_wasserstein_circle.html#sphx-glr-auto-examples-plot-compute-wasserstein-circle-py) and
-[sliced Wasserstein on the
-sphere](https://pythonot.github.io/master/auto_examples/backends/plot_ssw_unif_torch.html#sphx-glr-auto-examples-backends-plot-ssw-unif-torch-py).
-We are also very happy to provide new OT barycenter solvers such as the [Free
-support Sinkhorn
-barycenter](https://pythonot.github.io/master/auto_examples/barycenters/plot_free_support_sinkhorn_barycenter.html#sphx-glr-auto-examples-barycenters-plot-free-support-sinkhorn-barycenter-py)
-and the [Generalized Wasserstein
-barycenter](https://pythonot.github.io/master/auto_examples/barycenters/plot_generalized_free_support_barycenter.html#sphx-glr-auto-examples-barycenters-plot-generalized-free-support-barycenter-py).
-A new differentiable solver for OT across spaces that provides OT plans
-between samples and features simultaneously and
-called [Co-Optimal
-Transport](https://pythonot.github.io/master/auto_examples/others/plot_COOT.html)
-has also been implemented. Finally we began working on OT between Gaussian distributions and
-now provide differentiable estimation for the Bures-Wasserstein [divergence](https://pythonot.github.io/master/gen_modules/ot.gaussian.html#ot.gaussian.bures_wasserstein_distance) and
-[mappings](https://pythonot.github.io/master/auto_examples/domain-adaptation/plot_otda_linear_mapping.html#sphx-glr-auto-examples-domain-adaptation-plot-otda-linear-mapping-py).
-
-Another important first step  toward POT 1.0 is the
-implementation of a unified API for OT solvers with introduction of [`ot.solve`](https://pythonot.github.io/master/all.html#ot.solve)
-function that can solve (depending on parameters) exact, regularized and
-unbalanced OT and return a new
-[`OTResult`](https://pythonot.github.io/master/gen_modules/ot.utils.html#ot.utils.OTResult)
-object. The idea behind this new API is to facilitate exploring different solvers
-with just a change of parameter and get a more unified API for them. We will keep
-the old solvers API for power users but it will be the preferred way to solve
-problems starting from release 1.0.0.
-We provide below some examples of use for the new function and how to
-recover different aspects of the solution (OT plan, full loss, linear part of the
-loss, dual variables) :
-```python
-#Solve  exact ot
-sol = ot.solve(M)
-
-# get the results
-G = sol.plan # OT plan
-ot_loss = sol.value # OT value (full loss for regularized and unbalanced)
-ot_loss_linear = sol.value_linear # OT value for linear term np.sum(sol.plan*M)
-alpha, beta = sol.potentials # dual potentials
-
-# direct plan and loss computation
-G = ot.solve(M).plan
-ot_loss = ot.solve(M).value
-
-# OT exact with marginals a/b
-sol2 = ot.solve(M, a, b)
-
-# regularized and unbalanced OT
-sol_rkl = ot.solve(M, a, b, reg=1) # KL regularization
-sol_rl2 = ot.solve(M, a, b, reg=1, reg_type='L2')
-sol_ul2 = ot.solve(M, a, b, unbalanced=10, unbalanced_type='L2')
-sol_rkl_ukl = ot.solve(M, a, b, reg=10, unbalanced=10) # KL + KL
-
-```
-The function is fully compatible with backends and will be implemented for
-different types of distribution support (empirical distributions, grids) and OT
-problems (Gromov-Wasserstein) in the new releases. This new API is not yet
-presented in the kickstart part of the documentation as there is a small change
-that it might change
-when implementing new solvers but we encourage users to play with it.
-
-Finally, in addition to those many new  this release fixes 20 issues (some long
-standing) and we want to thank all the contributors who made this release so
-big. More details below.
-
-
-#### New features
-- Added feature to (Fused) Gromov-Wasserstein solvers inherited from `ot.optim` to support relative and absolute loss variations as stopping criterions (PR #431)
-- Added feature to (Fused) Gromov-Wasserstein solvers to handle asymmetric matrices (PR #431)
-- Added semi-relaxed (Fused) Gromov-Wasserstein solvers in `ot.gromov` + examples (PR #431)
-- Added the spherical sliced-Wasserstein discrepancy in `ot.sliced.sliced_wasserstein_sphere` and `ot.sliced.sliced_wasserstein_sphere_unif` + examples (PR #434)
-- Added the Wasserstein distance on the circle in ``ot.lp.solver_1d.wasserstein_circle`` (PR #434)
-- Added the Wasserstein distance on the circle (for p>=1) in `ot.lp.solver_1d.binary_search_circle` + examples (PR #434)
-- Added the 2-Wasserstein distance on the circle w.r.t a uniform distribution in `ot.lp.solver_1d.semidiscrete_wasserstein2_unif_circle` (PR #434)
+
 - Added Bures Wasserstein distance in `ot.gaussian` (PR ##428)
 - Added Generalized Wasserstein Barycenter solver + example (PR #372), fixed graphical details on the example (PR #376)
 - Added Free Support Sinkhorn Barycenter + example (PR #387)
 - New API for OT solver using function `ot.solve` (PR #388)
-- Backend version of `ot.partial` and `ot.smooth` (PR #388 and #449)
-- Added argument for warmstart of dual potentials in Sinkhorn-based methods in `ot.bregman` (PR #437)
-- Added parameters method in `ot.da.SinkhornTransport` (PR #440)
-- `ot.dr` now uses the new Pymanopt API and POT is compatible with current
-  Pymanopt (PR #443)
-- Added CO-Optimal Transport solver + examples (PR #447)
-- Remove the redundant `nx.abs()` at the end of `wasserstein_1d()` (PR #448)
+- Backend version of `ot.partial` and `ot.smooth` (PR #388)
+- Added argument for warmstart of dual vectors in Sinkhorn-based methods in `ot.bregman` (PR #437)
 
 #### Closed issues
 
@@ -204,11 +69,9 @@
 - Fix an issue where the parameter `stopThr` in `empirical_sinkhorn_divergence` was rendered useless by subcalls
   that explicitly specified `stopThr=1e-9` (Issue #421, PR #422).
 - Fixed a bug breaking an example where we would try to make an array of arrays of different shapes (Issue #424, PR #425)
-- Fixed an issue with the documentation gallery section (PR #444)
-- Fixed issues with cuda variables for `line_search_armijo` and `entropic_gromov_wasserstein` (Issue #445, #PR 446)
+
 
 ## 0.8.2
-*April 2022*
 
 This releases introduces several new notable features. The less important
 but most exiting one being that we now have a logo for the toolbox (color
@@ -352,7 +215,7 @@
 (GAN)](https://PythonOT.github.io/auto_examples/backends/plot_wass2_gan_torch.html),
 for a  [sliced Wasserstein gradient
 flow](https://PythonOT.github.io/auto_examples/backends/plot_sliced_wass_grad_flow_pytorch.html)
-and [optimizing the Gromov-Wasserstein distance](https://PythonOT.github.io/auto_examples/backends/plot_optim_gromov_pytorch.html). Note that the Jax backend is still in early development and quite
+and [optimizing the Gromov-Wassersein distance](https://PythonOT.github.io/auto_examples/backends/plot_optim_gromov_pytorch.html). Note that the Jax backend is still in early development and quite
 slow at the moment, we strongly recommend for Jax users to use the [OTT
 toolbox](https://github.com/google-research/ott)  when possible.
  As a result of this new feature,
@@ -364,7 +227,7 @@
 Wasserstein](https://PythonOT.github.io/auto_examples/gromov/plot_gromov.html#compute-gw-with-a-scalable-stochastic-method-with-any-loss-function),
 Sinkhorn in log space with `method='sinkhorn_log'`, [Projection Robust
 Wasserstein](https://PythonOT.github.io/gen_modules/ot.dr.html?highlight=robust#ot.dr.projection_robust_wasserstein),
-ans [debiased Sinkhorn barycenters](https://PythonOT.github.ioauto_examples/barycenters/plot_debiased_barycenter.html).
+ans [deviased Sinkorn barycenters](https://PythonOT.github.ioauto_examples/barycenters/plot_debiased_barycenter.html).
 
 This release will also simplify the installation process. We have now a
 `pyproject.toml` that defines the build dependency and POT should now build even
@@ -505,7 +368,7 @@
 
 #### Closed issues
 
-- Add JMLR paper to the readme and Mathieu Blondel to the Acknowledgments (PR
+- Add JMLR paper to the readme and Mathieu Blondel to the Acknoledgments (PR
   #231, #232)
 - Bug in Unbalanced OT example (Issue #127)
 - Clean Cython output when calling setup.py clean (Issue #122)
@@ -513,7 +376,7 @@
 - EMD dimension mismatch (Issue #114, Fixed in PR #116)
 - 2D barycenter bug for non square images (Issue #124, fixed in PR #132)
 - Bad value in EMD 1D (Issue #138, fixed in PR #139)
-- Log bugs for Gromov-Wasserstein solver (Issue #107, fixed in PR #108)
+- Log bugs for Gromov-Wassertein solver (Issue #107, fixed in PR #108)
 - Weight issues in barycenter function (PR #106)
 
 ## 0.6.0
@@ -544,9 +407,9 @@
 barycenters](https://github.com/rflamary/POT/blob/master/notebooks/plot_UOT_barycenter_1D.ipynb).
 A new variant of Gromov-Wasserstein divergence called [Fused
 Gromov-Wasserstein](https://pot.readthedocs.io/en/latest/all.html?highlight=fused_#ot.gromov.fused_gromov_wasserstein)
-has been also contributed with examples of use on [structured
+has been also contributed with exemples of use on [structured
 data](https://github.com/rflamary/POT/blob/master/notebooks/plot_fgw.ipynb) and
-computing [barycenters of labeled
+computing [barycenters of labeld
 graphs](https://github.com/rflamary/POT/blob/master/notebooks/plot_barycenter_fgw.ipynb).
 
 
@@ -607,7 +470,7 @@
 implementation of entropic OT.
 
 POT 0.5 also comes with a rewriting of ot.gpu using the cupy framework instead of
-the unmaintained cudamat. Note that while we tried to keep changes to the
+the unmaintained cudamat. Note that while we tried to keed changes to the
 minimum, the OTDA classes were deprecated. If you are happy with the cudamat
 implementation, we recommend you stay with stable release 0.4 for now.
 
@@ -631,7 +494,7 @@
 * Stochastic OT in the dual and semi-dual (PR #52 and PR #62)
 * Free support barycenters (PR #56)
 * Speed-up Sinkhorn function (PR #57 and PR #58)
-* Add convolutional Wasserstein barycenters for 2D images (PR #64)
+* Add convolutional Wassersein barycenters for 2D images (PR #64)
 * Add Greedy Sinkhorn variant (Greenkhorn) (PR #66)
 * Big ot.gpu update with cupy implementation (instead of un-maintained cudamat) (PR #67)
 
@@ -682,7 +545,7 @@
 * new notebooks for emd computation and Wasserstein Discriminant Analysis
 * relocate notebooks
 * update documentation
-* clean_zeros(a,b,M) for removing zeros in sparse distributions
+* clean_zeros(a,b,M) for removimg zeros in sparse distributions
 * GPU implementations for sinkhorn and group lasso regularization
 
 
@@ -690,7 +553,7 @@
 *7 Apr 2017*
 
 * New dimensionality reduction method (WDA)
-* Efficient method emd2 returns only transport (in parallel if several histograms given)
+* Efficient method emd2 returns only tarnsport (in paralell if several histograms given)
 
 
 
