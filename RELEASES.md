# Releases

## 0.9.6.post1

*September 2025*

#### Closed issues
- Fix missing cython file in MANIFEST.in (PR #763)

## 0.9.6

*September 2025*

This new release contains several new features and bug fixes. Among the new features we have a new submodule `ot.batch` that contains batch parallel solvers for several OT problems including [Sinkhorn, Gromov-Wasserstein and Fused Gromov-Wasserstein](https://pythonot.github.io/master/auto_examples/backends/plot_ot_batch.html). This new submodule can be used to solve many independent OT problems in parallel on CPU or GPU with shared source and target support sizes. We also implemented a new Nystrom kernel approximation for the Sinkhorn solver that can be used to speed up the computation of the Sinkhorn divergence on large datasets. We also added new 1D solvers for [Linear circular OT](https://pythonot.github.io/master/auto_examples/sliced-wasserstein/plot_compute_wasserstein_circle.html) and new solvers for free support [OT barycenters with generic cost functions](https://pythonot.github.io/master/auto_examples/barycenters/plot_free_support_barycenter_generic_cost.html) and for [barycenters between Gaussian Mixture Models (GMMs)](https://pythonot.github.io/master/auto_examples/barycenters/plot_gmm_barycenter.html). We also implemented two solvers for partial Fused Gromov-Wasserstein problems based on [conditional gradient](https://pythonot.github.io/master/gen_modules/ot.gromov.html#ot.gromov.partial_fused_gromov_wasserstein) and [projected gradient](https://pythonot.github.io/master/gen_modules/ot.gromov.html#ot.gromov.entropic_partial_fused_gromov_wasserstein) descents.

Finally we have updated the documentation to reflect the new generic API and reorganized the [examples gallery](https://pythonot.github.io/auto_examples/index.html).

#### New features
- Implement CG solvers for partial FGW (PR #687)
- Added feature `grad=last_step` for `ot.solvers.solve` (PR #693)
- Automatic PR labeling and release file update check (PR #704)
- Reorganize sub-module `ot/lp/__init__.py` into separate files (PR #714)
- Implement fixed-point solver for OT barycenters with generic cost functions
  (generalizes `ot.lp.free_support_barycenter`), with example. (PR #715)
- Implement fixed-point solver for barycenters between GMMs (PR #715), with example.
- Fix warning raise when import the library (PR #716)
- Implement projected gradient descent solvers for entropic partial FGW (PR #702)
- Fix documentation in the module `ot.gaussian` (PR #718)
- Refactored `ot.bregman._convolutional` to improve readability (PR #709)
- Added `ot.gaussian.bures_barycenter_gradient_descent` (PR #680)
- Added `ot.gaussian.bures_wasserstein_distance` (PR #680)
- `ot.gaussian.bures_wasserstein_distance` can be batched (PR #680)
- Backend implementation of `ot.dist` for (PR #701)
- Updated documentation Quickstart guide and User guide with new API (PR #726)
- Fix jax version for auto-grad (PR #732)
- Add Nystrom kernel approximation for Sinkhorn (PR #742)
- Added `ot.solver_1d.linear_circular_ot` and `ot.sliced.linear_sliced_wasserstein_sphere` (PR #736)
- Implement 1d solver for partial optimal transport (PR #741)
- Fix reg_div function compatibility with numpy in `ot.unbalanced.lbfgsb_unbalanced` via new function `ot.utils.fun_to_numpy` (PR #731)
- Added to each example in the examples gallery the information about the release version in which it was introduced (PR #743)
- Removed release information from quickstart guide (PR #744)
- Implement batch parallel solvers in ot.batch (PR #745)
- Update REAMDE with new API and reorganize examples (PR #754)
<<<<<<< HEAD
- Added Sliced OT plans (PR #757)
=======
- Speedup and update tests and wheels (PR #759)
>>>>>>> 85113e9a

#### Closed issues
- Fixed `ot.mapping` solvers which depended on deprecated `cvxpy` `ECOS` solver (PR #692, Issue #668)
- Fixed numerical errors in `ot.gmm` (PR #690, Issue #689)
- Add version number to the documentation (PR #696)
- Update doc for default regularization in `ot.unbalanced` sinkhorn solvers (Issue #691, PR #700)
- Clean documentation for `gromov`, `lp` and `unbalanced` folders (PR #710)
- Clean references in documentation (PR #722)
- Clean documentation for `ot.gromov.gromov_wasserstein` (PR #737)
- Debug wheels building (PR #739)
- Fix doc for projection sparse simplex (PR #734, PR #746)
- Changed the default behavior of `ot.lp.solver_1d.wasserstein_circle` (Issue #738)
- Avoid raising unnecessary warnings in `ot.lp.solver_1d.binary_search_circle` (Issue #738)
- Avoid deprecation warning in `ot.lp.solver_1d.wasserstein_1d` (Issue #760, PR #761)


## 0.9.5

*November 2024*

This new release contains several new features, starting with
a novel [Gaussian Mixture Model Optimal Transport (GMM-OT)](https://pythonot.github.io/master/gen_modules/ot.gmm.html#examples-using-ot-gmm-gmm-ot-apply-map) solver to compare GMM while enforcing the transport plan to remain a GMM, that benefits from a closed-form solution making it practical for high-dimensional matching problems. We also extended our general unbalanced OT solvers to support any non-negative reference measure in the regularization terms, before adding the novel [translation invariant UOT](https://pythonot.github.io/master/auto_examples/unbalanced-partial/plot_conv_sinkhorn_ti.html) solver showcasing a higher convergence speed. We also implemented several new solvers and enhanced existing ones to perform OT across spaces. These include a [semi-relaxed FGW barycenter](https://pythonot.github.io/master/auto_examples/gromov/plot_semirelaxed_gromov_wasserstein_barycenter.html) solver, coupled with new initialization heuristics for the inner divergence computation, to perform graph partitioning or dictionary learning. Followed by novel [unbalanced FGW and Co-optimal transport](https://pythonot.github.io/master/auto_examples/others/plot_outlier_detection_with_COOT_and_unbalanced_COOT.html) solvers to promote robustness to outliers in such matching problems. And we finally updated the implementation of partial GW now supporting asymmetric structures and the KL divergence, while leveraging a new generic conditional gradient solver for partial transport problems enabling significant speed improvements. These latest updates required some modifications to the line search functions of our generic conditional gradient solver, paving the way for future improvements to other GW-based solvers. Last but not least, we implemented a pre-commit scheme to automatically correct common programming mistakes likely to be made by our future contributors.

This release also contains few bug fixes, concerning the support of any metric in `ot.emd_1d` / `ot.emd2_1d`, and the support of any weights in `ot.gaussian`.

#### Breaking change
- Custom functions provided as parameter `line_search` to `ot.optim.generic_conditional_gradient` must now have the signature `line_search(cost, G, deltaG, Mi, cost_G, df_G, **kwargs)`, adding as input `df_G` the gradient of the regularizer evaluated at the transport plan `G`. This change aims at improving speed of solvers having quadratic polynomial functions as regularizer such as the Gromov-Wassertein loss (PR #663).

#### New features
- New linter based on pre-commit using ruff, codespell and yamllint (PR #681)
- Added feature `mass=True` for `nx.kl_div` (PR #654)
- Implemented Gaussian Mixture Model OT `ot.gmm` (PR #649)
- Added feature `semirelaxed_fgw_barycenters` and generic FGW-related barycenter updates `update_barycenter_structure` and `update_barycenter_feature` (PR #659)
- Added initialization heuristics for sr(F)GW problems via `semirelaxed_init_plan`, integrated in all sr(F)GW solvers (PR #659)
- Improved `ot.plot.plot1D_mat` (PR #649)
- Added `nx.det` (PR #649)
- `nx.sqrtm` is now broadcastable (takes ..., d, d) inputs (PR #649)
- Restructured `ot.unbalanced` module (PR #658)
- Added `ot.unbalanced.lbfgsb_unbalanced2` and add flexible reference measure `c` in all unbalanced solvers (PR #658)
- Implemented Fused unbalanced Gromov-Wasserstein and unbalanced Co-Optimal Transport (PR #677)
- Notes before depreciating partial Gromov-Wasserstein function in `ot.partial` moved to ot.gromov  (PR #663)
- Create `ot.gromov._partial` add new features `loss_fun = "kl_loss"` and `symmetry=False` to all solvers while increasing speed + updating adequatly `ot.solvers` (PR #663)
- Added `ot.unbalanced.sinkhorn_unbalanced_translation_invariant` (PR #676)

#### Closed issues
- Fixed `ot.gaussian` ignoring weights when computing means (PR #649, Issue #648)
- Fixed `ot.emd_1d` and `ot.emd2_1d` incorrectly allowing any metric (PR #670, Issue #669)

## 0.9.4
*June 2024*

This new release contains several new features and bug fixes. Among the new features
we have novel [Quantized FGW](https://pythonot.github.io/auto_examples/gromov/plot_quantized_gromov_wasserstein.html) solvers that can be used to speed up the computation of the FGW loss on large datasets or to promote a structure on the pairwise matrices. We also updated the continuous entropic mapping to provide efficient out-of-sample continuous mapping thanks to entropic regularization. We also have a new general unbalanced solvers for `ot.solve` and BFGS solver and illustrative example. Finally we have a new solver for the [Low Rank Gromov-Wasserstein](https://pythonot.github.io/auto_examples/others/plot_lowrank_GW.html) that can be used to compute the GW distance between two large scale datasets with a low rank approximation.

From a maintenance point of view, we now have a new option to install optional dependencies with `pip install POT[all]` and the specific backends or submodules' dependencies may also be installed individually. The pip options are: `backend-jax, backend-tf, backend-torch, cvxopt, dr, gnn, plot, all`. We also provide with this release support for NumPy 2.0 (the wheels should now be compatible with NumPy 2.0 and below). We also fixed several issues such as gradient sign errors for FGW solvers, empty weights for `ot.emd2`, and line-search in partial GW. We also split the `test/test_gromov.py` into `test/gromov/` to make the tests more manageable.

#### New features
+ NumPy 2.0 support is added (PR #629)
+ New quantized FGW solvers `ot.gromov.quantized_fused_gromov_wasserstein`, `ot.gromov.quantized_fused_gromov_wasserstein_samples` and `ot.gromov.quantized_fused_gromov_wasserstein_partitioned` (PR #603)
+ `ot.gromov._gw.solve_gromov_linesearch` now has an argument to specify if the matrices are symmetric in which case the computation can be done faster (PR #607).
+ Continuous entropic mapping (PR #613)
+ New general unbalanced solvers for `ot.solve` and BFGS solver and illustrative example (PR #620)
+ Add gradient computation with envelope theorem to sinkhorn solver of `ot.solve` with `grad='envelope'` (PR #605).
+ Added support for [Low rank Gromov-Wasserstein](https://proceedings.mlr.press/v162/scetbon22b/scetbon22b.pdf) with `ot.gromov.lowrank_gromov_wasserstein_samples` (PR #614)
+ Optional dependencies may now be installed with `pip install POT[all]` The specific backends or submodules' dependencies may also be installed individually. The pip options are: `backend-jax, backend-tf, backend-torch, cvxopt, dr, gnn, all`. The installation of the `cupy` backend should be done with conda.

#### Closed issues
- Fix gpu compatibility of sr(F)GW solvers when `G0 is not None`(PR #596)
- Fix doc and example for lowrank sinkhorn (PR #601)
- Fix issue with empty weights for `ot.emd2` (PR #606, Issue #534)
- Fix a sign error regarding the gradient of `ot.gromov._gw.fused_gromov_wasserstein2` and `ot.gromov._gw.gromov_wasserstein2` for the kl loss (PR #610)
- Fix same sign error for sr(F)GW conditional gradient solvers (PR #611)
- Split `test/test_gromov.py` into `test/gromov/` (PR #619)
- Fix (F)GW barycenter functions to support computing barycenter on 1 input + deprecate structures as lists (PR #628)
- Fix line-search in partial GW and change default init to the interior of partial transport plans (PR #602)
- Fix `ot.da.sinkhorn_lpl1_mm` compatibility with JAX (PR #592)
- Fiw linesearch import error on Scipy 1.14 (PR #642, Issue #641)
- Upgrade supported JAX versions from jax<=0.4.24 to jax<=0.4.30 (PR #643)

## 0.9.3
*January 2024*


#### Closed issues
- Fixed an issue with cost correction for mismatched labels in `ot.da.BaseTransport` fit methods. This fix addresses the original issue introduced PR #587 (PR #593)


## 0.9.2
*December 2023*

This new release contains several new features and bug fixes. Among the new features
we have a new solver for estimation of nearest Brenier potentials (SSNB) that can be used for OT mapping estimation (on small problems), new Bregman Alternated Projected Gradient solvers for GW and FGW, and new solvers for Bures-Wasserstein barycenters. We also provide a first solver for Low Rank Sinkhorn that will be ussed to provide low rak OT extensions in the next releases. Finally we have a new exact line-search for (F)GW solvers with KL loss that can be used to improve the convergence of the solvers.

We also have a new `LazyTensor` class that can be used to model OT plans and low rank tensors in large scale OT. This class is used to return the plan for the new wrapper for `geomloss` Sinkhorn solver on empirical samples that can lead to x10/x100 speedups on CPU or GPU and have  a lazy implementation that allows solving very large problems of a few millions samples.

We also have a new API for solving OT problems from empirical samples with `ot.solve_sample`  Finally we have a new API for Gromov-Wasserstein solvers with `ot.solve_gromov` function that centralizes most of the (F)GW methods with unified notation. Some example of how to use the new API below:

```python
# Generate random data
xs, xt = np.random.randn(100, 2), np.random.randn(50, 2)

# Solve OT problem with empirical samples
sol = ot.solve_sample(xs, xt) # Exact OT betwen smaples with uniform weights
sol = ot.solve_sample(xs, xt, wa, wb) # Exact OT with weights given by user

sol = ot.solve_sample(xs, xt, reg= 1, metric='euclidean') # sinkhorn with euclidean metric

sol = ot.solve_sample(xs, xt, reg= 1, method='geomloss') # faster sinkhorn solver on CPU/GPU

sol = ot.solve_sample(x,x2, method='factored', rank=10) # compute factored OT

sol = ot.solve_sample(x,x2, method='lowrank', rank=10) # compute lowrank sinkhorn OT

value_bw = ot.solve_sample(xs, xt, method='gaussian').value # Bures-Wasserstein distance

# Solve GW problem
Cs, Ct = ot.dist(xs, xs), ot.dist(xt, xt) # compute cost matrices
sol = ot.solve_gromov(Cs,Ct) # Exact GW between samples with uniform weights

# Solve FGW problem
M = ot.dist(xs, xt) # compute cost matrix

# Exact FGW between samples with uniform weights
sol = ot.solve_gromov(Cs, Ct, M, loss='KL', alpha=0.7) # FGW with KL data fitting


# recover solutions objects
P = sol.plan # OT plan
u, v = sol.potentials # dual variables
value = sol.value # OT value

# for GW and FGW
value_linear = sol.value_linear # linear part of the loss
value_quad = sol.value_quad # quadratic part of the loss

```

Users are encouraged to use the new API (it is much simpler) but it might still be subjects to small changes before the release of POT 1.0 .


We also fixed a number of issues, the most pressing being a problem of GPU memory allocation when pytorch is installed that will not happen now thanks to Lazy initialization of the backends. We now also have the possibility to deactivate some backends using environment which prevents POT from importing them and can lead to large import speedup.


#### New features
+ Added support for [Nearest Brenier Potentials (SSNB)](http://proceedings.mlr.press/v108/paty20a/paty20a.pdf) (PR #526) + minor fix (PR #535)
+ Tweaked `get_backend` to ignore `None` inputs (PR #525)
+ Callbacks for generalized conditional gradient in `ot.da.sinkhorn_l1l2_gl` are now vectorized to improve performance (PR #507)
+ The `linspace` method of the backends now has the `type_as` argument to convert to the same dtype and device. (PR #533)
+ The `convolutional_barycenter2d` and `convolutional_barycenter2d_debiased` functions now work with different devices.. (PR #533)
+ New API for Gromov-Wasserstein solvers with `ot.solve_gromov` function (PR #536)
+ New LP solvers from scipy used by default for LP barycenter (PR #537)
+ Update wheels to Python 3.12 and remove old i686 arch that do not have scipy wheels (PR #543)
+ Upgraded unbalanced OT solvers for more flexibility (PR #539)
+ Add LazyTensor for modeling plans and low rank tensor in large scale OT (PR #544)
+ Add exact line-search for `gromov_wasserstein` and `fused_gromov_wasserstein` with KL loss (PR #556)
+ Add KL loss to all semi-relaxed (Fused) Gromov-Wasserstein solvers (PR #559)
+ Further upgraded unbalanced OT solvers for more flexibility and future use (PR #551)
+ New API function `ot.solve_sample` for solving OT problems from empirical samples (PR #563)
+ Wrapper for `geomloss`` solver on empirical samples (PR #571)
+ Add `stop_criterion` feature to (un)regularized (f)gw barycenter solvers (PR #578)
+ Add `fixed_structure` and `fixed_features` to entropic fgw barycenter solver (PR #578)
+ Add new BAPG solvers with KL projections for GW and FGW (PR #581)
+ Add Bures-Wasserstein barycenter in `ot.gaussian` and example (PR #582, PR #584)
+ Domain adaptation method `SinkhornL1l2Transport` now supports JAX backend (PR #587)
+ Added support for [Low-Rank Sinkhorn Factorization](https://arxiv.org/pdf/2103.04737.pdf) (PR #568)


#### Closed issues
- Fix line search evaluating cost outside of the interpolation range (Issue #502, PR #504)
- Lazily instantiate backends to avoid unnecessary GPU memory pre-allocations on package import (Issue #516, PR #520)
- Handle documentation and warnings when integers are provided to (f)gw solvers based on cg (Issue #530, PR #559)
- Correct independence of `fgw_barycenters` to `init_C` and `init_X` (Issue #547, PR #566)
- Avoid precision change when computing norm using PyTorch backend (Discussion #570, PR #572)
- Create `ot/bregman/`repository (Issue #567, PR #569)
- Fix matrix feature shape in `entropic_fused_gromov_barycenters`(Issue #574, PR #573)
- Fix (fused) gromov-wasserstein barycenter solvers to support `kl_loss`(PR #576)


## 0.9.1
*August 2023*

This new release contains several new features and bug fixes.

New features include a new submodule `ot.gnn` that contains two new Graph neural network layers (compatible with [Pytorch Geometric](https://pytorch-geometric.readthedocs.io/)) for template-based pooling of graphs with an example on [graph classification](https://pythonot.github.io/master/auto_examples/gromov/plot_gnn_TFGW.html). Related to this, we also now provide FGW and semi relaxed FGW solvers for which the resulting loss is differentiable w.r.t. the parameter `alpha`. Other contributions on the (F)GW front include a new solver for the Proximal Point algorithm [that can be used to solve entropic GW problems](https://pythonot.github.io/master/auto_examples/gromov/plot_fgw_solvers.html) (using the parameter `solver="PPA"`), new solvers for entropic FGW barycenters, novels Sinkhorn-based solvers for entropic semi-relaxed (F)GW, the possibility to provide a warm-start to the solvers, and optional marginal weights of the samples (uniform weights ar used by default). Finally we added in the submodule `ot.gaussian` and `ot.da` new loss and mapping estimators for the Gaussian Gromov-Wasserstein that can be used as a fast alternative to GW and estimates linear mappings between unregistered spaces that can potentially have different size (See the update [linear mapping example](https://pythonot.github.io/master/auto_examples/domain-adaptation/plot_otda_linear_mapping.html) for an illustration).

We also provide a new solver for the [Entropic Wasserstein Component Analysis](https://pythonot.github.io/master/auto_examples/others/plot_EWCA.html) that is a generalization of the celebrated PCA taking into account the local neighborhood of the samples. We also now have a new solver in `ot.smooth` for the [sparsity-constrained OT (last plot)](https://pythonot.github.io/master/auto_examples/plot_OT_1D_smooth.html) that can be used to find regularized OT plans with sparsity constraints. Finally we have a first multi-marginal solver for regular 1D distributions with a Monge loss (see [here](https://pythonot.github.io/master/auto_examples/others/plot_dmmot.html)).

The documentation and testings have also been updated. We now have nearly 95% code coverage with the tests. The documentation has been updated and some examples have been streamlined to build more quickly and avoid timeout problems with CircleCI. We also added an optional CI on GPU for the master branch and approved PRs that can be used when a GPU runner is online.

Many other bugs and issues have been fixed and we want to thank all the contributors, old and new, who made this release possible. More details below.


#### New features

- Added Bures Wasserstein distance in `ot.gaussian` (PR ##428)
- Added Generalized Wasserstein Barycenter solver + example (PR #372), fixed graphical details on the example (PR #376)
- Added Free Support Sinkhorn Barycenter + example (PR #387)
- New API for OT solver using function `ot.solve` (PR #388)
- Backend version of `ot.partial` and `ot.smooth` (PR #388)
- Added argument for warmstart of dual vectors in Sinkhorn-based methods in `ot.bregman` (PR #437)

#### Closed issues


- Fixed an issue with the documentation gallery sections (PR #395)
- Fixed an issue where sinkhorn divergence did not have a gradients (Issue #393, PR #394)
- Fixed an issue where we could not ask TorchBackend to place a random tensor on GPU
  (Issue #371, PR #373)
- Fixed an issue where Sinkhorn solver assumed a symmetric cost matrix (Issue #374, PR #375)
- Fixed an issue where hitting iteration limits would be reported to stderr by std::cerr regardless of Python's stderr stream status (PR #377)
- Fixed an issue where the metric argument in ot.dist did not allow a callable parameter (Issue #378, PR #379)
- Fixed an issue where the max number of iterations in ot.emd was not allowed to go beyond 2^31 (PR #380)
- Fixed an issue where pointers would overflow in the EMD solver, returning an
incomplete transport plan above a certain size (slightly above 46k, its square being
roughly 2^31) (PR #381)
- Error raised when mass mismatch in emd2 (PR #386)
- Fixed an issue where a pytorch example would throw an error if executed on a GPU (Issue #389, PR #391)
- Added a work-around for scipy's bug, where you cannot compute the Hamming distance with a "None" weight attribute. (Issue #400, PR #402)
- Fixed an issue where the doc could not be built due to some changes in matplotlib's API (Issue #403, PR #402)
- Replaced Numpy C Compiler with Setuptools C Compiler due to deprecation issues (Issue #408, PR #409)
- Fixed weak optimal transport docstring (Issue #404, PR #410)
- Fixed error with parameter `log=True`for `SinkhornLpl1Transport` (Issue #412,
PR #413)
- Fixed an issue about `warn` parameter in `sinkhorn2` (PR #417)
- Fix an issue where the parameter `stopThr` in `empirical_sinkhorn_divergence` was rendered useless by subcalls
  that explicitly specified `stopThr=1e-9` (Issue #421, PR #422).
- Fixed a bug breaking an example where we would try to make an array of arrays of different shapes (Issue #424, PR #425)


## 0.8.2

This releases introduces several new notable features. The less important
but most exiting one being that we now have a logo for the toolbox (color
and dark background) :

![](https://pythonot.github.io/master/_images/logo.svg)![](https://pythonot.github.io/master/_static/logo_dark.svg)

This logo is generated using with matplotlib and using the solution of an OT
problem provided by POT (with `ot.emd`). Generating the logo can be done with a
simple python script also provided in the [documentation gallery](https://pythonot.github.io/auto_examples/others/plot_logo.html#sphx-glr-auto-examples-others-plot-logo-py).

New OT solvers include [Weak
OT](https://pythonot.github.io/gen_modules/ot.weak.html#ot.weak.weak_optimal_transport)
 and [OT with factored
coupling](https://pythonot.github.io/gen_modules/ot.factored.html#ot.factored.factored_optimal_transport)
that can be used on large datasets. The [Majorization Minimization](https://pythonot.github.io/gen_modules/ot.unbalanced.html?highlight=mm_#ot.unbalanced.mm_unbalanced) solvers for
non-regularized Unbalanced OT are now also available. We also now provide an
implementation of [GW and FGW unmixing](https://pythonot.github.io/gen_modules/ot.gromov.html#ot.gromov.gromov_wasserstein_linear_unmixing) and [dictionary learning](https://pythonot.github.io/gen_modules/ot.gromov.html#ot.gromov.gromov_wasserstein_dictionary_learning). It is now
possible to use autodiff to solve entropic an quadratic regularized OT in the
dual for full or stochastic optimization thanks to the new functions to compute
the dual loss for [entropic](https://pythonot.github.io/gen_modules/ot.stochastic.html#ot.stochastic.loss_dual_entropic) and [quadratic](https://pythonot.github.io/gen_modules/ot.stochastic.html#ot.stochastic.loss_dual_quadratic) regularized OT and reconstruct the [OT
plan](https://pythonot.github.io/gen_modules/ot.stochastic.html#ot.stochastic.plan_dual_entropic) on part or all of the data. They can be used for instance to solve OT
problems with stochastic gradient or for estimating the [dual potentials as
neural networks](https://pythonot.github.io/auto_examples/backends/plot_stoch_continuous_ot_pytorch.html#sphx-glr-auto-examples-backends-plot-stoch-continuous-ot-pytorch-py).

On the backend front, we now have backend compatible functions and classes in
the domain adaptation [`ot.da`](https://pythonot.github.io/gen_modules/ot.da.html#module-ot.da) and unbalanced OT [`ot.unbalanced`](https://pythonot.github.io/gen_modules/ot.unbalanced.html) modules. This
means that the DA classes can be used on tensors from all compatible backends.
The [free support Wasserstein barycenter](https://pythonot.github.io/gen_modules/ot.lp.html?highlight=free%20support#ot.lp.free_support_barycenter) solver is now also backend compatible.

Finally we have worked on the documentation to provide an update of existing
examples in the gallery and and several new examples including [GW dictionary
learning](https://pythonot.github.io/auto_examples/gromov/plot_gromov_wasserstein_dictionary_learning.html#sphx-glr-auto-examples-gromov-plot-gromov-wasserstein-dictionary-learning-py)
[weak Optimal
Transport](https://pythonot.github.io/auto_examples/others/plot_WeakOT_VS_OT.html#sphx-glr-auto-examples-others-plot-weakot-vs-ot-py),
[NN based dual potentials
estimation](https://pythonot.github.io/auto_examples/backends/plot_stoch_continuous_ot_pytorch.html#sphx-glr-auto-examples-backends-plot-stoch-continuous-ot-pytorch-py)
and [Factored coupling OT](https://pythonot.github.io/auto_examples/others/plot_factored_coupling.html#sphx-glr-auto-examples-others-plot-factored-coupling-py).
.

#### New features

- Remove deprecated `ot.gpu` submodule (PR #361)
- Update examples in the gallery (PR #359)
- Add stochastic loss and OT plan computation for regularized OT and
  backend examples(PR #360)
- Implementation of factored OT with emd and sinkhorn (PR #358)
- A brand new logo for POT (PR #357)
- Better list of related examples in quick start guide with `minigallery` (PR #334)
- Add optional log-domain Sinkhorn implementation in WDA to support smaller values
  of the regularization parameter (PR #336)
- Backend implementation for `ot.lp.free_support_barycenter` (PR #340)
- Add weak OT solver + example  (PR #341)
- Add backend support for Domain Adaptation and Unbalanced solvers (PR #343)
- Add (F)GW linear dictionary learning solvers + example  (PR #319)
- Add links to related PR and Issues in the doc release page (PR #350)
- Add new minimization-maximization algorithms for solving exact Unbalanced OT + example (PR #362)

#### Closed issues

- Fix mass gradient of `ot.emd2` and `ot.gromov_wasserstein2` so that they are
  centered (Issue #364, PR #363)
- Fix bug in instantiating an `autograd` function `ValFunction` (Issue #337,
  PR #338)
- Fix POT ABI compatibility with old and new numpy (Issue #346, PR #349)
- Warning when feeding integer cost matrix to EMD solver resulting in an integer transport plan (Issue #345, PR #343)
- Fix bug where gromov_wasserstein2 does not perform backpropagation with CUDA
  tensors (Issue #351, PR #352)


## 0.8.1.0
*December 2021*

This is a bug fix release that will remove the `benchmarks` module form the
installation and correct the documentation generation.

#### Closed issues

- Bug in documentation generation (tag VS master push, PR #332)
- Remove installation of the benchmarks in global namespace (Issue #331, PR #333)


## 0.8.1
*December 2021*

This release fixes several bugs and introduces two new backends: Cupy
and Tensorflow. Note that the tensorflow backend will work only when tensorflow
has enabled the Numpy behavior (for transpose that is not by default in
tensorflow). We also introduce a simple benchmark on CPU GPU for the sinkhorn
solver that will be provided in the
[backend](https://pythonot.github.io/gen_modules/ot.backend.html) documentation.

This release also brings a few changes in dependencies and compatibility. First
we removed tests for Python 3.6 that will not be updated in the future.
Also note that POT now depends on Numpy (>= 1.20) because a recent change in ABI is making the
wheels non-compatible with older numpy versions. If you really need an older
numpy POT will work with no problems but you will need to build it from source.

As always we want to that the contributors who helped make POT better (and bug free).

#### New features

- New benchmark for sinkhorn solver on CPU/GPU and between backends (PR #316)
- New tensorflow backend (PR #316)
- New Cupy backend (PR #315)
- Documentation always up-to-date with README, RELEASES, CONTRIBUTING and
  CODE_OF_CONDUCT files (PR #316, PR #322).

#### Closed issues

- Fix bug in older Numpy ABI (<1.20) (Issue #308, PR #326)
- Fix bug  in `ot.dist` function when non euclidean distance (Issue #305, PR #306)
- Fix gradient scaling for functions using `nx.set_gradients` (Issue #309,
  PR #310)
- Fix bug in generalized Conditional gradient solver and SinkhornL1L2
  (Issue #311, PR #313)
- Fix log error in `gromov_barycenters` (Issue #317, PR #3018)

## 0.8.0
*November 2021*

This new stable release introduces several important features.

First we now have
an OpenMP compatible exact ot solver in `ot.emd`. The OpenMP version is used
when the parameter `numThreads` is greater than one and can lead to nice
speedups on multi-core machines.

Second we have introduced a backend mechanism that allows to use standard POT
function seamlessly on Numpy, Pytorch and Jax arrays. Other backends are coming
but right now POT can be used seamlessly for training neural networks in
Pytorch. Notably we propose the first differentiable computation of the exact OT
loss with `ot.emd2` (can be differentiated w.r.t. both cost matrix and sample
weights), but also for the classical Sinkhorn loss with `ot.sinkhorn2`, the
Wasserstein distance in 1D with `ot.wasserstein_1d`, sliced Wasserstein with
`ot.sliced_wasserstein_distance` and Gromov-Wasserstein with `ot.gromov_wasserstein2`. Examples of how
this new feature can be used are now available in the documentation where the
Pytorch backend is used to estimate a [minimal Wasserstein
estimator](https://PythonOT.github.io/auto_examples/backends/plot_unmix_optim_torch.html),
a [Generative Network
(GAN)](https://PythonOT.github.io/auto_examples/backends/plot_wass2_gan_torch.html),
for a  [sliced Wasserstein gradient
flow](https://PythonOT.github.io/auto_examples/backends/plot_sliced_wass_grad_flow_pytorch.html)
and [optimizing the Gromov-Wassersein distance](https://PythonOT.github.io/auto_examples/backends/plot_optim_gromov_pytorch.html). Note that the Jax backend is still in early development and quite
slow at the moment, we strongly recommend for Jax users to use the [OTT
toolbox](https://github.com/google-research/ott)  when possible.
 As a result of this new feature,
 the old `ot.gpu` submodule is now deprecated since GPU
implementations can be done using GPU arrays on the torch backends.

Other novel features include implementation for [Sampled Gromov Wasserstein and
Pointwise Gromov
Wasserstein](https://PythonOT.github.io/auto_examples/gromov/plot_gromov.html#compute-gw-with-a-scalable-stochastic-method-with-any-loss-function),
Sinkhorn in log space with `method='sinkhorn_log'`, [Projection Robust
Wasserstein](https://PythonOT.github.io/gen_modules/ot.dr.html?highlight=robust#ot.dr.projection_robust_wasserstein),
ans [deviased Sinkorn barycenters](https://PythonOT.github.ioauto_examples/barycenters/plot_debiased_barycenter.html).

This release will also simplify the installation process. We have now a
`pyproject.toml` that defines the build dependency and POT should now build even
when cython is not installed yet. Also we now provide pe-compiled wheels for
linux `aarch64` that is used on Raspberry PI and android phones and for MacOS on
ARM processors.


Finally POT was accepted for publication in the Journal of Machine Learning
Research (JMLR) open source software track and we ask the POT users to cite [this
paper](https://www.jmlr.org/papers/v22/20-451.html) from now on. The documentation has been improved in particular by adding a
"Why OT?" section to the quick start guide and several new examples illustrating
the new features. The documentation now has two version : the stable version
[https://pythonot.github.io/](https://pythonot.github.io/)
corresponding to the last release and the master version [https://pythonot.github.io/master](https://pythonot.github.io/master) that corresponds to the
current master branch on GitHub.


As usual, we want to thank all the POT contributors (now 37 people have
contributed to the toolbox). But for this release we thank in particular Nathan
Cassereau and Kamel Guerda from the AI support team at
[IDRIS](http://www.idris.fr/) for their support to the development of the
backend and OpenMP implementations.


#### New features

- OpenMP support for exact OT solvers (PR #260)
- Backend for running POT in numpy/torch + exact solver (PR #249)
- Backend implementation of most functions in `ot.bregman` (PR #280)
- Backend implementation of most functions in `ot.optim` (PR #282)
- Backend implementation of most functions in `ot.gromov` (PR #294, PR #302)
- Test for arrays of different type and device (CPU/GPU) (PR #304, #303)
- Implementation of Sinkhorn in log space with `method='sinkhorn_log'` (PR #290)
- Implementation of regularization path for L2 Unbalanced OT (PR #274)
- Implementation of Projection Robust Wasserstein (PR #267)
- Implementation of Debiased Sinkhorn Barycenters (PR #291)
- Implementation of Sampled Gromov Wasserstein and Pointwise Gromov Wasserstein
  (PR #275)
- Add `pyproject.toml` and build POT without installing cython first (PR #293)
- Lazy implementation in log space for sinkhorn on samples (PR #259)
- Documentation cleanup (PR #298)
- Two up-to-date documentations [for stable
  release](https://PythonOT.github.io/) and for [master branch](https://pythonot.github.io/master/).
- Building wheels on ARM for Raspberry PI and smartphones (PR #238)
- Update build wheels to new version and new pythons (PR #236, #253)
- Implementation of sliced Wasserstein distance (Issue #202, PR #203)
- Add minimal build to CI and perform pep8 test separately (PR #210)
- Speedup of tests and return run time (PR #262)
- Add "Why OT" discussion to the documentation (PR #220)
- New introductory example to discrete OT in the documentation (PR #191)
- Add templates for Issues/PR on Github (PR#181)

#### Closed issues

- Debug Memory leak in GAN example (#254)
- DEbug GPU bug (Issue #284, #287, PR #288)
- set_gradients method for JAX backend (PR #278)
- Quicker GAN example for CircleCI build (PR #258)
- Better formatting in Readme (PR #234)
- Debug CI tests (PR #240, #241, #242)
- Bug in Partial OT solver dummy points (PR #215)
- Bug when Armijo linesearch  (Issue #184, #198, #281, PR #189, #199, #286)
- Bug Barycenter Sinkhorn (Issue 134, PR #195)
- Infeasible solution in exact OT (Issues #126,#93, PR #217)
- Doc for SUpport Barycenters (Issue #200, PR #201)
- Fix labels transport in BaseTransport (Issue #207, PR #208)
- Bug in `emd_1d`, non respected bounds (Issue #169, PR #170)
- Removed Python 2.7 support and update codecov file (PR #178)
- Add normalization for WDA and test it (PR #172, #296)
- Cleanup code for new version of `flake8` (PR #176)
- Fixed requirements in `setup.py` (PR #174)
- Removed specific MacOS flags (PR #175)


## 0.7.0
*May 2020*

This is the new stable release for POT. We made a lot of changes in the
documentation and added several new features such as Partial OT, Unbalanced and
Multi Sources OT Domain Adaptation and several bug fixes. One important change
is that we have created the GitHub organization
[PythonOT](https://github.com/PythonOT) that now owns the main POT repository
[https://github.com/PythonOT/POT](https://github.com/PythonOT/POT) and the
repository for the new documentation is now hosted at
[https://PythonOT.github.io/](https://PythonOT.github.io/).

This is the first release where the Python 2.7 tests have been removed. Most of
the toolbox should still work but we do not offer support for Python 2.7 and
will close related Issues.

A lot of changes have been done to the documentation that is now hosted on
[https://PythonOT.github.io/](https://PythonOT.github.io/) instead of
readthedocs. It was a hard choice but readthedocs did not allow us to run
sphinx-gallery to update our beautiful examples and it was a huge amount of work
to maintain. The documentation is now automatically compiled and updated on
merge. We also removed the notebooks from the repository for space reason and
also because they are all available in the [example
gallery](https://pythonot.github.io/auto_examples/index.html). Note that now the
output of the documentation build for each commit in the PR is available to
check that the doc builds correctly before merging which was not possible with
readthedocs.

The CI framework has also been changed with a move from Travis to Github Action
which allows to get faster tests on Windows, MacOS and Linux. We also now report
our coverage on [Codecov.io](https://codecov.io/gh/PythonOT/POT) and we have a
reasonable 92% coverage. We also now generate wheels for a number of OS and
Python versions at each merge in the master branch. They are available as
outputs of this
[action](https://github.com/PythonOT/POT/actions?query=workflow%3A%22Build+dist+and+wheels%22).
This will allow simpler multi-platform releases from now on.

In terms of new features we now have [OTDA Classes for unbalanced
OT](https://pythonot.github.io/gen_modules/ot.da.html#ot.da.UnbalancedSinkhornTransport),
a new Domain adaptation class form [multi domain problems
(JCPOT)](https://pythonot.github.io/auto_examples/domain-adaptation/plot_otda_jcpot.html#sphx-glr-auto-examples-domain-adaptation-plot-otda-jcpot-py),
and several solvers to solve the [Partial Optimal
Transport](https://pythonot.github.io/auto_examples/unbalanced-partial/plot_partial_wass_and_gromov.html#sphx-glr-auto-examples-unbalanced-partial-plot-partial-wass-and-gromov-py)
problems.

This release is also the moment to thank all the POT contributors (old and new)
for helping making POT such a nice toolbox. A lot of changes (also in the API)
are coming for the next versions.


#### Features

- New documentation on [https://PythonOT.github.io/](https://PythonOT.github.io/) (PR #160, PR #143, PR #144)
- Documentation build on CircleCI with sphinx-gallery (PR #145,PR #146, #155)
- Run sphinx gallery in CI (PR #146)
- Remove notebooks from repo because available in doc (PR #156)
- Build wheels in CI (#157)
- Move from travis to GitHub Action for Windows, MacOS and Linux (PR #148, PR #150)
- Partial Optimal Transport (PR#141 and PR #142)
- Laplace regularized OTDA (PR #140)
- Multi source DA with target shift (PR #137)
- Screenkhorn algorithm (PR #121)

#### Closed issues

- Add JMLR paper to the readme and Mathieu Blondel to the Acknoledgments (PR
  #231, #232)
- Bug in Unbalanced OT example (Issue #127)
- Clean Cython output when calling setup.py clean (Issue #122)
- Various Macosx compilation problems (Issue #113, Issue #118, PR#130)
- EMD dimension mismatch (Issue #114, Fixed in PR #116)
- 2D barycenter bug for non square images (Issue #124, fixed in PR #132)
- Bad value in EMD 1D (Issue #138, fixed in PR #139)
- Log bugs for Gromov-Wassertein solver (Issue #107, fixed in PR #108)
- Weight issues in barycenter function (PR #106)

## 0.6.0
*July 2019*

This is the first official stable release of POT and this means a jump to 0.6!
The library has been used in
the wild for a while now and we have reached a state where a lot of fundamental
OT solvers are available and tested. It has been quite stable in the last months
but kept the beta flag in its Pypi classifiers until now.

Note that this release will be the last one supporting officially Python 2.7 (See
https://python3statement.org/ for more reasons). For next release we will keep
the travis tests for Python 2 but will make them non necessary for merge in 2020.

The features are never complete in a toolbox designed for solving mathematical
problems and research but with the new contributions we now implement algorithms
and solvers from 24 scientific papers (listed in the README.md file). New
features include a direct implementation of the [empirical Sinkhorn
divergence](https://pot.readthedocs.io/en/latest/all.html#ot.bregman.empirical_sinkhorn_divergence),
a new efficient (Cython implementation) solver for [EMD in
1D](https://pot.readthedocs.io/en/latest/all.html#ot.lp.emd_1d) and
corresponding [Wasserstein
1D](https://pot.readthedocs.io/en/latest/all.html#ot.lp.wasserstein_1d). We now
also have implementations for [Unbalanced
OT](https://github.com/rflamary/POT/blob/master/notebooks/plot_UOT_1D.ipynb) and
a solver for [Unbalanced OT
barycenters](https://github.com/rflamary/POT/blob/master/notebooks/plot_UOT_barycenter_1D.ipynb).
A new variant of Gromov-Wasserstein divergence called [Fused
Gromov-Wasserstein](https://pot.readthedocs.io/en/latest/all.html?highlight=fused_#ot.gromov.fused_gromov_wasserstein)
has been also contributed with exemples of use on [structured
data](https://github.com/rflamary/POT/blob/master/notebooks/plot_fgw.ipynb) and
computing [barycenters of labeld
graphs](https://github.com/rflamary/POT/blob/master/notebooks/plot_barycenter_fgw.ipynb).


A lot of work has been done on the documentation with several new
examples corresponding to the new features and a lot of corrections for the
docstrings. But the most visible change is a new
[quick start guide](https://pot.readthedocs.io/en/latest/quickstart.html) for
POT that gives several pointers about which function or classes allow to solve which
specific OT problem. When possible a link is provided to relevant examples.

We will also provide with this release some pre-compiled Python wheels for Linux
64bit on
github and pip. This will simplify the install process that before required a C
compiler and numpy/cython already installed.

Finally we would like to acknowledge and thank the numerous contributors of POT
that has helped in the past build the foundation and are still contributing to
bring new features and solvers to the library.



#### Features

* Add compiled manylinux 64bits wheels to pip releases (PR #91)
* Add quick start guide (PR #88)
* Make doctest work on travis (PR #90)
* Update documentation (PR #79, PR #84)
* Solver for EMD in 1D (PR #89)
* Solvers for regularized unbalanced OT (PR #87, PR#99)
* Solver for Fused Gromov-Wasserstein (PR #86)
* Add empirical Sinkhorn and empirical Sinkhorn divergences (PR #80)


#### Closed issues

- Issue #59 fail when using "pip install POT" (new details in doc+ hopefully
  wheels)
- Issue #85 Cannot run gpu modules
- Issue #75 Greenkhorn do not return log (solved in PR #76)
- Issue #82 Gromov-Wasserstein fails when the cost matrices are slightly different
- Issue #72 Macosx build problem


## 0.5.0
*Sep 2018*

POT is 2 years old! This release brings numerous new features to the
toolbox as listed below but also several bug correction.

Among the new features, we can highlight a [non-regularized Gromov-Wasserstein
solver](https://github.com/rflamary/POT/blob/master/notebooks/plot_gromov.ipynb),
a new [greedy variant of sinkhorn](https://pot.readthedocs.io/en/latest/all.html#ot.bregman.greenkhorn),
[non-regularized](https://pot.readthedocs.io/en/latest/all.html#ot.lp.barycenter),
[convolutional (2D)](https://github.com/rflamary/POT/blob/master/notebooks/plot_convolutional_barycenter.ipynb)
and [free support](https://github.com/rflamary/POT/blob/master/notebooks/plot_free_support_barycenter.ipynb)
 Wasserstein barycenters and [smooth](https://github.com/rflamary/POT/blob/prV0.5/notebooks/plot_OT_1D_smooth.ipynb)
 and [stochastic](https://pot.readthedocs.io/en/latest/all.html#ot.stochastic.sgd_entropic_regularization)
implementation of entropic OT.

POT 0.5 also comes with a rewriting of ot.gpu using the cupy framework instead of
the unmaintained cudamat. Note that while we tried to keed changes to the
minimum, the OTDA classes were deprecated. If you are happy with the cudamat
implementation, we recommend you stay with stable release 0.4 for now.

The code quality has also improved with 92% code coverage in tests that is now
printed to the log in the Travis builds. The documentation has also been
greatly improved with new modules and examples/notebooks.

This new release is so full of new stuff and corrections thanks to the old
and new POT contributors (you can see the list in the [readme](https://github.com/rflamary/POT/blob/master/README.md)).

#### Features

* Add non regularized Gromov-Wasserstein solver  (PR #41)
* Linear OT mapping between empirical distributions and 90\% test coverage (PR #42)
* Add log parameter in class EMDTransport and SinkhornLpL1Transport (PR #44)
* Add Markdown format for Pipy (PR #45)
* Test for Python 3.5 and 3.6 on Travis (PR #46)
* Non regularized Wasserstein barycenter with scipy linear solver and/or cvxopt (PR #47)
* Rename dataset functions to be more sklearn compliant (PR #49)
* Smooth and sparse Optimal transport implementation with entropic and quadratic regularization (PR #50)
* Stochastic OT in the dual and semi-dual (PR #52 and PR #62)
* Free support barycenters (PR #56)
* Speed-up Sinkhorn function (PR #57 and PR #58)
* Add convolutional Wassersein barycenters for 2D images (PR #64)
* Add Greedy Sinkhorn variant (Greenkhorn) (PR #66)
* Big ot.gpu update with cupy implementation (instead of un-maintained cudamat) (PR #67)

#### Deprecation

Deprecated OTDA Classes were removed from ot.da and ot.gpu for version 0.5
(PR #48 and PR #67). The deprecation message has been for a year here since
0.4 and it is time to pull the plug.

#### Closed issues

* Issue #35 : remove import plot from ot/__init__.py (See PR #41)
* Issue #43 : Unusable parameter log for EMDTransport (See PR #44)
* Issue #55 : UnicodeDecodeError: 'ascii' while installing with pip


## 0.4
*15 Sep 2017*

This release contains a lot of contribution from new contributors.


#### Features

* Automatic notebooks and doc update (PR #27)
* Add gromov Wasserstein solver and Gromov Barycenters (PR #23)
* emd and emd2 can now return dual variables and have max_iter (PR #29 and PR #25)
* New domain adaptation classes compatible with scikit-learn (PR #22)
* Proper tests with pytest on travis (PR #19)
* PEP 8 tests (PR #13)

#### Closed issues

* emd convergence problem du to fixed max iterations (#24)
* Semi supervised DA error (#26)

## 0.3.1
*11 Jul 2017*

* Correct bug in emd on windows

## 0.3
*7 Jul 2017*

* emd* and sinkhorn* are now performed in parallel for multiple target distributions
* emd and sinkhorn are for OT matrix computation
* emd2 and sinkhorn2 are for OT loss computation
* new notebooks for emd computation and Wasserstein Discriminant Analysis
* relocate notebooks
* update documentation
* clean_zeros(a,b,M) for removimg zeros in sparse distributions
* GPU implementations for sinkhorn and group lasso regularization


## V0.2
*7 Apr 2017*

* New dimensionality reduction method (WDA)
* Efficient method emd2 returns only tarnsport (in paralell if several histograms given)



## 0.1.11
*5 Jan 2017*

* Add sphinx gallery for better documentation
* Small efficiency tweak in sinkhorn
* Add simple tic() toc() functions for timing


## 0.1.10
*7 Nov 2016*
* numerical stabilization for sinkhorn (log domain and epsilon scaling)

## 0.1.9
*4 Nov 2016*

* Update classes and examples for domain adaptation
* Joint OT matrix and mapping estimation

## 0.1.7
*31 Oct 2016*

* Original Domain adaptation classes

## 0.1.3

* pipy works

## First pre-release
*28 Oct 2016*

It provides the following solvers:
* OT solver for the linear program/ Earth Movers Distance.
* Entropic regularization OT solver  with Sinkhorn Knopp Algorithm.
* Bregman projections for Wasserstein barycenter [3] and unmixing.
* Optimal transport for domain adaptation with group lasso regularization
* Conditional gradient and Generalized conditional gradient for regularized OT.

Some demonstrations (both in Python and Jupyter Notebook format) are available in the examples folder.<|MERGE_RESOLUTION|>--- conflicted
+++ resolved
@@ -1,4 +1,10 @@
 # Releases
+
+## 0.9.7dev
+
+#### New features
+
+- Added Sliced OT plans (PR #757)
 
 ## 0.9.6.post1
 
@@ -41,11 +47,7 @@
 - Removed release information from quickstart guide (PR #744)
 - Implement batch parallel solvers in ot.batch (PR #745)
 - Update REAMDE with new API and reorganize examples (PR #754)
-<<<<<<< HEAD
-- Added Sliced OT plans (PR #757)
-=======
 - Speedup and update tests and wheels (PR #759)
->>>>>>> 85113e9a
 
 #### Closed issues
 - Fixed `ot.mapping` solvers which depended on deprecated `cvxpy` `ECOS` solver (PR #692, Issue #668)
