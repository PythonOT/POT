# Releases

## 0.9.2dev

#### New features
+ Added support for [Nearest Brenier Potentials (SSNB)](http://proceedings.mlr.press/v108/paty20a/paty20a.pdf) (PR #526) + minor fix (PR #535)
+ Tweaked `get_backend` to ignore `None` inputs (PR #525)
+ Callbacks for generalized conditional gradient in `ot.da.sinkhorn_l1l2_gl` are now vectorized to improve performance (PR #507)
+ The `linspace` method of the backends now has the `type_as` argument to convert to the same dtype and device. (PR #533)
+ The `convolutional_barycenter2d` and `convolutional_barycenter2d_debiased` functions now work with different devices.. (PR #533)
+ New API for Gromov-Wasserstein solvers with `ot.solve_gromov` function (PR #536)
+ New LP solvers from scipy used by default for LP barycenter (PR #537)
+ Update wheels to Python 3.12 and remove old i686 arch that do not have scipy wheels (PR #543)
+ Upgraded unbalanced OT solvers for more flexibility (PR #539)
+ Add LazyTensor for modeling plans and low rank tensor in large scale OT (PR #544)
+ Add exact line-search for `gromov_wasserstein` and `fused_gromov_wasserstein` with KL loss (PR #556)
+ Add KL loss to all semi-relaxed (Fused) Gromov-Wasserstein solvers (PR #559)
+ Further upgraded unbalanced OT solvers for more flexibility and future use (PR #551)
+ New API function `ot.solve_sample` for solving OT problems from empirical samples (PR #563)
+ Wrapper for `geomloss`` solver on empirical samples (PR #571)
+ Add `stop_criterion` feature to (un)regularized (f)gw barycenter solvers (PR #578)
+ Add `fixed_structure` and `fixed_features` to entropic fgw barycenter solver (PR #578)
<<<<<<< HEAD
+ Add new entropic BAPG solvers for GW and FGW (PR #581)
=======
+ Add Bures-Wasserstein barycenter in `ot.gaussian` (PR #582)
>>>>>>> f8092537

#### Closed issues
- Fix line search evaluating cost outside of the interpolation range (Issue #502, PR #504)
- Lazily instantiate backends to avoid unnecessary GPU memory pre-allocations on package import (Issue #516, PR #520)
- Handle documentation and warnings when integers are provided to (f)gw solvers based on cg (Issue #530, PR #559)
- Correct independence of `fgw_barycenters` to `init_C` and `init_X` (Issue #547, PR #566)
- Avoid precision change when computing norm using PyTorch backend (Discussion #570, PR #572)
- Create `ot/bregman/`repository (Issue #567, PR #569)
- Fix matrix feature shape in `entropic_fused_gromov_barycenters`(Issue #574, PR #573)  
- Fix (fused) gromov-wasserstein barycenter solvers to support `kl_loss`(PR #576)


## 0.9.1
*August 2023*

This new release contains several new features and bug fixes.

New features include a new submodule `ot.gnn` that contains two new Graph neural network layers (compatible with [Pytorch Geometric](https://pytorch-geometric.readthedocs.io/)) for template-based pooling of graphs with an example on [graph classification](https://pythonot.github.io/master/auto_examples/gromov/plot_gnn_TFGW.html). Related to this, we also now provide FGW and semi relaxed FGW solvers for which the resulting loss is differentiable w.r.t. the parameter `alpha`. Other contributions on the (F)GW front include a new solver for the Proximal Point algorithm [that can be used to solve entropic GW problems](https://pythonot.github.io/master/auto_examples/gromov/plot_fgw_solvers.html) (using the parameter `solver="PPA"`), new solvers for entropic FGW barycenters, novels Sinkhorn-based solvers for entropic semi-relaxed (F)GW, the possibility to provide a warm-start to the solvers, and optional marginal weights of the samples (uniform weights ar used by default). Finally we added in the submodule `ot.gaussian` and `ot.da` new loss and mapping estimators for the Gaussian Gromov-Wasserstein that can be used as a fast alternative to GW and estimates linear mappings between unregistered spaces that can potentially have different size (See the update [linear mapping example](https://pythonot.github.io/master/auto_examples/domain-adaptation/plot_otda_linear_mapping.html) for an illustration).

We also provide a new solver for the [Entropic Wasserstein Component Analysis](https://pythonot.github.io/master/auto_examples/others/plot_EWCA.html) that is a generalization of the celebrated PCA taking into account the local neighborhood of the samples. We also now have a new solver in `ot.smooth` for the [sparsity-constrained OT (last plot)](https://pythonot.github.io/master/auto_examples/plot_OT_1D_smooth.html) that can be used to find regularized OT plans with sparsity constraints. Finally we have a first multi-marginal solver for regular 1D distributions with a Monge loss (see [here](https://pythonot.github.io/master/auto_examples/others/plot_dmmot.html)).

The documentation and testings have also been updated. We now have nearly 95% code coverage with the tests. The documentation has been updated and some examples have been streamlined to build more quickly and avoid timeout problems with CircleCI. We also added an optional CI on GPU for the master branch and approved PRs that can be used when a GPU runner is online.

Many other bugs and issues have been fixed and we want to thank all the contributors, old and new, who made this release possible. More details below.


#### New features

- Added Bures Wasserstein distance in `ot.gaussian` (PR ##428)
- Added Generalized Wasserstein Barycenter solver + example (PR #372), fixed graphical details on the example (PR #376)
- Added Free Support Sinkhorn Barycenter + example (PR #387)
- New API for OT solver using function `ot.solve` (PR #388)
- Backend version of `ot.partial` and `ot.smooth` (PR #388)
- Added argument for warmstart of dual vectors in Sinkhorn-based methods in `ot.bregman` (PR #437)

#### Closed issues


- Fixed an issue with the documentation gallery sections (PR #395)
- Fixed an issue where sinkhorn divergence did not have a gradients (Issue #393, PR #394)
- Fixed an issue where we could not ask TorchBackend to place a random tensor on GPU
  (Issue #371, PR #373)
- Fixed an issue where Sinkhorn solver assumed a symmetric cost matrix (Issue #374, PR #375)
- Fixed an issue where hitting iteration limits would be reported to stderr by std::cerr regardless of Python's stderr stream status (PR #377)
- Fixed an issue where the metric argument in ot.dist did not allow a callable parameter (Issue #378, PR #379)
- Fixed an issue where the max number of iterations in ot.emd was not allowed to go beyond 2^31 (PR #380)
- Fixed an issue where pointers would overflow in the EMD solver, returning an
incomplete transport plan above a certain size (slightly above 46k, its square being
roughly 2^31) (PR #381)
- Error raised when mass mismatch in emd2 (PR #386)
- Fixed an issue where a pytorch example would throw an error if executed on a GPU (Issue #389, PR #391)
- Added a work-around for scipy's bug, where you cannot compute the Hamming distance with a "None" weight attribute. (Issue #400, PR #402)
- Fixed an issue where the doc could not be built due to some changes in matplotlib's API (Issue #403, PR #402)
- Replaced Numpy C Compiler with Setuptools C Compiler due to deprecation issues (Issue #408, PR #409)
- Fixed weak optimal transport docstring (Issue #404, PR #410)
- Fixed error with parameter `log=True`for `SinkhornLpl1Transport` (Issue #412,
PR #413)
- Fixed an issue about `warn` parameter in `sinkhorn2` (PR #417)
- Fix an issue where the parameter `stopThr` in `empirical_sinkhorn_divergence` was rendered useless by subcalls
  that explicitly specified `stopThr=1e-9` (Issue #421, PR #422).
- Fixed a bug breaking an example where we would try to make an array of arrays of different shapes (Issue #424, PR #425)


## 0.8.2

This releases introduces several new notable features. The less important
but most exiting one being that we now have a logo for the toolbox (color
and dark background) :

![](https://pythonot.github.io/master/_images/logo.svg)![](https://pythonot.github.io/master/_static/logo_dark.svg)

This logo is generated using with matplotlib and using the solution of an OT
problem provided by POT (with `ot.emd`). Generating the logo can be done with a
simple python script also provided in the [documentation gallery](https://pythonot.github.io/auto_examples/others/plot_logo.html#sphx-glr-auto-examples-others-plot-logo-py).

New OT solvers include [Weak
OT](https://pythonot.github.io/gen_modules/ot.weak.html#ot.weak.weak_optimal_transport)
 and [OT with factored
coupling](https://pythonot.github.io/gen_modules/ot.factored.html#ot.factored.factored_optimal_transport)
that can be used on large datasets. The [Majorization Minimization](https://pythonot.github.io/gen_modules/ot.unbalanced.html?highlight=mm_#ot.unbalanced.mm_unbalanced) solvers for
non-regularized Unbalanced OT are now also available. We also now provide an
implementation of [GW and FGW unmixing](https://pythonot.github.io/gen_modules/ot.gromov.html#ot.gromov.gromov_wasserstein_linear_unmixing) and [dictionary learning](https://pythonot.github.io/gen_modules/ot.gromov.html#ot.gromov.gromov_wasserstein_dictionary_learning). It is now
possible to use autodiff to solve entropic an quadratic regularized OT in the
dual for full or stochastic optimization thanks to the new functions to compute
the dual loss for [entropic](https://pythonot.github.io/gen_modules/ot.stochastic.html#ot.stochastic.loss_dual_entropic) and [quadratic](https://pythonot.github.io/gen_modules/ot.stochastic.html#ot.stochastic.loss_dual_quadratic) regularized OT and reconstruct the [OT
plan](https://pythonot.github.io/gen_modules/ot.stochastic.html#ot.stochastic.plan_dual_entropic) on part or all of the data. They can be used for instance to solve OT
problems with stochastic gradient or for estimating the [dual potentials as
neural networks](https://pythonot.github.io/auto_examples/backends/plot_stoch_continuous_ot_pytorch.html#sphx-glr-auto-examples-backends-plot-stoch-continuous-ot-pytorch-py).

On the backend front, we now have backend compatible functions and classes in
the domain adaptation [`ot.da`](https://pythonot.github.io/gen_modules/ot.da.html#module-ot.da) and unbalanced OT [`ot.unbalanced`](https://pythonot.github.io/gen_modules/ot.unbalanced.html) modules. This
means that the DA classes can be used on tensors from all compatible backends.
The [free support Wasserstein barycenter](https://pythonot.github.io/gen_modules/ot.lp.html?highlight=free%20support#ot.lp.free_support_barycenter) solver is now also backend compatible.

Finally we have worked on the documentation to provide an update of existing
examples in the gallery and and several new examples including [GW dictionary
learning](https://pythonot.github.io/auto_examples/gromov/plot_gromov_wasserstein_dictionary_learning.html#sphx-glr-auto-examples-gromov-plot-gromov-wasserstein-dictionary-learning-py)
[weak Optimal
Transport](https://pythonot.github.io/auto_examples/others/plot_WeakOT_VS_OT.html#sphx-glr-auto-examples-others-plot-weakot-vs-ot-py),
[NN based dual potentials
estimation](https://pythonot.github.io/auto_examples/backends/plot_stoch_continuous_ot_pytorch.html#sphx-glr-auto-examples-backends-plot-stoch-continuous-ot-pytorch-py)
and [Factored coupling OT](https://pythonot.github.io/auto_examples/others/plot_factored_coupling.html#sphx-glr-auto-examples-others-plot-factored-coupling-py).
.

#### New features

- Remove deprecated `ot.gpu` submodule (PR #361)
- Update examples in the gallery (PR #359)
- Add stochastic loss and OT plan computation for regularized OT and
  backend examples(PR #360)
- Implementation of factored OT with emd and sinkhorn (PR #358)
- A brand new logo for POT (PR #357)
- Better list of related examples in quick start guide with `minigallery` (PR #334)
- Add optional log-domain Sinkhorn implementation in WDA to support smaller values
  of the regularization parameter (PR #336)
- Backend implementation for `ot.lp.free_support_barycenter` (PR #340)
- Add weak OT solver + example  (PR #341)
- Add backend support for Domain Adaptation and Unbalanced solvers (PR #343)
- Add (F)GW linear dictionary learning solvers + example  (PR #319)
- Add links to related PR and Issues in the doc release page (PR #350)
- Add new minimization-maximization algorithms for solving exact Unbalanced OT + example (PR #362)

#### Closed issues

- Fix mass gradient of `ot.emd2` and `ot.gromov_wasserstein2` so that they are
  centered (Issue #364, PR #363)
- Fix bug in instantiating an `autograd` function `ValFunction` (Issue #337,
  PR #338)
- Fix POT ABI compatibility with old and new numpy (Issue #346, PR #349)
- Warning when feeding integer cost matrix to EMD solver resulting in an integer transport plan (Issue #345, PR #343)
- Fix bug where gromov_wasserstein2 does not perform backpropagation with CUDA
  tensors (Issue #351, PR #352)


## 0.8.1.0
*December 2021*

This is a bug fix release that will remove the `benchmarks` module form the
installation and correct the documentation generation.

#### Closed issues

- Bug in documentation generation (tag VS master push, PR #332)
- Remove installation of the benchmarks in global namespace (Issue #331, PR #333)


## 0.8.1
*December 2021*

This release fixes several bugs and introduces two new backends: Cupy
and Tensorflow. Note that the tensorflow backend will work only when tensorflow
has enabled the Numpy behavior (for transpose that is not by default in
tensorflow). We also introduce a simple benchmark on CPU GPU for the sinkhorn
solver that will be provided in the
[backend](https://pythonot.github.io/gen_modules/ot.backend.html) documentation.

This release also brings a few changes in dependencies and compatibility. First
we removed tests for Python 3.6 that will not be updated in the future.
Also note that POT now depends on Numpy (>= 1.20) because a recent change in ABI is making the
wheels non-compatible with older numpy versions. If you really need an older
numpy POT will work with no problems but you will need to build it from source.

As always we want to that the contributors who helped make POT better (and bug free).

#### New features

- New benchmark for sinkhorn solver on CPU/GPU and between backends (PR #316)
- New tensorflow backend (PR #316)
- New Cupy backend (PR #315)
- Documentation always up-to-date with README, RELEASES, CONTRIBUTING and
  CODE_OF_CONDUCT files (PR #316, PR #322).

#### Closed issues

- Fix bug in older Numpy ABI (<1.20) (Issue #308, PR #326)
- Fix bug  in `ot.dist` function when non euclidean distance (Issue #305, PR #306)
- Fix gradient scaling for functions using `nx.set_gradients` (Issue #309,
  PR #310)
- Fix bug in generalized Conditional gradient solver and SinkhornL1L2
  (Issue #311, PR #313)
- Fix log error in `gromov_barycenters` (Issue #317, PR #3018)

## 0.8.0
*November 2021*

This new stable release introduces several important features.

First we now have
an OpenMP compatible exact ot solver in `ot.emd`. The OpenMP version is used
when the parameter `numThreads` is greater than one and can lead to nice
speedups on multi-core machines.

Second we have introduced a backend mechanism that allows to use standard POT
function seamlessly on Numpy, Pytorch and Jax arrays. Other backends are coming
but right now POT can be used seamlessly for training neural networks in
Pytorch. Notably we propose the first differentiable computation of the exact OT
loss with `ot.emd2` (can be differentiated w.r.t. both cost matrix and sample
weights), but also for the classical Sinkhorn loss with `ot.sinkhorn2`, the
Wasserstein distance in 1D with `ot.wasserstein_1d`, sliced Wasserstein with
`ot.sliced_wasserstein_distance` and Gromov-Wasserstein with `ot.gromov_wasserstein2`. Examples of how
this new feature can be used are now available in the documentation where the
Pytorch backend is used to estimate a [minimal Wasserstein
estimator](https://PythonOT.github.io/auto_examples/backends/plot_unmix_optim_torch.html),
a [Generative Network
(GAN)](https://PythonOT.github.io/auto_examples/backends/plot_wass2_gan_torch.html),
for a  [sliced Wasserstein gradient
flow](https://PythonOT.github.io/auto_examples/backends/plot_sliced_wass_grad_flow_pytorch.html)
and [optimizing the Gromov-Wassersein distance](https://PythonOT.github.io/auto_examples/backends/plot_optim_gromov_pytorch.html). Note that the Jax backend is still in early development and quite
slow at the moment, we strongly recommend for Jax users to use the [OTT
toolbox](https://github.com/google-research/ott)  when possible.
 As a result of this new feature,
 the old `ot.gpu` submodule is now deprecated since GPU
implementations can be done using GPU arrays on the torch backends.

Other novel features include implementation for [Sampled Gromov Wasserstein and
Pointwise Gromov
Wasserstein](https://PythonOT.github.io/auto_examples/gromov/plot_gromov.html#compute-gw-with-a-scalable-stochastic-method-with-any-loss-function),
Sinkhorn in log space with `method='sinkhorn_log'`, [Projection Robust
Wasserstein](https://PythonOT.github.io/gen_modules/ot.dr.html?highlight=robust#ot.dr.projection_robust_wasserstein),
ans [deviased Sinkorn barycenters](https://PythonOT.github.ioauto_examples/barycenters/plot_debiased_barycenter.html).

This release will also simplify the installation process. We have now a
`pyproject.toml` that defines the build dependency and POT should now build even
when cython is not installed yet. Also we now provide pe-compiled wheels for
linux `aarch64` that is used on Raspberry PI and android phones and for MacOS on
ARM processors.


Finally POT was accepted for publication in the Journal of Machine Learning
Research (JMLR) open source software track and we ask the POT users to cite [this
paper](https://www.jmlr.org/papers/v22/20-451.html) from now on. The documentation has been improved in particular by adding a
"Why OT?" section to the quick start guide and several new examples illustrating
the new features. The documentation now has two version : the stable version
[https://pythonot.github.io/](https://pythonot.github.io/)
corresponding to the last release and the master version [https://pythonot.github.io/master](https://pythonot.github.io/master) that corresponds to the
current master branch on GitHub.


As usual, we want to thank all the POT contributors (now 37 people have
contributed to the toolbox). But for this release we thank in particular Nathan
Cassereau and Kamel Guerda from the AI support team at
[IDRIS](http://www.idris.fr/) for their support to the development of the
backend and OpenMP implementations.


#### New features

- OpenMP support for exact OT solvers (PR #260)
- Backend for running POT in numpy/torch + exact solver (PR #249)
- Backend implementation of most functions in `ot.bregman` (PR #280)
- Backend implementation of most functions in `ot.optim` (PR #282)
- Backend implementation of most functions in `ot.gromov` (PR #294, PR #302)
- Test for arrays of different type and device (CPU/GPU) (PR #304, #303)
- Implementation of Sinkhorn in log space with `method='sinkhorn_log'` (PR #290)
- Implementation of regularization path for L2 Unbalanced OT (PR #274)
- Implementation of Projection Robust Wasserstein (PR #267)
- Implementation of Debiased Sinkhorn Barycenters (PR #291)
- Implementation of Sampled Gromov Wasserstein and Pointwise Gromov Wasserstein
  (PR #275)
- Add `pyproject.toml` and build POT without installing cython first (PR #293)
- Lazy implementation in log space for sinkhorn on samples (PR #259)
- Documentation cleanup (PR #298)
- Two up-to-date documentations [for stable
  release](https://PythonOT.github.io/) and for [master branch](https://pythonot.github.io/master/).
- Building wheels on ARM for Raspberry PI and smartphones (PR #238)
- Update build wheels to new version and new pythons (PR #236, #253)
- Implementation of sliced Wasserstein distance (Issue #202, PR #203)
- Add minimal build to CI and perform pep8 test separately (PR #210)
- Speedup of tests and return run time (PR #262)
- Add "Why OT" discussion to the documentation (PR #220)
- New introductory example to discrete OT in the documentation (PR #191)
- Add templates for Issues/PR on Github (PR#181)

#### Closed issues

- Debug Memory leak in GAN example (#254)
- DEbug GPU bug (Issue #284, #287, PR #288)
- set_gradients method for JAX backend (PR #278)
- Quicker GAN example for CircleCI build (PR #258)
- Better formatting in Readme (PR #234)
- Debug CI tests (PR #240, #241, #242)
- Bug in Partial OT solver dummy points (PR #215)
- Bug when Armijo linesearch  (Issue #184, #198, #281, PR #189, #199, #286)
- Bug Barycenter Sinkhorn (Issue 134, PR #195)
- Infeasible solution in exact OT (Issues #126,#93, PR #217)
- Doc for SUpport Barycenters (Issue #200, PR #201)
- Fix labels transport in BaseTransport (Issue #207, PR #208)
- Bug in `emd_1d`, non respected bounds (Issue #169, PR #170)
- Removed Python 2.7 support and update codecov file (PR #178)
- Add normalization for WDA and test it (PR #172, #296)
- Cleanup code for new version of `flake8` (PR #176)
- Fixed requirements in `setup.py` (PR #174)
- Removed specific MacOS flags (PR #175)


## 0.7.0
*May 2020*

This is the new stable release for POT. We made a lot of changes in the
documentation and added several new features such as Partial OT, Unbalanced and
Multi Sources OT Domain Adaptation and several bug fixes. One important change
is that we have created the GitHub organization
[PythonOT](https://github.com/PythonOT) that now owns the main POT repository
[https://github.com/PythonOT/POT](https://github.com/PythonOT/POT) and the
repository for the new documentation is now hosted at
[https://PythonOT.github.io/](https://PythonOT.github.io/).

This is the first release where the Python 2.7 tests have been removed. Most of
the toolbox should still work but we do not offer support for Python 2.7 and
will close related Issues.

A lot of changes have been done to the documentation that is now hosted on
[https://PythonOT.github.io/](https://PythonOT.github.io/) instead of
readthedocs. It was a hard choice but readthedocs did not allow us to run
sphinx-gallery to update our beautiful examples and it was a huge amount of work
to maintain. The documentation is now automatically compiled and updated on
merge. We also removed the notebooks from the repository for space reason and
also because they are all available in the [example
gallery](https://pythonot.github.io/auto_examples/index.html). Note that now the
output of the documentation build for each commit in the PR is available to
check that the doc builds correctly before merging which was not possible with
readthedocs.

The CI framework has also been changed with a move from Travis to Github Action
which allows to get faster tests on Windows, MacOS and Linux. We also now report
our coverage on [Codecov.io](https://codecov.io/gh/PythonOT/POT) and we have a
reasonable 92% coverage. We also now generate wheels for a number of OS and
Python versions at each merge in the master branch. They are available as
outputs of this
[action](https://github.com/PythonOT/POT/actions?query=workflow%3A%22Build+dist+and+wheels%22).
This will allow simpler multi-platform releases from now on.

In terms of new features we now have [OTDA Classes for unbalanced
OT](https://pythonot.github.io/gen_modules/ot.da.html#ot.da.UnbalancedSinkhornTransport),
a new Domain adaptation class form [multi domain problems
(JCPOT)](https://pythonot.github.io/auto_examples/domain-adaptation/plot_otda_jcpot.html#sphx-glr-auto-examples-domain-adaptation-plot-otda-jcpot-py),
and several solvers to solve the [Partial Optimal
Transport](https://pythonot.github.io/auto_examples/unbalanced-partial/plot_partial_wass_and_gromov.html#sphx-glr-auto-examples-unbalanced-partial-plot-partial-wass-and-gromov-py)
problems.

This release is also the moment to thank all the POT contributors (old and new)
for helping making POT such a nice toolbox. A lot of changes (also in the API)
are coming for the next versions.


#### Features

- New documentation on [https://PythonOT.github.io/](https://PythonOT.github.io/) (PR #160, PR #143, PR #144)
- Documentation build on CircleCI with sphinx-gallery (PR #145,PR #146, #155)
- Run sphinx gallery in CI (PR #146)
- Remove notebooks from repo because available in doc (PR #156)
- Build wheels in CI (#157)
- Move from travis to GitHub Action for Windows, MacOS and Linux (PR #148, PR #150)
- Partial Optimal Transport (PR#141 and PR #142)
- Laplace regularized OTDA (PR #140)
- Multi source DA with target shift (PR #137)
- Screenkhorn algorithm (PR #121)

#### Closed issues

- Add JMLR paper to the readme and Mathieu Blondel to the Acknoledgments (PR
  #231, #232)
- Bug in Unbalanced OT example (Issue #127)
- Clean Cython output when calling setup.py clean (Issue #122)
- Various Macosx compilation problems (Issue #113, Issue #118, PR#130)
- EMD dimension mismatch (Issue #114, Fixed in PR #116)
- 2D barycenter bug for non square images (Issue #124, fixed in PR #132)
- Bad value in EMD 1D (Issue #138, fixed in PR #139)
- Log bugs for Gromov-Wassertein solver (Issue #107, fixed in PR #108)
- Weight issues in barycenter function (PR #106)

## 0.6.0
*July 2019*

This is the first official stable release of POT and this means a jump to 0.6!
The library has been used in
the wild for a while now and we have reached a state where a lot of fundamental
OT solvers are available and tested. It has been quite stable in the last months
but kept the beta flag in its Pypi classifiers until now.

Note that this release will be the last one supporting officially Python 2.7 (See
https://python3statement.org/ for more reasons). For next release we will keep
the travis tests for Python 2 but will make them non necessary for merge in 2020.

The features are never complete in a toolbox designed for solving mathematical
problems and research but with the new contributions we now implement algorithms
and solvers from 24 scientific papers (listed in the README.md file). New
features include a direct implementation of the [empirical Sinkhorn
divergence](https://pot.readthedocs.io/en/latest/all.html#ot.bregman.empirical_sinkhorn_divergence),
a new efficient (Cython implementation) solver for [EMD in
1D](https://pot.readthedocs.io/en/latest/all.html#ot.lp.emd_1d) and
corresponding [Wasserstein
1D](https://pot.readthedocs.io/en/latest/all.html#ot.lp.wasserstein_1d). We now
also have implementations for [Unbalanced
OT](https://github.com/rflamary/POT/blob/master/notebooks/plot_UOT_1D.ipynb) and
a solver for [Unbalanced OT
barycenters](https://github.com/rflamary/POT/blob/master/notebooks/plot_UOT_barycenter_1D.ipynb).
A new variant of Gromov-Wasserstein divergence called [Fused
Gromov-Wasserstein](https://pot.readthedocs.io/en/latest/all.html?highlight=fused_#ot.gromov.fused_gromov_wasserstein)
has been also contributed with exemples of use on [structured
data](https://github.com/rflamary/POT/blob/master/notebooks/plot_fgw.ipynb) and
computing [barycenters of labeld
graphs](https://github.com/rflamary/POT/blob/master/notebooks/plot_barycenter_fgw.ipynb).


A lot of work has been done on the documentation with several new
examples corresponding to the new features and a lot of corrections for the
docstrings. But the most visible change is a new
[quick start guide](https://pot.readthedocs.io/en/latest/quickstart.html) for
POT that gives several pointers about which function or classes allow to solve which
specific OT problem. When possible a link is provided to relevant examples.

We will also provide with this release some pre-compiled Python wheels for Linux
64bit on
github and pip. This will simplify the install process that before required a C
compiler and numpy/cython already installed.

Finally we would like to acknowledge and thank the numerous contributors of POT
that has helped in the past build the foundation and are still contributing to
bring new features and solvers to the library.



#### Features

* Add compiled manylinux 64bits wheels to pip releases (PR #91)
* Add quick start guide (PR #88)
* Make doctest work on travis (PR #90)
* Update documentation (PR #79, PR #84)
* Solver for EMD in 1D (PR #89)
* Solvers for regularized unbalanced OT (PR #87, PR#99)
* Solver for Fused Gromov-Wasserstein (PR #86)
* Add empirical Sinkhorn and empirical Sinkhorn divergences (PR #80)


#### Closed issues

- Issue #59 fail when using "pip install POT" (new details in doc+ hopefully
  wheels)
- Issue #85 Cannot run gpu modules
- Issue #75 Greenkhorn do not return log (solved in PR #76)
- Issue #82 Gromov-Wasserstein fails when the cost matrices are slightly different
- Issue #72 Macosx build problem


## 0.5.0
*Sep 2018*

POT is 2 years old! This release brings numerous new features to the
toolbox as listed below but also several bug correction.

Among the new features, we can highlight a [non-regularized Gromov-Wasserstein
solver](https://github.com/rflamary/POT/blob/master/notebooks/plot_gromov.ipynb),
a new [greedy variant of sinkhorn](https://pot.readthedocs.io/en/latest/all.html#ot.bregman.greenkhorn),
[non-regularized](https://pot.readthedocs.io/en/latest/all.html#ot.lp.barycenter),
[convolutional (2D)](https://github.com/rflamary/POT/blob/master/notebooks/plot_convolutional_barycenter.ipynb)
and [free support](https://github.com/rflamary/POT/blob/master/notebooks/plot_free_support_barycenter.ipynb)
 Wasserstein barycenters and [smooth](https://github.com/rflamary/POT/blob/prV0.5/notebooks/plot_OT_1D_smooth.ipynb)
 and [stochastic](https://pot.readthedocs.io/en/latest/all.html#ot.stochastic.sgd_entropic_regularization)
implementation of entropic OT.

POT 0.5 also comes with a rewriting of ot.gpu using the cupy framework instead of
the unmaintained cudamat. Note that while we tried to keed changes to the
minimum, the OTDA classes were deprecated. If you are happy with the cudamat
implementation, we recommend you stay with stable release 0.4 for now.

The code quality has also improved with 92% code coverage in tests that is now
printed to the log in the Travis builds. The documentation has also been
greatly improved with new modules and examples/notebooks.

This new release is so full of new stuff and corrections thanks to the old
and new POT contributors (you can see the list in the [readme](https://github.com/rflamary/POT/blob/master/README.md)).

#### Features

* Add non regularized Gromov-Wasserstein solver  (PR #41)
* Linear OT mapping between empirical distributions and 90\% test coverage (PR #42)
* Add log parameter in class EMDTransport and SinkhornLpL1Transport (PR #44)
* Add Markdown format for Pipy (PR #45)
* Test for Python 3.5 and 3.6 on Travis (PR #46)
* Non regularized Wasserstein barycenter with scipy linear solver and/or cvxopt (PR #47)
* Rename dataset functions to be more sklearn compliant (PR #49)
* Smooth and sparse Optimal transport implementation with entropic and quadratic regularization (PR #50)
* Stochastic OT in the dual and semi-dual (PR #52 and PR #62)
* Free support barycenters (PR #56)
* Speed-up Sinkhorn function (PR #57 and PR #58)
* Add convolutional Wassersein barycenters for 2D images (PR #64)
* Add Greedy Sinkhorn variant (Greenkhorn) (PR #66)
* Big ot.gpu update with cupy implementation (instead of un-maintained cudamat) (PR #67)

#### Deprecation

Deprecated OTDA Classes were removed from ot.da and ot.gpu for version 0.5
(PR #48 and PR #67). The deprecation message has been for a year here since
0.4 and it is time to pull the plug.

#### Closed issues

* Issue #35 : remove import plot from ot/__init__.py (See PR #41)
* Issue #43 : Unusable parameter log for EMDTransport (See PR #44)
* Issue #55 : UnicodeDecodeError: 'ascii' while installing with pip


## 0.4
*15 Sep 2017*

This release contains a lot of contribution from new contributors.


#### Features

* Automatic notebooks and doc update (PR #27)
* Add gromov Wasserstein solver and Gromov Barycenters (PR #23)
* emd and emd2 can now return dual variables and have max_iter (PR #29 and PR #25)
* New domain adaptation classes compatible with scikit-learn (PR #22)
* Proper tests with pytest on travis (PR #19)
* PEP 8 tests (PR #13)

#### Closed issues

* emd convergence problem du to fixed max iterations (#24)
* Semi supervised DA error (#26)

## 0.3.1
*11 Jul 2017*

* Correct bug in emd on windows

## 0.3
*7 Jul 2017*

* emd* and sinkhorn* are now performed in parallel for multiple target distributions
* emd and sinkhorn are for OT matrix computation
* emd2 and sinkhorn2 are for OT loss computation
* new notebooks for emd computation and Wasserstein Discriminant Analysis
* relocate notebooks
* update documentation
* clean_zeros(a,b,M) for removimg zeros in sparse distributions
* GPU implementations for sinkhorn and group lasso regularization


## V0.2
*7 Apr 2017*

* New dimensionality reduction method (WDA)
* Efficient method emd2 returns only tarnsport (in paralell if several histograms given)



## 0.1.11
*5 Jan 2017*

* Add sphinx gallery for better documentation
* Small efficiency tweak in sinkhorn
* Add simple tic() toc() functions for timing


## 0.1.10
*7 Nov 2016*
* numerical stabilization for sinkhorn (log domain and epsilon scaling)

## 0.1.9
*4 Nov 2016*

* Update classes and examples for domain adaptation
* Joint OT matrix and mapping estimation

## 0.1.7
*31 Oct 2016*

* Original Domain adaptation classes

## 0.1.3

* pipy works

## First pre-release
*28 Oct 2016*

It provides the following solvers:
* OT solver for the linear program/ Earth Movers Distance.
* Entropic regularization OT solver  with Sinkhorn Knopp Algorithm.
* Bregman projections for Wasserstein barycenter [3] and unmixing.
* Optimal transport for domain adaptation with group lasso regularization
* Conditional gradient and Generalized conditional gradient for regularized OT.

Some demonstrations (both in Python and Jupyter Notebook format) are available in the examples folder.<|MERGE_RESOLUTION|>--- conflicted
+++ resolved
@@ -20,11 +20,9 @@
 + Wrapper for `geomloss`` solver on empirical samples (PR #571)
 + Add `stop_criterion` feature to (un)regularized (f)gw barycenter solvers (PR #578)
 + Add `fixed_structure` and `fixed_features` to entropic fgw barycenter solver (PR #578)
-<<<<<<< HEAD
 + Add new entropic BAPG solvers for GW and FGW (PR #581)
-=======
 + Add Bures-Wasserstein barycenter in `ot.gaussian` (PR #582)
->>>>>>> f8092537
+
 
 #### Closed issues
 - Fix line search evaluating cost outside of the interpolation range (Issue #502, PR #504)
