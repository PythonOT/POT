# Releases

## 0.9.5dev

#### New features
<<<<<<< HEAD
+ Implementation of Fused Unbalanced Gromov-Wasserstein and Unbalanced Co-Optimal Transport solvers (PR #617)
=======
- Add feature `mass=True` for `nx.kl_div` (PR #654)
>>>>>>> 24ad25c4

#### Closed issues

## 0.9.4
*June 2024*

This new release contains several new features and bug fixes. Among the new features
we have novel [Quantized FGW](https://pythonot.github.io/auto_examples/gromov/plot_quantized_gromov_wasserstein.html) solvers that can be used to speed up the computation of the FGW loss on large datasets or to promote a structure on the pairwise matrices. We also updated the continuous entropic mapping to provide efficient out-of-sample continuous mapping thanks to entropic regularization. We also have a new general unbalanced solvers for `ot.solve` and BFGS solver and illustrative example. Finally we have a new solver for the [Low Rank Gromov-Wasserstein](https://pythonot.github.io/auto_examples/others/plot_lowrank_GW.html) that can be used to compute the GW distance between two large scale datasets with a low rank approximation.

From a maintenance point of view, we now have a new option to install optional dependencies with `pip install POT[all]` and the specific backends or submodules' dependencies may also be installed individually. The pip options are: `backend-jax, backend-tf, backend-torch, cvxopt, dr, gnn, plot, all`. We also provide with this release support for NumPy 2.0 (the wheels should now be compatible with NumPy 2.0 and below). We also fixed several issues such as gradient sign errors for FGW solvers, empty weights for `ot.emd2`, and line-search in partial GW. We also split the `test/test_gromov.py` into `test/gromov/` to make the tests more manageable.

#### New features
+ NumPy 2.0 support is added (PR #629)
+ New quantized FGW solvers `ot.gromov.quantized_fused_gromov_wasserstein`, `ot.gromov.quantized_fused_gromov_wasserstein_samples` and `ot.gromov.quantized_fused_gromov_wasserstein_partitioned` (PR #603)
+ `ot.gromov._gw.solve_gromov_linesearch` now has an argument to specify if the matrices are symmetric in which case the computation can be done faster (PR #607).
+ Continuous entropic mapping (PR #613)
+ New general unbalanced solvers for `ot.solve` and BFGS solver and illustrative example (PR #620)
+ Add gradient computation with envelope theorem to sinkhorn solver of `ot.solve` with `grad='envelope'` (PR #605).
+ Added support for [Low rank Gromov-Wasserstein](https://proceedings.mlr.press/v162/scetbon22b/scetbon22b.pdf) with `ot.gromov.lowrank_gromov_wasserstein_samples` (PR #614)
+ Optional dependencies may now be installed with `pip install POT[all]` The specific backends or submodules' dependencies may also be installed individually. The pip options are: `backend-jax, backend-tf, backend-torch, cvxopt, dr, gnn, all`. The installation of the `cupy` backend should be done with conda.

#### Closed issues
- Fix gpu compatibility of sr(F)GW solvers when `G0 is not None`(PR #596)
- Fix doc and example for lowrank sinkhorn (PR #601)
- Fix issue with empty weights for `ot.emd2` (PR #606, Issue #534)
- Fix a sign error regarding the gradient of `ot.gromov._gw.fused_gromov_wasserstein2` and `ot.gromov._gw.gromov_wasserstein2` for the kl loss (PR #610)
- Fix same sign error for sr(F)GW conditional gradient solvers (PR #611)
- Split `test/test_gromov.py` into `test/gromov/` (PR #619)
- Fix (F)GW barycenter functions to support computing barycenter on 1 input + deprecate structures as lists (PR #628)
- Fix line-search in partial GW and change default init to the interior of partial transport plans (PR #602)
- Fix `ot.da.sinkhorn_lpl1_mm` compatibility with JAX (PR #592)
- Fiw linesearch import error on Scipy 1.14 (PR #642, Issue #641)
- Upgrade supported JAX versions from jax<=0.4.24 to jax<=0.4.30 (PR #643)

## 0.9.3
*January 2024*


#### Closed issues
- Fixed an issue with cost correction for mismatched labels in `ot.da.BaseTransport` fit methods. This fix addresses the original issue introduced PR #587 (PR #593)


## 0.9.2
*December 2023*

This new release contains several new features and bug fixes. Among the new features
we have a new solver for estimation of nearest Brenier potentials (SSNB) that can be used for OT mapping estimation (on small problems), new Bregman Alternated Projected Gradient solvers for GW and FGW, and new solvers for Bures-Wasserstein barycenters. We also provide a first solver for Low Rank Sinkhorn that will be ussed to provide low rak OT extensions in the next releases. Finally we have a new exact line-search for (F)GW solvers with KL loss that can be used to improve the convergence of the solvers.

We also have a new `LazyTensor` class that can be used to model OT plans and low rank tensors in large scale OT. This class is used to return the plan for the new wrapper for `geomloss` Sinkhorn solver on empirical samples that can lead to x10/x100 speedups on CPU or GPU and have  a lazy implementation that allows solving very large problems of a few millions samples.

We also have a new API for solving OT problems from empirical samples with `ot.solve_sample`  Finally we have a new API for Gromov-Wasserstein solvers with `ot.solve_gromov` function that centralizes most of the (F)GW methods with unified notation. Some example of how to use the new API below:

```python
# Generate random data
xs, xt = np.random.randn(100, 2), np.random.randn(50, 2)

# Solve OT problem with empirical samples
sol = ot.solve_sample(xs, xt) # Exact OT betwen smaples with uniform weights
sol = ot.solve_sample(xs, xt, wa, wb) # Exact OT with weights given by user

sol = ot.solve_sample(xs, xt, reg= 1, metric='euclidean') # sinkhorn with euclidean metric

sol = ot.solve_sample(xs, xt, reg= 1, method='geomloss') # faster sinkhorn solver on CPU/GPU

sol = ot.solve_sample(x,x2, method='factored', rank=10) # compute factored OT

sol = ot.solve_sample(x,x2, method='lowrank', rank=10) # compute lowrank sinkhorn OT

value_bw = ot.solve_sample(xs, xt, method='gaussian').value # Bures-Wasserstein distance

# Solve GW problem
Cs, Ct = ot.dist(xs, xs), ot.dist(xt, xt) # compute cost matrices
sol = ot.solve_gromov(Cs,Ct) # Exact GW between samples with uniform weights

# Solve FGW problem
M = ot.dist(xs, xt) # compute cost matrix

# Exact FGW between samples with uniform weights
sol = ot.solve_gromov(Cs, Ct, M, loss='KL', alpha=0.7) # FGW with KL data fitting


# recover solutions objects
P = sol.plan # OT plan
u, v = sol.potentials # dual variables
value = sol.value # OT value

# for GW and FGW
value_linear = sol.value_linear # linear part of the loss
value_quad = sol.value_quad # quadratic part of the loss

```

Users are encouraged to use the new API (it is much simpler) but it might still be subjects to small changes before the release of POT 1.0 .


We also fixed a number of issues, the most pressing being a problem of GPU memory allocation when pytorch is installed that will not happen now thanks to Lazy initialization of the backends. We now also have the possibility to deactivate some backends using environment which prevents POT from importing them and can lead to large import speedup.


#### New features
+ Added support for [Nearest Brenier Potentials (SSNB)](http://proceedings.mlr.press/v108/paty20a/paty20a.pdf) (PR #526) + minor fix (PR #535)
+ Tweaked `get_backend` to ignore `None` inputs (PR #525)
+ Callbacks for generalized conditional gradient in `ot.da.sinkhorn_l1l2_gl` are now vectorized to improve performance (PR #507)
+ The `linspace` method of the backends now has the `type_as` argument to convert to the same dtype and device. (PR #533)
+ The `convolutional_barycenter2d` and `convolutional_barycenter2d_debiased` functions now work with different devices.. (PR #533)
+ New API for Gromov-Wasserstein solvers with `ot.solve_gromov` function (PR #536)
+ New LP solvers from scipy used by default for LP barycenter (PR #537)
+ Update wheels to Python 3.12 and remove old i686 arch that do not have scipy wheels (PR #543)
+ Upgraded unbalanced OT solvers for more flexibility (PR #539)
+ Add LazyTensor for modeling plans and low rank tensor in large scale OT (PR #544)
+ Add exact line-search for `gromov_wasserstein` and `fused_gromov_wasserstein` with KL loss (PR #556)
+ Add KL loss to all semi-relaxed (Fused) Gromov-Wasserstein solvers (PR #559)
+ Further upgraded unbalanced OT solvers for more flexibility and future use (PR #551)
+ New API function `ot.solve_sample` for solving OT problems from empirical samples (PR #563)
+ Wrapper for `geomloss`` solver on empirical samples (PR #571)
+ Add `stop_criterion` feature to (un)regularized (f)gw barycenter solvers (PR #578)
+ Add `fixed_structure` and `fixed_features` to entropic fgw barycenter solver (PR #578)
+ Add new BAPG solvers with KL projections for GW and FGW (PR #581)
+ Add Bures-Wasserstein barycenter in `ot.gaussian` and example (PR #582, PR #584)
+ Domain adaptation method `SinkhornL1l2Transport` now supports JAX backend (PR #587)
+ Added support for [Low-Rank Sinkhorn Factorization](https://arxiv.org/pdf/2103.04737.pdf) (PR #568)


#### Closed issues
- Fix line search evaluating cost outside of the interpolation range (Issue #502, PR #504)
- Lazily instantiate backends to avoid unnecessary GPU memory pre-allocations on package import (Issue #516, PR #520)
- Handle documentation and warnings when integers are provided to (f)gw solvers based on cg (Issue #530, PR #559)
- Correct independence of `fgw_barycenters` to `init_C` and `init_X` (Issue #547, PR #566)
- Avoid precision change when computing norm using PyTorch backend (Discussion #570, PR #572)
- Create `ot/bregman/`repository (Issue #567, PR #569)
- Fix matrix feature shape in `entropic_fused_gromov_barycenters`(Issue #574, PR #573)
- Fix (fused) gromov-wasserstein barycenter solvers to support `kl_loss`(PR #576)


## 0.9.1
*August 2023*

This new release contains several new features and bug fixes.

New features include a new submodule `ot.gnn` that contains two new Graph neural network layers (compatible with [Pytorch Geometric](https://pytorch-geometric.readthedocs.io/)) for template-based pooling of graphs with an example on [graph classification](https://pythonot.github.io/master/auto_examples/gromov/plot_gnn_TFGW.html). Related to this, we also now provide FGW and semi relaxed FGW solvers for which the resulting loss is differentiable w.r.t. the parameter `alpha`. Other contributions on the (F)GW front include a new solver for the Proximal Point algorithm [that can be used to solve entropic GW problems](https://pythonot.github.io/master/auto_examples/gromov/plot_fgw_solvers.html) (using the parameter `solver="PPA"`), new solvers for entropic FGW barycenters, novels Sinkhorn-based solvers for entropic semi-relaxed (F)GW, the possibility to provide a warm-start to the solvers, and optional marginal weights of the samples (uniform weights ar used by default). Finally we added in the submodule `ot.gaussian` and `ot.da` new loss and mapping estimators for the Gaussian Gromov-Wasserstein that can be used as a fast alternative to GW and estimates linear mappings between unregistered spaces that can potentially have different size (See the update [linear mapping example](https://pythonot.github.io/master/auto_examples/domain-adaptation/plot_otda_linear_mapping.html) for an illustration).

We also provide a new solver for the [Entropic Wasserstein Component Analysis](https://pythonot.github.io/master/auto_examples/others/plot_EWCA.html) that is a generalization of the celebrated PCA taking into account the local neighborhood of the samples. We also now have a new solver in `ot.smooth` for the [sparsity-constrained OT (last plot)](https://pythonot.github.io/master/auto_examples/plot_OT_1D_smooth.html) that can be used to find regularized OT plans with sparsity constraints. Finally we have a first multi-marginal solver for regular 1D distributions with a Monge loss (see [here](https://pythonot.github.io/master/auto_examples/others/plot_dmmot.html)).

The documentation and testings have also been updated. We now have nearly 95% code coverage with the tests. The documentation has been updated and some examples have been streamlined to build more quickly and avoid timeout problems with CircleCI. We also added an optional CI on GPU for the master branch and approved PRs that can be used when a GPU runner is online.

Many other bugs and issues have been fixed and we want to thank all the contributors, old and new, who made this release possible. More details below.


#### New features

- Added Bures Wasserstein distance in `ot.gaussian` (PR ##428)
- Added Generalized Wasserstein Barycenter solver + example (PR #372), fixed graphical details on the example (PR #376)
- Added Free Support Sinkhorn Barycenter + example (PR #387)
- New API for OT solver using function `ot.solve` (PR #388)
- Backend version of `ot.partial` and `ot.smooth` (PR #388)
- Added argument for warmstart of dual vectors in Sinkhorn-based methods in `ot.bregman` (PR #437)

#### Closed issues


- Fixed an issue with the documentation gallery sections (PR #395)
- Fixed an issue where sinkhorn divergence did not have a gradients (Issue #393, PR #394)
- Fixed an issue where we could not ask TorchBackend to place a random tensor on GPU
  (Issue #371, PR #373)
- Fixed an issue where Sinkhorn solver assumed a symmetric cost matrix (Issue #374, PR #375)
- Fixed an issue where hitting iteration limits would be reported to stderr by std::cerr regardless of Python's stderr stream status (PR #377)
- Fixed an issue where the metric argument in ot.dist did not allow a callable parameter (Issue #378, PR #379)
- Fixed an issue where the max number of iterations in ot.emd was not allowed to go beyond 2^31 (PR #380)
- Fixed an issue where pointers would overflow in the EMD solver, returning an
incomplete transport plan above a certain size (slightly above 46k, its square being
roughly 2^31) (PR #381)
- Error raised when mass mismatch in emd2 (PR #386)
- Fixed an issue where a pytorch example would throw an error if executed on a GPU (Issue #389, PR #391)
- Added a work-around for scipy's bug, where you cannot compute the Hamming distance with a "None" weight attribute. (Issue #400, PR #402)
- Fixed an issue where the doc could not be built due to some changes in matplotlib's API (Issue #403, PR #402)
- Replaced Numpy C Compiler with Setuptools C Compiler due to deprecation issues (Issue #408, PR #409)
- Fixed weak optimal transport docstring (Issue #404, PR #410)
- Fixed error with parameter `log=True`for `SinkhornLpl1Transport` (Issue #412,
PR #413)
- Fixed an issue about `warn` parameter in `sinkhorn2` (PR #417)
- Fix an issue where the parameter `stopThr` in `empirical_sinkhorn_divergence` was rendered useless by subcalls
  that explicitly specified `stopThr=1e-9` (Issue #421, PR #422).
- Fixed a bug breaking an example where we would try to make an array of arrays of different shapes (Issue #424, PR #425)


## 0.8.2

This releases introduces several new notable features. The less important
but most exiting one being that we now have a logo for the toolbox (color
and dark background) :

![](https://pythonot.github.io/master/_images/logo.svg)![](https://pythonot.github.io/master/_static/logo_dark.svg)

This logo is generated using with matplotlib and using the solution of an OT
problem provided by POT (with `ot.emd`). Generating the logo can be done with a
simple python script also provided in the [documentation gallery](https://pythonot.github.io/auto_examples/others/plot_logo.html#sphx-glr-auto-examples-others-plot-logo-py).

New OT solvers include [Weak
OT](https://pythonot.github.io/gen_modules/ot.weak.html#ot.weak.weak_optimal_transport)
 and [OT with factored
coupling](https://pythonot.github.io/gen_modules/ot.factored.html#ot.factored.factored_optimal_transport)
that can be used on large datasets. The [Majorization Minimization](https://pythonot.github.io/gen_modules/ot.unbalanced.html?highlight=mm_#ot.unbalanced.mm_unbalanced) solvers for
non-regularized Unbalanced OT are now also available. We also now provide an
implementation of [GW and FGW unmixing](https://pythonot.github.io/gen_modules/ot.gromov.html#ot.gromov.gromov_wasserstein_linear_unmixing) and [dictionary learning](https://pythonot.github.io/gen_modules/ot.gromov.html#ot.gromov.gromov_wasserstein_dictionary_learning). It is now
possible to use autodiff to solve entropic an quadratic regularized OT in the
dual for full or stochastic optimization thanks to the new functions to compute
the dual loss for [entropic](https://pythonot.github.io/gen_modules/ot.stochastic.html#ot.stochastic.loss_dual_entropic) and [quadratic](https://pythonot.github.io/gen_modules/ot.stochastic.html#ot.stochastic.loss_dual_quadratic) regularized OT and reconstruct the [OT
plan](https://pythonot.github.io/gen_modules/ot.stochastic.html#ot.stochastic.plan_dual_entropic) on part or all of the data. They can be used for instance to solve OT
problems with stochastic gradient or for estimating the [dual potentials as
neural networks](https://pythonot.github.io/auto_examples/backends/plot_stoch_continuous_ot_pytorch.html#sphx-glr-auto-examples-backends-plot-stoch-continuous-ot-pytorch-py).

On the backend front, we now have backend compatible functions and classes in
the domain adaptation [`ot.da`](https://pythonot.github.io/gen_modules/ot.da.html#module-ot.da) and unbalanced OT [`ot.unbalanced`](https://pythonot.github.io/gen_modules/ot.unbalanced.html) modules. This
means that the DA classes can be used on tensors from all compatible backends.
The [free support Wasserstein barycenter](https://pythonot.github.io/gen_modules/ot.lp.html?highlight=free%20support#ot.lp.free_support_barycenter) solver is now also backend compatible.

Finally we have worked on the documentation to provide an update of existing
examples in the gallery and and several new examples including [GW dictionary
learning](https://pythonot.github.io/auto_examples/gromov/plot_gromov_wasserstein_dictionary_learning.html#sphx-glr-auto-examples-gromov-plot-gromov-wasserstein-dictionary-learning-py)
[weak Optimal
Transport](https://pythonot.github.io/auto_examples/others/plot_WeakOT_VS_OT.html#sphx-glr-auto-examples-others-plot-weakot-vs-ot-py),
[NN based dual potentials
estimation](https://pythonot.github.io/auto_examples/backends/plot_stoch_continuous_ot_pytorch.html#sphx-glr-auto-examples-backends-plot-stoch-continuous-ot-pytorch-py)
and [Factored coupling OT](https://pythonot.github.io/auto_examples/others/plot_factored_coupling.html#sphx-glr-auto-examples-others-plot-factored-coupling-py).
.

#### New features

- Remove deprecated `ot.gpu` submodule (PR #361)
- Update examples in the gallery (PR #359)
- Add stochastic loss and OT plan computation for regularized OT and
  backend examples(PR #360)
- Implementation of factored OT with emd and sinkhorn (PR #358)
- A brand new logo for POT (PR #357)
- Better list of related examples in quick start guide with `minigallery` (PR #334)
- Add optional log-domain Sinkhorn implementation in WDA to support smaller values
  of the regularization parameter (PR #336)
- Backend implementation for `ot.lp.free_support_barycenter` (PR #340)
- Add weak OT solver + example  (PR #341)
- Add backend support for Domain Adaptation and Unbalanced solvers (PR #343)
- Add (F)GW linear dictionary learning solvers + example  (PR #319)
- Add links to related PR and Issues in the doc release page (PR #350)
- Add new minimization-maximization algorithms for solving exact Unbalanced OT + example (PR #362)

#### Closed issues

- Fix mass gradient of `ot.emd2` and `ot.gromov_wasserstein2` so that they are
  centered (Issue #364, PR #363)
- Fix bug in instantiating an `autograd` function `ValFunction` (Issue #337,
  PR #338)
- Fix POT ABI compatibility with old and new numpy (Issue #346, PR #349)
- Warning when feeding integer cost matrix to EMD solver resulting in an integer transport plan (Issue #345, PR #343)
- Fix bug where gromov_wasserstein2 does not perform backpropagation with CUDA
  tensors (Issue #351, PR #352)


## 0.8.1.0
*December 2021*

This is a bug fix release that will remove the `benchmarks` module form the
installation and correct the documentation generation.

#### Closed issues

- Bug in documentation generation (tag VS master push, PR #332)
- Remove installation of the benchmarks in global namespace (Issue #331, PR #333)


## 0.8.1
*December 2021*

This release fixes several bugs and introduces two new backends: Cupy
and Tensorflow. Note that the tensorflow backend will work only when tensorflow
has enabled the Numpy behavior (for transpose that is not by default in
tensorflow). We also introduce a simple benchmark on CPU GPU for the sinkhorn
solver that will be provided in the
[backend](https://pythonot.github.io/gen_modules/ot.backend.html) documentation.

This release also brings a few changes in dependencies and compatibility. First
we removed tests for Python 3.6 that will not be updated in the future.
Also note that POT now depends on Numpy (>= 1.20) because a recent change in ABI is making the
wheels non-compatible with older numpy versions. If you really need an older
numpy POT will work with no problems but you will need to build it from source.

As always we want to that the contributors who helped make POT better (and bug free).

#### New features

- New benchmark for sinkhorn solver on CPU/GPU and between backends (PR #316)
- New tensorflow backend (PR #316)
- New Cupy backend (PR #315)
- Documentation always up-to-date with README, RELEASES, CONTRIBUTING and
  CODE_OF_CONDUCT files (PR #316, PR #322).

#### Closed issues

- Fix bug in older Numpy ABI (<1.20) (Issue #308, PR #326)
- Fix bug  in `ot.dist` function when non euclidean distance (Issue #305, PR #306)
- Fix gradient scaling for functions using `nx.set_gradients` (Issue #309,
  PR #310)
- Fix bug in generalized Conditional gradient solver and SinkhornL1L2
  (Issue #311, PR #313)
- Fix log error in `gromov_barycenters` (Issue #317, PR #3018)

## 0.8.0
*November 2021*

This new stable release introduces several important features.

First we now have
an OpenMP compatible exact ot solver in `ot.emd`. The OpenMP version is used
when the parameter `numThreads` is greater than one and can lead to nice
speedups on multi-core machines.

Second we have introduced a backend mechanism that allows to use standard POT
function seamlessly on Numpy, Pytorch and Jax arrays. Other backends are coming
but right now POT can be used seamlessly for training neural networks in
Pytorch. Notably we propose the first differentiable computation of the exact OT
loss with `ot.emd2` (can be differentiated w.r.t. both cost matrix and sample
weights), but also for the classical Sinkhorn loss with `ot.sinkhorn2`, the
Wasserstein distance in 1D with `ot.wasserstein_1d`, sliced Wasserstein with
`ot.sliced_wasserstein_distance` and Gromov-Wasserstein with `ot.gromov_wasserstein2`. Examples of how
this new feature can be used are now available in the documentation where the
Pytorch backend is used to estimate a [minimal Wasserstein
estimator](https://PythonOT.github.io/auto_examples/backends/plot_unmix_optim_torch.html),
a [Generative Network
(GAN)](https://PythonOT.github.io/auto_examples/backends/plot_wass2_gan_torch.html),
for a  [sliced Wasserstein gradient
flow](https://PythonOT.github.io/auto_examples/backends/plot_sliced_wass_grad_flow_pytorch.html)
and [optimizing the Gromov-Wassersein distance](https://PythonOT.github.io/auto_examples/backends/plot_optim_gromov_pytorch.html). Note that the Jax backend is still in early development and quite
slow at the moment, we strongly recommend for Jax users to use the [OTT
toolbox](https://github.com/google-research/ott)  when possible.
 As a result of this new feature,
 the old `ot.gpu` submodule is now deprecated since GPU
implementations can be done using GPU arrays on the torch backends.

Other novel features include implementation for [Sampled Gromov Wasserstein and
Pointwise Gromov
Wasserstein](https://PythonOT.github.io/auto_examples/gromov/plot_gromov.html#compute-gw-with-a-scalable-stochastic-method-with-any-loss-function),
Sinkhorn in log space with `method='sinkhorn_log'`, [Projection Robust
Wasserstein](https://PythonOT.github.io/gen_modules/ot.dr.html?highlight=robust#ot.dr.projection_robust_wasserstein),
ans [deviased Sinkorn barycenters](https://PythonOT.github.ioauto_examples/barycenters/plot_debiased_barycenter.html).

This release will also simplify the installation process. We have now a
`pyproject.toml` that defines the build dependency and POT should now build even
when cython is not installed yet. Also we now provide pe-compiled wheels for
linux `aarch64` that is used on Raspberry PI and android phones and for MacOS on
ARM processors.


Finally POT was accepted for publication in the Journal of Machine Learning
Research (JMLR) open source software track and we ask the POT users to cite [this
paper](https://www.jmlr.org/papers/v22/20-451.html) from now on. The documentation has been improved in particular by adding a
"Why OT?" section to the quick start guide and several new examples illustrating
the new features. The documentation now has two version : the stable version
[https://pythonot.github.io/](https://pythonot.github.io/)
corresponding to the last release and the master version [https://pythonot.github.io/master](https://pythonot.github.io/master) that corresponds to the
current master branch on GitHub.


As usual, we want to thank all the POT contributors (now 37 people have
contributed to the toolbox). But for this release we thank in particular Nathan
Cassereau and Kamel Guerda from the AI support team at
[IDRIS](http://www.idris.fr/) for their support to the development of the
backend and OpenMP implementations.


#### New features

- OpenMP support for exact OT solvers (PR #260)
- Backend for running POT in numpy/torch + exact solver (PR #249)
- Backend implementation of most functions in `ot.bregman` (PR #280)
- Backend implementation of most functions in `ot.optim` (PR #282)
- Backend implementation of most functions in `ot.gromov` (PR #294, PR #302)
- Test for arrays of different type and device (CPU/GPU) (PR #304, #303)
- Implementation of Sinkhorn in log space with `method='sinkhorn_log'` (PR #290)
- Implementation of regularization path for L2 Unbalanced OT (PR #274)
- Implementation of Projection Robust Wasserstein (PR #267)
- Implementation of Debiased Sinkhorn Barycenters (PR #291)
- Implementation of Sampled Gromov Wasserstein and Pointwise Gromov Wasserstein
  (PR #275)
- Add `pyproject.toml` and build POT without installing cython first (PR #293)
- Lazy implementation in log space for sinkhorn on samples (PR #259)
- Documentation cleanup (PR #298)
- Two up-to-date documentations [for stable
  release](https://PythonOT.github.io/) and for [master branch](https://pythonot.github.io/master/).
- Building wheels on ARM for Raspberry PI and smartphones (PR #238)
- Update build wheels to new version and new pythons (PR #236, #253)
- Implementation of sliced Wasserstein distance (Issue #202, PR #203)
- Add minimal build to CI and perform pep8 test separately (PR #210)
- Speedup of tests and return run time (PR #262)
- Add "Why OT" discussion to the documentation (PR #220)
- New introductory example to discrete OT in the documentation (PR #191)
- Add templates for Issues/PR on Github (PR#181)

#### Closed issues

- Debug Memory leak in GAN example (#254)
- DEbug GPU bug (Issue #284, #287, PR #288)
- set_gradients method for JAX backend (PR #278)
- Quicker GAN example for CircleCI build (PR #258)
- Better formatting in Readme (PR #234)
- Debug CI tests (PR #240, #241, #242)
- Bug in Partial OT solver dummy points (PR #215)
- Bug when Armijo linesearch  (Issue #184, #198, #281, PR #189, #199, #286)
- Bug Barycenter Sinkhorn (Issue 134, PR #195)
- Infeasible solution in exact OT (Issues #126,#93, PR #217)
- Doc for SUpport Barycenters (Issue #200, PR #201)
- Fix labels transport in BaseTransport (Issue #207, PR #208)
- Bug in `emd_1d`, non respected bounds (Issue #169, PR #170)
- Removed Python 2.7 support and update codecov file (PR #178)
- Add normalization for WDA and test it (PR #172, #296)
- Cleanup code for new version of `flake8` (PR #176)
- Fixed requirements in `setup.py` (PR #174)
- Removed specific MacOS flags (PR #175)


## 0.7.0
*May 2020*

This is the new stable release for POT. We made a lot of changes in the
documentation and added several new features such as Partial OT, Unbalanced and
Multi Sources OT Domain Adaptation and several bug fixes. One important change
is that we have created the GitHub organization
[PythonOT](https://github.com/PythonOT) that now owns the main POT repository
[https://github.com/PythonOT/POT](https://github.com/PythonOT/POT) and the
repository for the new documentation is now hosted at
[https://PythonOT.github.io/](https://PythonOT.github.io/).

This is the first release where the Python 2.7 tests have been removed. Most of
the toolbox should still work but we do not offer support for Python 2.7 and
will close related Issues.

A lot of changes have been done to the documentation that is now hosted on
[https://PythonOT.github.io/](https://PythonOT.github.io/) instead of
readthedocs. It was a hard choice but readthedocs did not allow us to run
sphinx-gallery to update our beautiful examples and it was a huge amount of work
to maintain. The documentation is now automatically compiled and updated on
merge. We also removed the notebooks from the repository for space reason and
also because they are all available in the [example
gallery](https://pythonot.github.io/auto_examples/index.html). Note that now the
output of the documentation build for each commit in the PR is available to
check that the doc builds correctly before merging which was not possible with
readthedocs.

The CI framework has also been changed with a move from Travis to Github Action
which allows to get faster tests on Windows, MacOS and Linux. We also now report
our coverage on [Codecov.io](https://codecov.io/gh/PythonOT/POT) and we have a
reasonable 92% coverage. We also now generate wheels for a number of OS and
Python versions at each merge in the master branch. They are available as
outputs of this
[action](https://github.com/PythonOT/POT/actions?query=workflow%3A%22Build+dist+and+wheels%22).
This will allow simpler multi-platform releases from now on.

In terms of new features we now have [OTDA Classes for unbalanced
OT](https://pythonot.github.io/gen_modules/ot.da.html#ot.da.UnbalancedSinkhornTransport),
a new Domain adaptation class form [multi domain problems
(JCPOT)](https://pythonot.github.io/auto_examples/domain-adaptation/plot_otda_jcpot.html#sphx-glr-auto-examples-domain-adaptation-plot-otda-jcpot-py),
and several solvers to solve the [Partial Optimal
Transport](https://pythonot.github.io/auto_examples/unbalanced-partial/plot_partial_wass_and_gromov.html#sphx-glr-auto-examples-unbalanced-partial-plot-partial-wass-and-gromov-py)
problems.

This release is also the moment to thank all the POT contributors (old and new)
for helping making POT such a nice toolbox. A lot of changes (also in the API)
are coming for the next versions.


#### Features

- New documentation on [https://PythonOT.github.io/](https://PythonOT.github.io/) (PR #160, PR #143, PR #144)
- Documentation build on CircleCI with sphinx-gallery (PR #145,PR #146, #155)
- Run sphinx gallery in CI (PR #146)
- Remove notebooks from repo because available in doc (PR #156)
- Build wheels in CI (#157)
- Move from travis to GitHub Action for Windows, MacOS and Linux (PR #148, PR #150)
- Partial Optimal Transport (PR#141 and PR #142)
- Laplace regularized OTDA (PR #140)
- Multi source DA with target shift (PR #137)
- Screenkhorn algorithm (PR #121)

#### Closed issues

- Add JMLR paper to the readme and Mathieu Blondel to the Acknoledgments (PR
  #231, #232)
- Bug in Unbalanced OT example (Issue #127)
- Clean Cython output when calling setup.py clean (Issue #122)
- Various Macosx compilation problems (Issue #113, Issue #118, PR#130)
- EMD dimension mismatch (Issue #114, Fixed in PR #116)
- 2D barycenter bug for non square images (Issue #124, fixed in PR #132)
- Bad value in EMD 1D (Issue #138, fixed in PR #139)
- Log bugs for Gromov-Wassertein solver (Issue #107, fixed in PR #108)
- Weight issues in barycenter function (PR #106)

## 0.6.0
*July 2019*

This is the first official stable release of POT and this means a jump to 0.6!
The library has been used in
the wild for a while now and we have reached a state where a lot of fundamental
OT solvers are available and tested. It has been quite stable in the last months
but kept the beta flag in its Pypi classifiers until now.

Note that this release will be the last one supporting officially Python 2.7 (See
https://python3statement.org/ for more reasons). For next release we will keep
the travis tests for Python 2 but will make them non necessary for merge in 2020.

The features are never complete in a toolbox designed for solving mathematical
problems and research but with the new contributions we now implement algorithms
and solvers from 24 scientific papers (listed in the README.md file). New
features include a direct implementation of the [empirical Sinkhorn
divergence](https://pot.readthedocs.io/en/latest/all.html#ot.bregman.empirical_sinkhorn_divergence),
a new efficient (Cython implementation) solver for [EMD in
1D](https://pot.readthedocs.io/en/latest/all.html#ot.lp.emd_1d) and
corresponding [Wasserstein
1D](https://pot.readthedocs.io/en/latest/all.html#ot.lp.wasserstein_1d). We now
also have implementations for [Unbalanced
OT](https://github.com/rflamary/POT/blob/master/notebooks/plot_UOT_1D.ipynb) and
a solver for [Unbalanced OT
barycenters](https://github.com/rflamary/POT/blob/master/notebooks/plot_UOT_barycenter_1D.ipynb).
A new variant of Gromov-Wasserstein divergence called [Fused
Gromov-Wasserstein](https://pot.readthedocs.io/en/latest/all.html?highlight=fused_#ot.gromov.fused_gromov_wasserstein)
has been also contributed with exemples of use on [structured
data](https://github.com/rflamary/POT/blob/master/notebooks/plot_fgw.ipynb) and
computing [barycenters of labeld
graphs](https://github.com/rflamary/POT/blob/master/notebooks/plot_barycenter_fgw.ipynb).


A lot of work has been done on the documentation with several new
examples corresponding to the new features and a lot of corrections for the
docstrings. But the most visible change is a new
[quick start guide](https://pot.readthedocs.io/en/latest/quickstart.html) for
POT that gives several pointers about which function or classes allow to solve which
specific OT problem. When possible a link is provided to relevant examples.

We will also provide with this release some pre-compiled Python wheels for Linux
64bit on
github and pip. This will simplify the install process that before required a C
compiler and numpy/cython already installed.

Finally we would like to acknowledge and thank the numerous contributors of POT
that has helped in the past build the foundation and are still contributing to
bring new features and solvers to the library.



#### Features

* Add compiled manylinux 64bits wheels to pip releases (PR #91)
* Add quick start guide (PR #88)
* Make doctest work on travis (PR #90)
* Update documentation (PR #79, PR #84)
* Solver for EMD in 1D (PR #89)
* Solvers for regularized unbalanced OT (PR #87, PR#99)
* Solver for Fused Gromov-Wasserstein (PR #86)
* Add empirical Sinkhorn and empirical Sinkhorn divergences (PR #80)


#### Closed issues

- Issue #59 fail when using "pip install POT" (new details in doc+ hopefully
  wheels)
- Issue #85 Cannot run gpu modules
- Issue #75 Greenkhorn do not return log (solved in PR #76)
- Issue #82 Gromov-Wasserstein fails when the cost matrices are slightly different
- Issue #72 Macosx build problem


## 0.5.0
*Sep 2018*

POT is 2 years old! This release brings numerous new features to the
toolbox as listed below but also several bug correction.

Among the new features, we can highlight a [non-regularized Gromov-Wasserstein
solver](https://github.com/rflamary/POT/blob/master/notebooks/plot_gromov.ipynb),
a new [greedy variant of sinkhorn](https://pot.readthedocs.io/en/latest/all.html#ot.bregman.greenkhorn),
[non-regularized](https://pot.readthedocs.io/en/latest/all.html#ot.lp.barycenter),
[convolutional (2D)](https://github.com/rflamary/POT/blob/master/notebooks/plot_convolutional_barycenter.ipynb)
and [free support](https://github.com/rflamary/POT/blob/master/notebooks/plot_free_support_barycenter.ipynb)
 Wasserstein barycenters and [smooth](https://github.com/rflamary/POT/blob/prV0.5/notebooks/plot_OT_1D_smooth.ipynb)
 and [stochastic](https://pot.readthedocs.io/en/latest/all.html#ot.stochastic.sgd_entropic_regularization)
implementation of entropic OT.

POT 0.5 also comes with a rewriting of ot.gpu using the cupy framework instead of
the unmaintained cudamat. Note that while we tried to keed changes to the
minimum, the OTDA classes were deprecated. If you are happy with the cudamat
implementation, we recommend you stay with stable release 0.4 for now.

The code quality has also improved with 92% code coverage in tests that is now
printed to the log in the Travis builds. The documentation has also been
greatly improved with new modules and examples/notebooks.

This new release is so full of new stuff and corrections thanks to the old
and new POT contributors (you can see the list in the [readme](https://github.com/rflamary/POT/blob/master/README.md)).

#### Features

* Add non regularized Gromov-Wasserstein solver  (PR #41)
* Linear OT mapping between empirical distributions and 90\% test coverage (PR #42)
* Add log parameter in class EMDTransport and SinkhornLpL1Transport (PR #44)
* Add Markdown format for Pipy (PR #45)
* Test for Python 3.5 and 3.6 on Travis (PR #46)
* Non regularized Wasserstein barycenter with scipy linear solver and/or cvxopt (PR #47)
* Rename dataset functions to be more sklearn compliant (PR #49)
* Smooth and sparse Optimal transport implementation with entropic and quadratic regularization (PR #50)
* Stochastic OT in the dual and semi-dual (PR #52 and PR #62)
* Free support barycenters (PR #56)
* Speed-up Sinkhorn function (PR #57 and PR #58)
* Add convolutional Wassersein barycenters for 2D images (PR #64)
* Add Greedy Sinkhorn variant (Greenkhorn) (PR #66)
* Big ot.gpu update with cupy implementation (instead of un-maintained cudamat) (PR #67)

#### Deprecation

Deprecated OTDA Classes were removed from ot.da and ot.gpu for version 0.5
(PR #48 and PR #67). The deprecation message has been for a year here since
0.4 and it is time to pull the plug.

#### Closed issues

* Issue #35 : remove import plot from ot/__init__.py (See PR #41)
* Issue #43 : Unusable parameter log for EMDTransport (See PR #44)
* Issue #55 : UnicodeDecodeError: 'ascii' while installing with pip


## 0.4
*15 Sep 2017*

This release contains a lot of contribution from new contributors.


#### Features

* Automatic notebooks and doc update (PR #27)
* Add gromov Wasserstein solver and Gromov Barycenters (PR #23)
* emd and emd2 can now return dual variables and have max_iter (PR #29 and PR #25)
* New domain adaptation classes compatible with scikit-learn (PR #22)
* Proper tests with pytest on travis (PR #19)
* PEP 8 tests (PR #13)

#### Closed issues

* emd convergence problem du to fixed max iterations (#24)
* Semi supervised DA error (#26)

## 0.3.1
*11 Jul 2017*

* Correct bug in emd on windows

## 0.3
*7 Jul 2017*

* emd* and sinkhorn* are now performed in parallel for multiple target distributions
* emd and sinkhorn are for OT matrix computation
* emd2 and sinkhorn2 are for OT loss computation
* new notebooks for emd computation and Wasserstein Discriminant Analysis
* relocate notebooks
* update documentation
* clean_zeros(a,b,M) for removimg zeros in sparse distributions
* GPU implementations for sinkhorn and group lasso regularization


## V0.2
*7 Apr 2017*

* New dimensionality reduction method (WDA)
* Efficient method emd2 returns only tarnsport (in paralell if several histograms given)



## 0.1.11
*5 Jan 2017*

* Add sphinx gallery for better documentation
* Small efficiency tweak in sinkhorn
* Add simple tic() toc() functions for timing


## 0.1.10
*7 Nov 2016*
* numerical stabilization for sinkhorn (log domain and epsilon scaling)

## 0.1.9
*4 Nov 2016*

* Update classes and examples for domain adaptation
* Joint OT matrix and mapping estimation

## 0.1.7
*31 Oct 2016*

* Original Domain adaptation classes

## 0.1.3

* pipy works

## First pre-release
*28 Oct 2016*

It provides the following solvers:
* OT solver for the linear program/ Earth Movers Distance.
* Entropic regularization OT solver  with Sinkhorn Knopp Algorithm.
* Bregman projections for Wasserstein barycenter [3] and unmixing.
* Optimal transport for domain adaptation with group lasso regularization
* Conditional gradient and Generalized conditional gradient for regularized OT.

Some demonstrations (both in Python and Jupyter Notebook format) are available in the examples folder.<|MERGE_RESOLUTION|>--- conflicted
+++ resolved
@@ -3,11 +3,8 @@
 ## 0.9.5dev
 
 #### New features
-<<<<<<< HEAD
 + Implementation of Fused Unbalanced Gromov-Wasserstein and Unbalanced Co-Optimal Transport solvers (PR #617)
-=======
-- Add feature `mass=True` for `nx.kl_div` (PR #654)
->>>>>>> 24ad25c4
++ Add feature `mass=True` for `nx.kl_div` (PR #654)
 
 #### Closed issues
 
