# Releases

## 0.9.3dev

#### New features
+ `ot.gromov._gw.solve_gromov_linesearch` now has an argument to specifify if the matrices are symmetric in which case the computation can be done faster.

#### Closed issues
- Fixed an issue with cost correction for mismatched labels in `ot.da.BaseTransport` fit methods. This fix addresses the original issue introduced PR #587 (PR #593)
- Fix gpu compatibility of sr(F)GW solvers when `G0 is not None`(PR #596)
- Fix doc and example for lowrank sinkhorn (PR #601)
<<<<<<< HEAD
- Fix a sign error regarding the gradient of `ot.gromov._gw.fused_gromov_wasserstein2` and `ot.gromov._gw.gromov_wasserstein2` for the kl loss
=======
- Fix issue with empty weights for `ot.emd2` (PR #606, Issue #534)
>>>>>>> 9d446589

## 0.9.2
*December 2023*

This new release contains several new features and bug fixes. Among the new features
we have a new solver for estimation of nearest Brenier potentials (SSNB) that can be used for OT mapping estimation (on small problems), new Bregman Alternated Projected Gradient solvers for GW and FGW, and new solvers for Bures-Wasserstein barycenters. We also provide a first solver for Low Rank Sinkhorn that will be ussed to provide low rak OT extensions in the next releases. Finally we have a new exact line-search for (F)GW solvers with KL loss that can be used to improve the convergence of the solvers.

We also have a new `LazyTensor` class that can be used to model OT plans and low rank tensors in large scale OT. This class is used to return the plan for the new wrapper for `geomloss` Sinkhorn solver on empirical samples that can lead to x10/x100 speedups on CPU or GPU and have  a lazy implementation that allows solving very large problems of a few millions samples.

We also have a new API for solving OT problems from empirical samples with `ot.solve_sample`  Finally we have a new API for Gromov-Wasserstein solvers with `ot.solve_gromov` function that centralizes most of the (F)GW methods with unified notation. Some example of how to use the new API below:

```python
# Generate random data
xs, xt = np.random.randn(100, 2), np.random.randn(50, 2)

# Solve OT problem with empirical samples
sol = ot.solve_sample(xs, xt) # Exact OT betwen smaples with uniform weights
sol = ot.solve_sample(xs, xt, wa, wb) # Exact OT with weights given by user 

sol = ot.solve_sample(xs, xt, reg= 1, metric='euclidean') # sinkhorn with euclidean metric

sol = ot.solve_sample(xs, xt, reg= 1, method='geomloss') # faster sinkhorn solver on CPU/GPU

sol = ot.solve_sample(x,x2, method='factored', rank=10) # compute factored OT

sol = ot.solve_sample(x,x2, method='lowrank', rank=10) # compute lowrank sinkhorn OT

value_bw = ot.solve_sample(xs, xt, method='gaussian').value # Bures-Wasserstein distance

# Solve GW problem 
Cs, Ct = ot.dist(xs, xs), ot.dist(xt, xt) # compute cost matrices
sol = ot.solve_gromov(Cs,Ct) # Exact GW between samples with uniform weights

# Solve FGW problem
M = ot.dist(xs, xt) # compute cost matrix

# Exact FGW between samples with uniform weights
sol = ot.solve_gromov(Cs, Ct, M, loss='KL', alpha=0.7) # FGW with KL data fitting  


# recover solutions objects
P = sol.plan # OT plan
u, v = sol.potentials # dual variables
value = sol.value # OT value

# for GW and FGW
value_linear = sol.value_linear # linear part of the loss
value_quad = sol.value_quad # quadratic part of the loss 

```

Users are encouraged to use the new API (it is much simpler) but it might still be subjects to small changes before the release of POT 1.0 .


We also fixed a number of issues, the most pressing being a problem of GPU memory allocation when pytorch is installed that will not happen now thanks to Lazy initialization of the backends. We now also have the possibility to deactivate some backends using environment which prevents POT from importing them and can lead to large import speedup. 


#### New features
+ Added support for [Nearest Brenier Potentials (SSNB)](http://proceedings.mlr.press/v108/paty20a/paty20a.pdf) (PR #526) + minor fix (PR #535)
+ Tweaked `get_backend` to ignore `None` inputs (PR #525)
+ Callbacks for generalized conditional gradient in `ot.da.sinkhorn_l1l2_gl` are now vectorized to improve performance (PR #507)
+ The `linspace` method of the backends now has the `type_as` argument to convert to the same dtype and device. (PR #533)
+ The `convolutional_barycenter2d` and `convolutional_barycenter2d_debiased` functions now work with different devices.. (PR #533)
+ New API for Gromov-Wasserstein solvers with `ot.solve_gromov` function (PR #536)
+ New LP solvers from scipy used by default for LP barycenter (PR #537)
+ Update wheels to Python 3.12 and remove old i686 arch that do not have scipy wheels (PR #543)
+ Upgraded unbalanced OT solvers for more flexibility (PR #539)
+ Add LazyTensor for modeling plans and low rank tensor in large scale OT (PR #544)
+ Add exact line-search for `gromov_wasserstein` and `fused_gromov_wasserstein` with KL loss (PR #556)
+ Add KL loss to all semi-relaxed (Fused) Gromov-Wasserstein solvers (PR #559)
+ Further upgraded unbalanced OT solvers for more flexibility and future use (PR #551)
+ New API function `ot.solve_sample` for solving OT problems from empirical samples (PR #563)
+ Wrapper for `geomloss`` solver on empirical samples (PR #571)
+ Add `stop_criterion` feature to (un)regularized (f)gw barycenter solvers (PR #578)
+ Add `fixed_structure` and `fixed_features` to entropic fgw barycenter solver (PR #578)
+ Add new BAPG solvers with KL projections for GW and FGW (PR #581)
+ Add Bures-Wasserstein barycenter in `ot.gaussian` and example (PR #582, PR #584)
+ Domain adaptation method `SinkhornL1l2Transport` now supports JAX backend (PR #587)
+ Added support for [Low-Rank Sinkhorn Factorization](https://arxiv.org/pdf/2103.04737.pdf) (PR #568)


#### Closed issues
- Fix line search evaluating cost outside of the interpolation range (Issue #502, PR #504)
- Lazily instantiate backends to avoid unnecessary GPU memory pre-allocations on package import (Issue #516, PR #520)
- Handle documentation and warnings when integers are provided to (f)gw solvers based on cg (Issue #530, PR #559)
- Correct independence of `fgw_barycenters` to `init_C` and `init_X` (Issue #547, PR #566)
- Avoid precision change when computing norm using PyTorch backend (Discussion #570, PR #572)
- Create `ot/bregman/`repository (Issue #567, PR #569)
- Fix matrix feature shape in `entropic_fused_gromov_barycenters`(Issue #574, PR #573)  
- Fix (fused) gromov-wasserstein barycenter solvers to support `kl_loss`(PR #576)


## 0.9.1
*August 2023*

This new release contains several new features and bug fixes.

New features include a new submodule `ot.gnn` that contains two new Graph neural network layers (compatible with [Pytorch Geometric](https://pytorch-geometric.readthedocs.io/)) for template-based pooling of graphs with an example on [graph classification](https://pythonot.github.io/master/auto_examples/gromov/plot_gnn_TFGW.html). Related to this, we also now provide FGW and semi relaxed FGW solvers for which the resulting loss is differentiable w.r.t. the parameter `alpha`. Other contributions on the (F)GW front include a new solver for the Proximal Point algorithm [that can be used to solve entropic GW problems](https://pythonot.github.io/master/auto_examples/gromov/plot_fgw_solvers.html) (using the parameter `solver="PPA"`), new solvers for entropic FGW barycenters, novels Sinkhorn-based solvers for entropic semi-relaxed (F)GW, the possibility to provide a warm-start to the solvers, and optional marginal weights of the samples (uniform weights ar used by default). Finally we added in the submodule `ot.gaussian` and `ot.da` new loss and mapping estimators for the Gaussian Gromov-Wasserstein that can be used as a fast alternative to GW and estimates linear mappings between unregistered spaces that can potentially have different size (See the update [linear mapping example](https://pythonot.github.io/master/auto_examples/domain-adaptation/plot_otda_linear_mapping.html) for an illustration).

We also provide a new solver for the [Entropic Wasserstein Component Analysis](https://pythonot.github.io/master/auto_examples/others/plot_EWCA.html) that is a generalization of the celebrated PCA taking into account the local neighborhood of the samples. We also now have a new solver in `ot.smooth` for the [sparsity-constrained OT (last plot)](https://pythonot.github.io/master/auto_examples/plot_OT_1D_smooth.html) that can be used to find regularized OT plans with sparsity constraints. Finally we have a first multi-marginal solver for regular 1D distributions with a Monge loss (see [here](https://pythonot.github.io/master/auto_examples/others/plot_dmmot.html)).

The documentation and testings have also been updated. We now have nearly 95% code coverage with the tests. The documentation has been updated and some examples have been streamlined to build more quickly and avoid timeout problems with CircleCI. We also added an optional CI on GPU for the master branch and approved PRs that can be used when a GPU runner is online.

Many other bugs and issues have been fixed and we want to thank all the contributors, old and new, who made this release possible. More details below.


#### New features

- Added Bures Wasserstein distance in `ot.gaussian` (PR ##428)
- Added Generalized Wasserstein Barycenter solver + example (PR #372), fixed graphical details on the example (PR #376)
- Added Free Support Sinkhorn Barycenter + example (PR #387)
- New API for OT solver using function `ot.solve` (PR #388)
- Backend version of `ot.partial` and `ot.smooth` (PR #388)
- Added argument for warmstart of dual vectors in Sinkhorn-based methods in `ot.bregman` (PR #437)

#### Closed issues


- Fixed an issue with the documentation gallery sections (PR #395)
- Fixed an issue where sinkhorn divergence did not have a gradients (Issue #393, PR #394)
- Fixed an issue where we could not ask TorchBackend to place a random tensor on GPU
  (Issue #371, PR #373)
- Fixed an issue where Sinkhorn solver assumed a symmetric cost matrix (Issue #374, PR #375)
- Fixed an issue where hitting iteration limits would be reported to stderr by std::cerr regardless of Python's stderr stream status (PR #377)
- Fixed an issue where the metric argument in ot.dist did not allow a callable parameter (Issue #378, PR #379)
- Fixed an issue where the max number of iterations in ot.emd was not allowed to go beyond 2^31 (PR #380)
- Fixed an issue where pointers would overflow in the EMD solver, returning an
incomplete transport plan above a certain size (slightly above 46k, its square being
roughly 2^31) (PR #381)
- Error raised when mass mismatch in emd2 (PR #386)
- Fixed an issue where a pytorch example would throw an error if executed on a GPU (Issue #389, PR #391)
- Added a work-around for scipy's bug, where you cannot compute the Hamming distance with a "None" weight attribute. (Issue #400, PR #402)
- Fixed an issue where the doc could not be built due to some changes in matplotlib's API (Issue #403, PR #402)
- Replaced Numpy C Compiler with Setuptools C Compiler due to deprecation issues (Issue #408, PR #409)
- Fixed weak optimal transport docstring (Issue #404, PR #410)
- Fixed error with parameter `log=True`for `SinkhornLpl1Transport` (Issue #412,
PR #413)
- Fixed an issue about `warn` parameter in `sinkhorn2` (PR #417)
- Fix an issue where the parameter `stopThr` in `empirical_sinkhorn_divergence` was rendered useless by subcalls
  that explicitly specified `stopThr=1e-9` (Issue #421, PR #422).
- Fixed a bug breaking an example where we would try to make an array of arrays of different shapes (Issue #424, PR #425)


## 0.8.2

This releases introduces several new notable features. The less important
but most exiting one being that we now have a logo for the toolbox (color
and dark background) :

![](https://pythonot.github.io/master/_images/logo.svg)![](https://pythonot.github.io/master/_static/logo_dark.svg)

This logo is generated using with matplotlib and using the solution of an OT
problem provided by POT (with `ot.emd`). Generating the logo can be done with a
simple python script also provided in the [documentation gallery](https://pythonot.github.io/auto_examples/others/plot_logo.html#sphx-glr-auto-examples-others-plot-logo-py).

New OT solvers include [Weak
OT](https://pythonot.github.io/gen_modules/ot.weak.html#ot.weak.weak_optimal_transport)
 and [OT with factored
coupling](https://pythonot.github.io/gen_modules/ot.factored.html#ot.factored.factored_optimal_transport)
that can be used on large datasets. The [Majorization Minimization](https://pythonot.github.io/gen_modules/ot.unbalanced.html?highlight=mm_#ot.unbalanced.mm_unbalanced) solvers for
non-regularized Unbalanced OT are now also available. We also now provide an
implementation of [GW and FGW unmixing](https://pythonot.github.io/gen_modules/ot.gromov.html#ot.gromov.gromov_wasserstein_linear_unmixing) and [dictionary learning](https://pythonot.github.io/gen_modules/ot.gromov.html#ot.gromov.gromov_wasserstein_dictionary_learning). It is now
possible to use autodiff to solve entropic an quadratic regularized OT in the
dual for full or stochastic optimization thanks to the new functions to compute
the dual loss for [entropic](https://pythonot.github.io/gen_modules/ot.stochastic.html#ot.stochastic.loss_dual_entropic) and [quadratic](https://pythonot.github.io/gen_modules/ot.stochastic.html#ot.stochastic.loss_dual_quadratic) regularized OT and reconstruct the [OT
plan](https://pythonot.github.io/gen_modules/ot.stochastic.html#ot.stochastic.plan_dual_entropic) on part or all of the data. They can be used for instance to solve OT
problems with stochastic gradient or for estimating the [dual potentials as
neural networks](https://pythonot.github.io/auto_examples/backends/plot_stoch_continuous_ot_pytorch.html#sphx-glr-auto-examples-backends-plot-stoch-continuous-ot-pytorch-py).

On the backend front, we now have backend compatible functions and classes in
the domain adaptation [`ot.da`](https://pythonot.github.io/gen_modules/ot.da.html#module-ot.da) and unbalanced OT [`ot.unbalanced`](https://pythonot.github.io/gen_modules/ot.unbalanced.html) modules. This
means that the DA classes can be used on tensors from all compatible backends.
The [free support Wasserstein barycenter](https://pythonot.github.io/gen_modules/ot.lp.html?highlight=free%20support#ot.lp.free_support_barycenter) solver is now also backend compatible.

Finally we have worked on the documentation to provide an update of existing
examples in the gallery and and several new examples including [GW dictionary
learning](https://pythonot.github.io/auto_examples/gromov/plot_gromov_wasserstein_dictionary_learning.html#sphx-glr-auto-examples-gromov-plot-gromov-wasserstein-dictionary-learning-py)
[weak Optimal
Transport](https://pythonot.github.io/auto_examples/others/plot_WeakOT_VS_OT.html#sphx-glr-auto-examples-others-plot-weakot-vs-ot-py),
[NN based dual potentials
estimation](https://pythonot.github.io/auto_examples/backends/plot_stoch_continuous_ot_pytorch.html#sphx-glr-auto-examples-backends-plot-stoch-continuous-ot-pytorch-py)
and [Factored coupling OT](https://pythonot.github.io/auto_examples/others/plot_factored_coupling.html#sphx-glr-auto-examples-others-plot-factored-coupling-py).
.

#### New features

- Remove deprecated `ot.gpu` submodule (PR #361)
- Update examples in the gallery (PR #359)
- Add stochastic loss and OT plan computation for regularized OT and
  backend examples(PR #360)
- Implementation of factored OT with emd and sinkhorn (PR #358)
- A brand new logo for POT (PR #357)
- Better list of related examples in quick start guide with `minigallery` (PR #334)
- Add optional log-domain Sinkhorn implementation in WDA to support smaller values
  of the regularization parameter (PR #336)
- Backend implementation for `ot.lp.free_support_barycenter` (PR #340)
- Add weak OT solver + example  (PR #341)
- Add backend support for Domain Adaptation and Unbalanced solvers (PR #343)
- Add (F)GW linear dictionary learning solvers + example  (PR #319)
- Add links to related PR and Issues in the doc release page (PR #350)
- Add new minimization-maximization algorithms for solving exact Unbalanced OT + example (PR #362)

#### Closed issues

- Fix mass gradient of `ot.emd2` and `ot.gromov_wasserstein2` so that they are
  centered (Issue #364, PR #363)
- Fix bug in instantiating an `autograd` function `ValFunction` (Issue #337,
  PR #338)
- Fix POT ABI compatibility with old and new numpy (Issue #346, PR #349)
- Warning when feeding integer cost matrix to EMD solver resulting in an integer transport plan (Issue #345, PR #343)
- Fix bug where gromov_wasserstein2 does not perform backpropagation with CUDA
  tensors (Issue #351, PR #352)


## 0.8.1.0
*December 2021*

This is a bug fix release that will remove the `benchmarks` module form the
installation and correct the documentation generation.

#### Closed issues

- Bug in documentation generation (tag VS master push, PR #332)
- Remove installation of the benchmarks in global namespace (Issue #331, PR #333)


## 0.8.1
*December 2021*

This release fixes several bugs and introduces two new backends: Cupy
and Tensorflow. Note that the tensorflow backend will work only when tensorflow
has enabled the Numpy behavior (for transpose that is not by default in
tensorflow). We also introduce a simple benchmark on CPU GPU for the sinkhorn
solver that will be provided in the
[backend](https://pythonot.github.io/gen_modules/ot.backend.html) documentation.

This release also brings a few changes in dependencies and compatibility. First
we removed tests for Python 3.6 that will not be updated in the future.
Also note that POT now depends on Numpy (>= 1.20) because a recent change in ABI is making the
wheels non-compatible with older numpy versions. If you really need an older
numpy POT will work with no problems but you will need to build it from source.

As always we want to that the contributors who helped make POT better (and bug free).

#### New features

- New benchmark for sinkhorn solver on CPU/GPU and between backends (PR #316)
- New tensorflow backend (PR #316)
- New Cupy backend (PR #315)
- Documentation always up-to-date with README, RELEASES, CONTRIBUTING and
  CODE_OF_CONDUCT files (PR #316, PR #322).

#### Closed issues

- Fix bug in older Numpy ABI (<1.20) (Issue #308, PR #326)
- Fix bug  in `ot.dist` function when non euclidean distance (Issue #305, PR #306)
- Fix gradient scaling for functions using `nx.set_gradients` (Issue #309,
  PR #310)
- Fix bug in generalized Conditional gradient solver and SinkhornL1L2
  (Issue #311, PR #313)
- Fix log error in `gromov_barycenters` (Issue #317, PR #3018)

## 0.8.0
*November 2021*

This new stable release introduces several important features.

First we now have
an OpenMP compatible exact ot solver in `ot.emd`. The OpenMP version is used
when the parameter `numThreads` is greater than one and can lead to nice
speedups on multi-core machines.

Second we have introduced a backend mechanism that allows to use standard POT
function seamlessly on Numpy, Pytorch and Jax arrays. Other backends are coming
but right now POT can be used seamlessly for training neural networks in
Pytorch. Notably we propose the first differentiable computation of the exact OT
loss with `ot.emd2` (can be differentiated w.r.t. both cost matrix and sample
weights), but also for the classical Sinkhorn loss with `ot.sinkhorn2`, the
Wasserstein distance in 1D with `ot.wasserstein_1d`, sliced Wasserstein with
`ot.sliced_wasserstein_distance` and Gromov-Wasserstein with `ot.gromov_wasserstein2`. Examples of how
this new feature can be used are now available in the documentation where the
Pytorch backend is used to estimate a [minimal Wasserstein
estimator](https://PythonOT.github.io/auto_examples/backends/plot_unmix_optim_torch.html),
a [Generative Network
(GAN)](https://PythonOT.github.io/auto_examples/backends/plot_wass2_gan_torch.html),
for a  [sliced Wasserstein gradient
flow](https://PythonOT.github.io/auto_examples/backends/plot_sliced_wass_grad_flow_pytorch.html)
and [optimizing the Gromov-Wassersein distance](https://PythonOT.github.io/auto_examples/backends/plot_optim_gromov_pytorch.html). Note that the Jax backend is still in early development and quite
slow at the moment, we strongly recommend for Jax users to use the [OTT
toolbox](https://github.com/google-research/ott)  when possible.
 As a result of this new feature,
 the old `ot.gpu` submodule is now deprecated since GPU
implementations can be done using GPU arrays on the torch backends.

Other novel features include implementation for [Sampled Gromov Wasserstein and
Pointwise Gromov
Wasserstein](https://PythonOT.github.io/auto_examples/gromov/plot_gromov.html#compute-gw-with-a-scalable-stochastic-method-with-any-loss-function),
Sinkhorn in log space with `method='sinkhorn_log'`, [Projection Robust
Wasserstein](https://PythonOT.github.io/gen_modules/ot.dr.html?highlight=robust#ot.dr.projection_robust_wasserstein),
ans [deviased Sinkorn barycenters](https://PythonOT.github.ioauto_examples/barycenters/plot_debiased_barycenter.html).

This release will also simplify the installation process. We have now a
`pyproject.toml` that defines the build dependency and POT should now build even
when cython is not installed yet. Also we now provide pe-compiled wheels for
linux `aarch64` that is used on Raspberry PI and android phones and for MacOS on
ARM processors.


Finally POT was accepted for publication in the Journal of Machine Learning
Research (JMLR) open source software track and we ask the POT users to cite [this
paper](https://www.jmlr.org/papers/v22/20-451.html) from now on. The documentation has been improved in particular by adding a
"Why OT?" section to the quick start guide and several new examples illustrating
the new features. The documentation now has two version : the stable version
[https://pythonot.github.io/](https://pythonot.github.io/)
corresponding to the last release and the master version [https://pythonot.github.io/master](https://pythonot.github.io/master) that corresponds to the
current master branch on GitHub.


As usual, we want to thank all the POT contributors (now 37 people have
contributed to the toolbox). But for this release we thank in particular Nathan
Cassereau and Kamel Guerda from the AI support team at
[IDRIS](http://www.idris.fr/) for their support to the development of the
backend and OpenMP implementations.


#### New features

- OpenMP support for exact OT solvers (PR #260)
- Backend for running POT in numpy/torch + exact solver (PR #249)
- Backend implementation of most functions in `ot.bregman` (PR #280)
- Backend implementation of most functions in `ot.optim` (PR #282)
- Backend implementation of most functions in `ot.gromov` (PR #294, PR #302)
- Test for arrays of different type and device (CPU/GPU) (PR #304, #303)
- Implementation of Sinkhorn in log space with `method='sinkhorn_log'` (PR #290)
- Implementation of regularization path for L2 Unbalanced OT (PR #274)
- Implementation of Projection Robust Wasserstein (PR #267)
- Implementation of Debiased Sinkhorn Barycenters (PR #291)
- Implementation of Sampled Gromov Wasserstein and Pointwise Gromov Wasserstein
  (PR #275)
- Add `pyproject.toml` and build POT without installing cython first (PR #293)
- Lazy implementation in log space for sinkhorn on samples (PR #259)
- Documentation cleanup (PR #298)
- Two up-to-date documentations [for stable
  release](https://PythonOT.github.io/) and for [master branch](https://pythonot.github.io/master/).
- Building wheels on ARM for Raspberry PI and smartphones (PR #238)
- Update build wheels to new version and new pythons (PR #236, #253)
- Implementation of sliced Wasserstein distance (Issue #202, PR #203)
- Add minimal build to CI and perform pep8 test separately (PR #210)
- Speedup of tests and return run time (PR #262)
- Add "Why OT" discussion to the documentation (PR #220)
- New introductory example to discrete OT in the documentation (PR #191)
- Add templates for Issues/PR on Github (PR#181)

#### Closed issues

- Debug Memory leak in GAN example (#254)
- DEbug GPU bug (Issue #284, #287, PR #288)
- set_gradients method for JAX backend (PR #278)
- Quicker GAN example for CircleCI build (PR #258)
- Better formatting in Readme (PR #234)
- Debug CI tests (PR #240, #241, #242)
- Bug in Partial OT solver dummy points (PR #215)
- Bug when Armijo linesearch  (Issue #184, #198, #281, PR #189, #199, #286)
- Bug Barycenter Sinkhorn (Issue 134, PR #195)
- Infeasible solution in exact OT (Issues #126,#93, PR #217)
- Doc for SUpport Barycenters (Issue #200, PR #201)
- Fix labels transport in BaseTransport (Issue #207, PR #208)
- Bug in `emd_1d`, non respected bounds (Issue #169, PR #170)
- Removed Python 2.7 support and update codecov file (PR #178)
- Add normalization for WDA and test it (PR #172, #296)
- Cleanup code for new version of `flake8` (PR #176)
- Fixed requirements in `setup.py` (PR #174)
- Removed specific MacOS flags (PR #175)


## 0.7.0
*May 2020*

This is the new stable release for POT. We made a lot of changes in the
documentation and added several new features such as Partial OT, Unbalanced and
Multi Sources OT Domain Adaptation and several bug fixes. One important change
is that we have created the GitHub organization
[PythonOT](https://github.com/PythonOT) that now owns the main POT repository
[https://github.com/PythonOT/POT](https://github.com/PythonOT/POT) and the
repository for the new documentation is now hosted at
[https://PythonOT.github.io/](https://PythonOT.github.io/).

This is the first release where the Python 2.7 tests have been removed. Most of
the toolbox should still work but we do not offer support for Python 2.7 and
will close related Issues.

A lot of changes have been done to the documentation that is now hosted on
[https://PythonOT.github.io/](https://PythonOT.github.io/) instead of
readthedocs. It was a hard choice but readthedocs did not allow us to run
sphinx-gallery to update our beautiful examples and it was a huge amount of work
to maintain. The documentation is now automatically compiled and updated on
merge. We also removed the notebooks from the repository for space reason and
also because they are all available in the [example
gallery](https://pythonot.github.io/auto_examples/index.html). Note that now the
output of the documentation build for each commit in the PR is available to
check that the doc builds correctly before merging which was not possible with
readthedocs.

The CI framework has also been changed with a move from Travis to Github Action
which allows to get faster tests on Windows, MacOS and Linux. We also now report
our coverage on [Codecov.io](https://codecov.io/gh/PythonOT/POT) and we have a
reasonable 92% coverage. We also now generate wheels for a number of OS and
Python versions at each merge in the master branch. They are available as
outputs of this
[action](https://github.com/PythonOT/POT/actions?query=workflow%3A%22Build+dist+and+wheels%22).
This will allow simpler multi-platform releases from now on.

In terms of new features we now have [OTDA Classes for unbalanced
OT](https://pythonot.github.io/gen_modules/ot.da.html#ot.da.UnbalancedSinkhornTransport),
a new Domain adaptation class form [multi domain problems
(JCPOT)](https://pythonot.github.io/auto_examples/domain-adaptation/plot_otda_jcpot.html#sphx-glr-auto-examples-domain-adaptation-plot-otda-jcpot-py),
and several solvers to solve the [Partial Optimal
Transport](https://pythonot.github.io/auto_examples/unbalanced-partial/plot_partial_wass_and_gromov.html#sphx-glr-auto-examples-unbalanced-partial-plot-partial-wass-and-gromov-py)
problems.

This release is also the moment to thank all the POT contributors (old and new)
for helping making POT such a nice toolbox. A lot of changes (also in the API)
are coming for the next versions.


#### Features

- New documentation on [https://PythonOT.github.io/](https://PythonOT.github.io/) (PR #160, PR #143, PR #144)
- Documentation build on CircleCI with sphinx-gallery (PR #145,PR #146, #155)
- Run sphinx gallery in CI (PR #146)
- Remove notebooks from repo because available in doc (PR #156)
- Build wheels in CI (#157)
- Move from travis to GitHub Action for Windows, MacOS and Linux (PR #148, PR #150)
- Partial Optimal Transport (PR#141 and PR #142)
- Laplace regularized OTDA (PR #140)
- Multi source DA with target shift (PR #137)
- Screenkhorn algorithm (PR #121)

#### Closed issues

- Add JMLR paper to the readme and Mathieu Blondel to the Acknoledgments (PR
  #231, #232)
- Bug in Unbalanced OT example (Issue #127)
- Clean Cython output when calling setup.py clean (Issue #122)
- Various Macosx compilation problems (Issue #113, Issue #118, PR#130)
- EMD dimension mismatch (Issue #114, Fixed in PR #116)
- 2D barycenter bug for non square images (Issue #124, fixed in PR #132)
- Bad value in EMD 1D (Issue #138, fixed in PR #139)
- Log bugs for Gromov-Wassertein solver (Issue #107, fixed in PR #108)
- Weight issues in barycenter function (PR #106)

## 0.6.0
*July 2019*

This is the first official stable release of POT and this means a jump to 0.6!
The library has been used in
the wild for a while now and we have reached a state where a lot of fundamental
OT solvers are available and tested. It has been quite stable in the last months
but kept the beta flag in its Pypi classifiers until now.

Note that this release will be the last one supporting officially Python 2.7 (See
https://python3statement.org/ for more reasons). For next release we will keep
the travis tests for Python 2 but will make them non necessary for merge in 2020.

The features are never complete in a toolbox designed for solving mathematical
problems and research but with the new contributions we now implement algorithms
and solvers from 24 scientific papers (listed in the README.md file). New
features include a direct implementation of the [empirical Sinkhorn
divergence](https://pot.readthedocs.io/en/latest/all.html#ot.bregman.empirical_sinkhorn_divergence),
a new efficient (Cython implementation) solver for [EMD in
1D](https://pot.readthedocs.io/en/latest/all.html#ot.lp.emd_1d) and
corresponding [Wasserstein
1D](https://pot.readthedocs.io/en/latest/all.html#ot.lp.wasserstein_1d). We now
also have implementations for [Unbalanced
OT](https://github.com/rflamary/POT/blob/master/notebooks/plot_UOT_1D.ipynb) and
a solver for [Unbalanced OT
barycenters](https://github.com/rflamary/POT/blob/master/notebooks/plot_UOT_barycenter_1D.ipynb).
A new variant of Gromov-Wasserstein divergence called [Fused
Gromov-Wasserstein](https://pot.readthedocs.io/en/latest/all.html?highlight=fused_#ot.gromov.fused_gromov_wasserstein)
has been also contributed with exemples of use on [structured
data](https://github.com/rflamary/POT/blob/master/notebooks/plot_fgw.ipynb) and
computing [barycenters of labeld
graphs](https://github.com/rflamary/POT/blob/master/notebooks/plot_barycenter_fgw.ipynb).


A lot of work has been done on the documentation with several new
examples corresponding to the new features and a lot of corrections for the
docstrings. But the most visible change is a new
[quick start guide](https://pot.readthedocs.io/en/latest/quickstart.html) for
POT that gives several pointers about which function or classes allow to solve which
specific OT problem. When possible a link is provided to relevant examples.

We will also provide with this release some pre-compiled Python wheels for Linux
64bit on
github and pip. This will simplify the install process that before required a C
compiler and numpy/cython already installed.

Finally we would like to acknowledge and thank the numerous contributors of POT
that has helped in the past build the foundation and are still contributing to
bring new features and solvers to the library.



#### Features

* Add compiled manylinux 64bits wheels to pip releases (PR #91)
* Add quick start guide (PR #88)
* Make doctest work on travis (PR #90)
* Update documentation (PR #79, PR #84)
* Solver for EMD in 1D (PR #89)
* Solvers for regularized unbalanced OT (PR #87, PR#99)
* Solver for Fused Gromov-Wasserstein (PR #86)
* Add empirical Sinkhorn and empirical Sinkhorn divergences (PR #80)


#### Closed issues

- Issue #59 fail when using "pip install POT" (new details in doc+ hopefully
  wheels)
- Issue #85 Cannot run gpu modules
- Issue #75 Greenkhorn do not return log (solved in PR #76)
- Issue #82 Gromov-Wasserstein fails when the cost matrices are slightly different
- Issue #72 Macosx build problem


## 0.5.0
*Sep 2018*

POT is 2 years old! This release brings numerous new features to the
toolbox as listed below but also several bug correction.

Among the new features, we can highlight a [non-regularized Gromov-Wasserstein
solver](https://github.com/rflamary/POT/blob/master/notebooks/plot_gromov.ipynb),
a new [greedy variant of sinkhorn](https://pot.readthedocs.io/en/latest/all.html#ot.bregman.greenkhorn),
[non-regularized](https://pot.readthedocs.io/en/latest/all.html#ot.lp.barycenter),
[convolutional (2D)](https://github.com/rflamary/POT/blob/master/notebooks/plot_convolutional_barycenter.ipynb)
and [free support](https://github.com/rflamary/POT/blob/master/notebooks/plot_free_support_barycenter.ipynb)
 Wasserstein barycenters and [smooth](https://github.com/rflamary/POT/blob/prV0.5/notebooks/plot_OT_1D_smooth.ipynb)
 and [stochastic](https://pot.readthedocs.io/en/latest/all.html#ot.stochastic.sgd_entropic_regularization)
implementation of entropic OT.

POT 0.5 also comes with a rewriting of ot.gpu using the cupy framework instead of
the unmaintained cudamat. Note that while we tried to keed changes to the
minimum, the OTDA classes were deprecated. If you are happy with the cudamat
implementation, we recommend you stay with stable release 0.4 for now.

The code quality has also improved with 92% code coverage in tests that is now
printed to the log in the Travis builds. The documentation has also been
greatly improved with new modules and examples/notebooks.

This new release is so full of new stuff and corrections thanks to the old
and new POT contributors (you can see the list in the [readme](https://github.com/rflamary/POT/blob/master/README.md)).

#### Features

* Add non regularized Gromov-Wasserstein solver  (PR #41)
* Linear OT mapping between empirical distributions and 90\% test coverage (PR #42)
* Add log parameter in class EMDTransport and SinkhornLpL1Transport (PR #44)
* Add Markdown format for Pipy (PR #45)
* Test for Python 3.5 and 3.6 on Travis (PR #46)
* Non regularized Wasserstein barycenter with scipy linear solver and/or cvxopt (PR #47)
* Rename dataset functions to be more sklearn compliant (PR #49)
* Smooth and sparse Optimal transport implementation with entropic and quadratic regularization (PR #50)
* Stochastic OT in the dual and semi-dual (PR #52 and PR #62)
* Free support barycenters (PR #56)
* Speed-up Sinkhorn function (PR #57 and PR #58)
* Add convolutional Wassersein barycenters for 2D images (PR #64)
* Add Greedy Sinkhorn variant (Greenkhorn) (PR #66)
* Big ot.gpu update with cupy implementation (instead of un-maintained cudamat) (PR #67)

#### Deprecation

Deprecated OTDA Classes were removed from ot.da and ot.gpu for version 0.5
(PR #48 and PR #67). The deprecation message has been for a year here since
0.4 and it is time to pull the plug.

#### Closed issues

* Issue #35 : remove import plot from ot/__init__.py (See PR #41)
* Issue #43 : Unusable parameter log for EMDTransport (See PR #44)
* Issue #55 : UnicodeDecodeError: 'ascii' while installing with pip


## 0.4
*15 Sep 2017*

This release contains a lot of contribution from new contributors.


#### Features

* Automatic notebooks and doc update (PR #27)
* Add gromov Wasserstein solver and Gromov Barycenters (PR #23)
* emd and emd2 can now return dual variables and have max_iter (PR #29 and PR #25)
* New domain adaptation classes compatible with scikit-learn (PR #22)
* Proper tests with pytest on travis (PR #19)
* PEP 8 tests (PR #13)

#### Closed issues

* emd convergence problem du to fixed max iterations (#24)
* Semi supervised DA error (#26)

## 0.3.1
*11 Jul 2017*

* Correct bug in emd on windows

## 0.3
*7 Jul 2017*

* emd* and sinkhorn* are now performed in parallel for multiple target distributions
* emd and sinkhorn are for OT matrix computation
* emd2 and sinkhorn2 are for OT loss computation
* new notebooks for emd computation and Wasserstein Discriminant Analysis
* relocate notebooks
* update documentation
* clean_zeros(a,b,M) for removimg zeros in sparse distributions
* GPU implementations for sinkhorn and group lasso regularization


## V0.2
*7 Apr 2017*

* New dimensionality reduction method (WDA)
* Efficient method emd2 returns only tarnsport (in paralell if several histograms given)



## 0.1.11
*5 Jan 2017*

* Add sphinx gallery for better documentation
* Small efficiency tweak in sinkhorn
* Add simple tic() toc() functions for timing


## 0.1.10
*7 Nov 2016*
* numerical stabilization for sinkhorn (log domain and epsilon scaling)

## 0.1.9
*4 Nov 2016*

* Update classes and examples for domain adaptation
* Joint OT matrix and mapping estimation

## 0.1.7
*31 Oct 2016*

* Original Domain adaptation classes

## 0.1.3

* pipy works

## First pre-release
*28 Oct 2016*

It provides the following solvers:
* OT solver for the linear program/ Earth Movers Distance.
* Entropic regularization OT solver  with Sinkhorn Knopp Algorithm.
* Bregman projections for Wasserstein barycenter [3] and unmixing.
* Optimal transport for domain adaptation with group lasso regularization
* Conditional gradient and Generalized conditional gradient for regularized OT.

Some demonstrations (both in Python and Jupyter Notebook format) are available in the examples folder.<|MERGE_RESOLUTION|>--- conflicted
+++ resolved
@@ -9,11 +9,8 @@
 - Fixed an issue with cost correction for mismatched labels in `ot.da.BaseTransport` fit methods. This fix addresses the original issue introduced PR #587 (PR #593)
 - Fix gpu compatibility of sr(F)GW solvers when `G0 is not None`(PR #596)
 - Fix doc and example for lowrank sinkhorn (PR #601)
-<<<<<<< HEAD
+- Fix issue with empty weights for `ot.emd2` (PR #606, Issue #534)
 - Fix a sign error regarding the gradient of `ot.gromov._gw.fused_gromov_wasserstein2` and `ot.gromov._gw.gromov_wasserstein2` for the kl loss
-=======
-- Fix issue with empty weights for `ot.emd2` (PR #606, Issue #534)
->>>>>>> 9d446589
 
 ## 0.9.2
 *December 2023*
