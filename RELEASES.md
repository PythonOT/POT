# Releases


## 0.8.2dev Development

#### New features

- Better list of related examples in quick start guide with `minigallery` (PR #334).
- Add optional log-domain Sinkhorn implementation in WDA to support smaller values
  of the regularization parameter (PR #336).
- Backend implementation for `ot.lp.free_support_barycenter` (PR #340).
- Add weak OT solver + example  (PR #341).
<<<<<<< HEAD
- Add backend support for Domain Adaptation and Unbalanced solvers (PR #343).

=======
- Add (F)GW linear dictionary learning solvers + example  (PR #319)
>>>>>>> 50c0f17d

#### Closed issues

- Bug in instantiating an `autograd` function (`ValFunction`, Issue #337, PR
  #338)

## 0.8.1.0
*December 2021*

This is a bug fix release that will remove the `benchmarks` module form the
installation and correct the documentation generation.

#### Closed issues

- Bug in documentation generation (tag VS master push, PR #332)
- Remove installation of the benchmarks in global namespace (Issue #331, PR #333)


## 0.8.1
*December 2021*

This release fixes several bugs and introduces two new backends: Cupy
and Tensorflow. Note that the tensorflow backend will work only when tensorflow
has enabled the Numpy behavior (for transpose that is not by default in
tensorflow). We also introduce a simple benchmark on CPU GPU for the sinkhorn
solver that will be provided in the
[backend](https://pythonot.github.io/gen_modules/ot.backend.html) documentation.

This release also brings a few changes in dependencies and compatibility. First
we removed tests for Python 3.6 that will not be updated in the future.
Also note that POT now depends on Numpy (>= 1.20) because a recent change in ABI is making the
wheels non-compatible with older numpy versions. If you really need an older
numpy POT will work with no problems but you will need to build it from source.

As always we want to that the contributors who helped make POT better (and bug free).

#### New features

- New benchmark for sinkhorn solver on CPU/GPU and between backends (PR #316)
- New tensorflow backend (PR #316)
- New Cupy backend (PR #315)
- Documentation always up-to-date with README, RELEASES, CONTRIBUTING and
  CODE_OF_CONDUCT files (PR #316, PR #322).

#### Closed issues

- Fix bug in older Numpy ABI (<1.20) (Issue #308, PR #326)
- Fix bug  in `ot.dist` function when non euclidean distance (Issue #305, PR #306)
- Fix gradient scaling for functions using `nx.set_gradients` (Issue #309, PR
  #310)
- Fix bug in generalized Conditional gradient solver and SinkhornL1L2 (Issue
  #311, PR #313)
- Fix log error in `gromov_barycenters` (Issue #317, PR #3018)

## 0.8.0
*November 2021*

This new stable release introduces several important features. 

First we now have
an OpenMP compatible exact ot solver in `ot.emd`. The OpenMP version is used
when the parameter `numThreads` is greater than one and can lead to nice
speedups on multi-core machines. 

Second we have introduced a backend mechanism that allows to use standard POT
function seamlessly on Numpy, Pytorch and Jax arrays. Other backends are coming
but right now POT can be used seamlessly for training neural networks in
Pytorch. Notably we propose the first differentiable computation of the exact OT
loss with `ot.emd2` (can be differentiated w.r.t. both cost matrix and sample
weights), but also for the classical Sinkhorn loss with `ot.sinkhorn2`, the
Wasserstein distance in 1D with `ot.wasserstein_1d`, sliced Wasserstein with
`ot.sliced_wasserstein_distance` and Gromov-Wasserstein with `ot.gromov_wasserstein2`. Examples of how
this new feature can be used are now available in the documentation where the
Pytorch backend is used to estimate a [minimal Wasserstein
estimator](https://PythonOT.github.io/auto_examples/backends/plot_unmix_optim_torch.html),
a [Generative Network
(GAN)](https://PythonOT.github.io/auto_examples/backends/plot_wass2_gan_torch.html),
for a  [sliced Wasserstein gradient
flow](https://PythonOT.github.io/auto_examples/backends/plot_sliced_wass_grad_flow_pytorch.html)
and [optimizing the Gromov-Wassersein distance](https://PythonOT.github.io/auto_examples/backends/plot_optim_gromov_pytorch.html). Note that the Jax backend is still in early development and quite
slow at the moment, we strongly recommend for Jax users to use the [OTT
toolbox](https://github.com/google-research/ott)  when possible.  
 As a result of this new feature,
 the old `ot.gpu` submodule is now deprecated since GPU
implementations can be done using GPU arrays on the torch backends.

Other novel features include implementation for [Sampled Gromov Wasserstein and
Pointwise Gromov
Wasserstein](https://PythonOT.github.io/auto_examples/gromov/plot_gromov.html#compute-gw-with-a-scalable-stochastic-method-with-any-loss-function),
Sinkhorn in log space with `method='sinkhorn_log'`, [Projection Robust
Wasserstein](https://PythonOT.github.io/gen_modules/ot.dr.html?highlight=robust#ot.dr.projection_robust_wasserstein),
ans [deviased Sinkorn barycenters](https://PythonOT.github.ioauto_examples/barycenters/plot_debiased_barycenter.html).

This release will also simplify the installation process. We have now a
`pyproject.toml` that defines the build dependency and POT should now build even
when cython is not installed yet. Also we now provide pe-compiled wheels for
linux `aarch64` that is used on Raspberry PI and android phones and for MacOS on
ARM processors.


Finally POT was accepted for publication in the Journal of Machine Learning
Research (JMLR) open source software track and we ask the POT users to cite [this
paper](https://www.jmlr.org/papers/v22/20-451.html) from now on. The documentation has been improved in particular by adding a
"Why OT?" section to the quick start guide and several new examples illustrating
the new features. The documentation now has two version : the stable version 
[https://pythonot.github.io/](https://pythonot.github.io/)
corresponding to the last release and the master version [https://pythonot.github.io/master](https://pythonot.github.io/master) that corresponds to the
current master branch on GitHub.


As usual, we want to thank all the POT contributors (now 37 people have
contributed to the toolbox). But for this release we thank in particular Nathan
Cassereau and Kamel Guerda from the AI support team at
[IDRIS](http://www.idris.fr/) for their support to the development of the
backend and OpenMP implementations. 


#### New features

- OpenMP support for exact OT solvers (PR #260)
- Backend for running POT in numpy/torch + exact solver (PR #249)
- Backend implementation of most functions in `ot.bregman` (PR #280)
- Backend implementation of most functions in `ot.optim` (PR #282)
- Backend implementation of most functions in `ot.gromov` (PR #294, PR #302)
- Test for arrays of different type and device (CPU/GPU) (PR #304, #303)
- Implementation of Sinkhorn in log space with `method='sinkhorn_log'` (PR #290)
- Implementation of regularization path for L2 Unbalanced OT (PR #274)
- Implementation of Projection Robust Wasserstein (PR #267)
- Implementation of Debiased Sinkhorn Barycenters (PR #291)
- Implementation of Sampled Gromov Wasserstein and Pointwise Gromov Wasserstein
  (PR #275)
- Add `pyproject.toml` and build POT without installing cython first (PR #293)
- Lazy implementation in log space for sinkhorn on samples (PR #259)
- Documentation cleanup (PR #298)
- Two up-to-date documentations [for stable
  release](https://PythonOT.github.io/) and for [master branch](https://pythonot.github.io/master/).
- Building wheels on ARM for Raspberry PI and smartphones (PR #238)
- Update build wheels to new version and new pythons (PR #236, #253)
- Implementation of sliced Wasserstein distance (Issue #202, PR #203)
- Add minimal build to CI and perform pep8 test separately (PR #210)
- Speedup of tests and return run time (PR #262)
- Add "Why OT" discussion to the documentation (PR #220)
- New introductory example to discrete OT in the documentation (PR #191)
- Add templates for Issues/PR on Github (PR#181)

#### Closed issues

- Debug Memory leak in GAN example (#254)
- DEbug GPU bug (Issue #284, #287, PR #288)
- set_gradients method for JAX backend (PR #278)
- Quicker GAN example for CircleCI build (PR #258)
- Better formatting in Readme (PR #234)
- Debug CI tests (PR #240, #241, #242)
- Bug in Partial OT solver dummy points (PR #215)
- Bug when Armijo linesearch  (Issue #184, #198, #281, PR #189, #199, #286)
- Bug Barycenter Sinkhorn (Issue 134, PR #195)
- Infeasible solution in exact OT (Issues #126,#93, PR #217)
- Doc for SUpport Barycenters (Issue #200, PR #201)
- Fix labels transport in BaseTransport (Issue #207, PR #208)
- Bug in `emd_1d`, non respected bounds (Issue #169, PR #170)
- Removed Python 2.7 support and update codecov file (PR #178)
- Add normalization for WDA and test it (PR #172, #296)
- Cleanup code for new version of `flake8` (PR #176)
- Fixed requirements in `setup.py` (PR #174)
- Removed specific MacOS flags (PR #175)


## 0.7.0
*May 2020*

This is the new stable release for POT. We made a lot of changes in the
documentation and added several new features such as Partial OT, Unbalanced and
Multi Sources OT Domain Adaptation and several bug fixes. One important change
is that we have created the GitHub organization
[PythonOT](https://github.com/PythonOT) that now owns the main POT repository
[https://github.com/PythonOT/POT](https://github.com/PythonOT/POT) and the
repository for the new documentation is now hosted at
[https://PythonOT.github.io/](https://PythonOT.github.io/).

This is the first release where the Python 2.7 tests have been removed. Most of
the toolbox should still work but we do not offer support for Python 2.7 and
will close related Issues. 

A lot of changes have been done to the documentation that is now hosted on
[https://PythonOT.github.io/](https://PythonOT.github.io/) instead of
readthedocs. It was a hard choice but readthedocs did not allow us to run
sphinx-gallery to update our beautiful examples and it was a huge amount of work
to maintain. The documentation is now automatically compiled and updated on
merge. We also removed the notebooks from the repository for space reason and
also because they are all available in the [example
gallery](https://pythonot.github.io/auto_examples/index.html). Note that now the
output of the documentation build for each commit in the PR is available to
check that the doc builds correctly before merging which was not possible with
readthedocs.

The CI framework has also been changed with a move from Travis to Github Action
which allows to get faster tests on Windows, MacOS and Linux. We also now report
our coverage on [Codecov.io](https://codecov.io/gh/PythonOT/POT) and we have a
reasonable 92% coverage. We also now generate wheels for a number of OS and
Python versions at each merge in the master branch. They are available as
outputs of this
[action](https://github.com/PythonOT/POT/actions?query=workflow%3A%22Build+dist+and+wheels%22).
This will allow simpler multi-platform releases from now on.

In terms of new features we now have [OTDA Classes for unbalanced
OT](https://pythonot.github.io/gen_modules/ot.da.html#ot.da.UnbalancedSinkhornTransport),
a new Domain adaptation class form [multi domain problems
(JCPOT)](https://pythonot.github.io/auto_examples/domain-adaptation/plot_otda_jcpot.html#sphx-glr-auto-examples-domain-adaptation-plot-otda-jcpot-py),
and several solvers to solve the [Partial Optimal
Transport](https://pythonot.github.io/auto_examples/unbalanced-partial/plot_partial_wass_and_gromov.html#sphx-glr-auto-examples-unbalanced-partial-plot-partial-wass-and-gromov-py)
problems.

This release is also the moment to thank all the POT contributors (old and new)
for helping making POT such a nice toolbox. A lot of changes (also in the API)
are coming for the next versions. 


#### Features

- New documentation on [https://PythonOT.github.io/](https://PythonOT.github.io/) (PR #160, PR #143, PR #144)
- Documentation build on CircleCI with sphinx-gallery (PR #145,PR #146, #155)
- Run sphinx gallery in CI (PR #146)
- Remove notebooks from repo because available in doc (PR #156)
- Build wheels in CI (#157)
- Move from travis to GitHub Action for Windows, MacOS and Linux (PR #148, PR #150)
- Partial Optimal Transport (PR#141 and PR #142)
- Laplace regularized OTDA (PR #140)
- Multi source DA with target shift (PR #137)
- Screenkhorn algorithm (PR #121)

#### Closed issues

- Add JMLR paper to teh readme ad Mathieu Blondel to the Acknoledgments (PR
  #231, #232)
- Bug in Unbalanced OT example (Issue #127)
- Clean Cython output when calling setup.py clean (Issue #122)
- Various Macosx compilation problems (Issue #113, Issue #118, PR#130)
- EMD dimension mismatch (Issue #114, Fixed in PR #116)
- 2D barycenter bug for non square images (Issue #124, fixed in PR #132)
- Bad value in EMD 1D (Issue #138, fixed in PR #139)
- Log bugs for Gromov-Wassertein solver (Issue #107, fixed in PR #108)
- Weight issues in barycenter function (PR #106)

## 0.6.0 
*July 2019*

This is the first official stable release of POT and this means a jump to 0.6! 
The library has been used in
the wild for a while now and we have reached a state where a lot of fundamental
OT solvers are available and tested. It has been quite stable in the last months
but kept the beta flag in its Pypi classifiers until now. 

Note that this release will be the last one supporting officially Python 2.7 (See
https://python3statement.org/ for more reasons). For next release we will keep
the travis tests for Python 2 but will make them non necessary for merge in 2020.

The features are never complete in a toolbox designed for solving mathematical
problems and research but with the new contributions we now implement algorithms
and solvers from 24 scientific papers (listed in the README.md file). New
features include a direct implementation of the [empirical Sinkhorn
divergence](https://pot.readthedocs.io/en/latest/all.html#ot.bregman.empirical_sinkhorn_divergence),
a new efficient (Cython implementation) solver for [EMD in
1D](https://pot.readthedocs.io/en/latest/all.html#ot.lp.emd_1d) and
corresponding [Wasserstein
1D](https://pot.readthedocs.io/en/latest/all.html#ot.lp.wasserstein_1d). We now
also have implementations for [Unbalanced
OT](https://github.com/rflamary/POT/blob/master/notebooks/plot_UOT_1D.ipynb) and
a solver for [Unbalanced OT
barycenters](https://github.com/rflamary/POT/blob/master/notebooks/plot_UOT_barycenter_1D.ipynb).
A new variant of Gromov-Wasserstein divergence called [Fused
Gromov-Wasserstein](https://pot.readthedocs.io/en/latest/all.html?highlight=fused_#ot.gromov.fused_gromov_wasserstein)
has been also contributed with exemples of use on [structured
data](https://github.com/rflamary/POT/blob/master/notebooks/plot_fgw.ipynb) and
computing [barycenters of labeld
graphs](https://github.com/rflamary/POT/blob/master/notebooks/plot_barycenter_fgw.ipynb).


A lot of work has been done on the documentation with several new
examples corresponding to the new features and a lot of corrections for the
docstrings. But the most visible change is a new 
[quick start guide](https://pot.readthedocs.io/en/latest/quickstart.html) for
POT that gives several pointers about which function or classes allow to solve which
specific OT problem. When possible a link is provided to relevant examples.

We will also provide with this release some pre-compiled Python wheels for Linux
64bit on
github and pip. This will simplify the install process that before required a C
compiler and numpy/cython already installed.

Finally we would like to acknowledge and thank the numerous contributors of POT
that has helped in the past build the foundation and are still contributing to
bring new features and solvers to the library.



#### Features

* Add compiled manylinux 64bits wheels to pip releases (PR #91)
* Add quick start guide (PR #88)
* Make doctest work on travis (PR #90)
* Update documentation (PR #79, PR #84)
* Solver for EMD in 1D (PR #89)
* Solvers for regularized unbalanced OT (PR #87, PR#99)
* Solver for Fused Gromov-Wasserstein (PR #86)
* Add empirical Sinkhorn and empirical Sinkhorn divergences (PR #80)


#### Closed issues

- Issue #59 fail when using "pip install POT" (new details in doc+ hopefully
  wheels)
- Issue #85 Cannot run gpu modules
- Issue #75 Greenkhorn do not return log (solved in PR #76)
- Issue #82 Gromov-Wasserstein fails when the cost matrices are slightly different
- Issue #72 Macosx build problem


## 0.5.0 
*Sep 2018*

POT is 2 years old! This release brings numerous new features to the 
toolbox as listed below but also several bug correction.

Among the new features, we can highlight a [non-regularized Gromov-Wasserstein 
solver](https://github.com/rflamary/POT/blob/master/notebooks/plot_gromov.ipynb), 
a new [greedy variant of sinkhorn](https://pot.readthedocs.io/en/latest/all.html#ot.bregman.greenkhorn),  
[non-regularized](https://pot.readthedocs.io/en/latest/all.html#ot.lp.barycenter), 
[convolutional (2D)](https://github.com/rflamary/POT/blob/master/notebooks/plot_convolutional_barycenter.ipynb)
and [free support](https://github.com/rflamary/POT/blob/master/notebooks/plot_free_support_barycenter.ipynb)
 Wasserstein barycenters and [smooth](https://github.com/rflamary/POT/blob/prV0.5/notebooks/plot_OT_1D_smooth.ipynb) 
 and [stochastic](https://pot.readthedocs.io/en/latest/all.html#ot.stochastic.sgd_entropic_regularization) 
implementation of entropic OT.

POT 0.5 also comes with a rewriting of ot.gpu using the cupy framework instead of 
the unmaintained cudamat. Note that while we tried to keed changes to the 
minimum, the OTDA classes were deprecated. If you are happy with the cudamat 
implementation, we recommend you stay with stable release 0.4 for now.

The code quality has also improved with 92% code coverage in tests that is now 
printed to the log in the Travis builds. The documentation has also been 
greatly improved with new modules and examples/notebooks.

This new release is so full of new stuff and corrections thanks to the old
and new POT contributors (you can see the list in the [readme](https://github.com/rflamary/POT/blob/master/README.md)).

#### Features

* Add non regularized Gromov-Wasserstein solver  (PR #41)
* Linear OT mapping between empirical distributions and 90\% test coverage (PR #42)
* Add log parameter in class EMDTransport and SinkhornLpL1Transport (PR #44)
* Add Markdown format for Pipy (PR #45)
* Test for Python 3.5 and 3.6 on Travis (PR #46)
* Non regularized Wasserstein barycenter with scipy linear solver and/or cvxopt (PR #47)
* Rename dataset functions to be more sklearn compliant (PR #49)
* Smooth and sparse Optimal transport implementation with entropic and quadratic regularization (PR #50)
* Stochastic OT in the dual and semi-dual (PR #52 and PR #62)
* Free support barycenters (PR #56)
* Speed-up Sinkhorn function (PR #57 and PR #58)
* Add convolutional Wassersein barycenters for 2D images (PR #64) 
* Add Greedy Sinkhorn variant (Greenkhorn) (PR #66)
* Big ot.gpu update with cupy implementation (instead of un-maintained cudamat) (PR #67)

#### Deprecation

Deprecated OTDA Classes were removed from ot.da and ot.gpu for version 0.5 
(PR #48 and PR #67). The deprecation message has been for a year here since 
0.4 and it is time to pull the plug.

#### Closed issues

* Issue #35 : remove import plot from ot/__init__.py (See PR #41)
* Issue #43 : Unusable parameter log for EMDTransport (See PR #44)
* Issue #55 : UnicodeDecodeError: 'ascii' while installing with pip 


## 0.4 
*15 Sep 2017*

This release contains a lot of contribution from new contributors.


#### Features

* Automatic notebooks and doc update (PR #27)
* Add gromov Wasserstein solver and Gromov Barycenters (PR #23)
* emd and emd2 can now return dual variables and have max_iter (PR #29 and PR #25) 
* New domain adaptation classes compatible with scikit-learn (PR #22)
* Proper tests with pytest on travis (PR #19)
* PEP 8 tests (PR #13)

#### Closed issues

* emd convergence problem du to fixed max iterations (#24) 
* Semi supervised DA error (#26)

## 0.3.1
*11 Jul 2017*

* Correct bug in emd on windows

## 0.3 
*7 Jul 2017*

* emd* and sinkhorn* are now performed in parallel for multiple target distributions
* emd and sinkhorn are for OT matrix computation
* emd2 and sinkhorn2 are for OT loss computation
* new notebooks for emd computation and Wasserstein Discriminant Analysis
* relocate notebooks
* update documentation
* clean_zeros(a,b,M) for removimg zeros in sparse distributions
* GPU implementations for sinkhorn and group lasso regularization


## V0.2 
*7 Apr 2017*

* New dimensionality reduction method (WDA)
* Efficient method emd2 returns only tarnsport (in paralell if several histograms given)



## 0.1.11 
*5 Jan 2017*

* Add sphinx gallery for better documentation
* Small efficiency tweak in sinkhorn
* Add simple tic() toc() functions for timing


## 0.1.10 
*7 Nov 2016*
* numerical stabilization for sinkhorn (log domain and epsilon scaling)

## 0.1.9
*4 Nov 2016*

* Update classes and examples for domain adaptation
* Joint OT matrix and mapping estimation

## 0.1.7
*31 Oct 2016*

* Original Domain adaptation classes

## 0.1.3

* pipy works

## First pre-release
*28 Oct 2016*

It provides the following solvers:
* OT solver for the linear program/ Earth Movers Distance.
* Entropic regularization OT solver  with Sinkhorn Knopp Algorithm.
* Bregman projections for Wasserstein barycenter [3] and unmixing.
* Optimal transport for domain adaptation with group lasso regularization
* Conditional gradient and Generalized conditional gradient for regularized OT.

Some demonstrations (both in Python and Jupyter Notebook format) are available in the examples folder.<|MERGE_RESOLUTION|>--- conflicted
+++ resolved
@@ -10,12 +10,8 @@
   of the regularization parameter (PR #336).
 - Backend implementation for `ot.lp.free_support_barycenter` (PR #340).
 - Add weak OT solver + example  (PR #341).
-<<<<<<< HEAD
 - Add backend support for Domain Adaptation and Unbalanced solvers (PR #343).
-
-=======
 - Add (F)GW linear dictionary learning solvers + example  (PR #319)
->>>>>>> 50c0f17d
 
 #### Closed issues
 
