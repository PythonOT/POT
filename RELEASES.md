# Releases

## 0.9.1dev

#### New features
- Make alpha parameter in Fused Gromov Wasserstein differentiable (PR #463)
- Added the sparsity-constrained OT solver to `ot.smooth` and added ` projection_sparse_simplex` to `ot.utils` (PR #459)
- Add tests on GPU for master branch and approved PR (PR #473)
- Add `median` method to all inherited classes of `backend.Backend` (PR #472)

#### Closed issues

- Fix circleci-redirector action and codecov (PR #460)
- Fix issues with cuda for ot.binary_search_circle and with gradients for ot.sliced_wasserstein_sphere (PR #457)
- Major documentation cleanup (PR #462, #467)
- Fix gradients for "Wasserstein2 Minibatch GAN" example (PR #466)
- Faster Bures-Wasserstein distance with NumPy backend (PR #468)
- Fix issue backend for ot.sliced_wasserstein_sphere ot.sliced_wasserstein_sphere_unif (PR #471)
<<<<<<< HEAD
- Fix `utils.cost_normalization` function issue to work with multiple backends (PR #472)
=======
- Fix issue with ot.barycenter_stabilized when used with PyTorch tensors and log=True (RP #474)
>>>>>>> c5f079c4

## 0.9.0

This new release contains so many new features and bug fixes since 0.8.2 that we
decided to make it a new minor release at 0.9.0. 

The release contains many new features. First we did a major 
update of all Gromov-Wasserstein solvers that brings up to 30% gain in
computation time (see PR #431) and allows the GW solvers to work on non symmetric
matrices. It also brings novel solvers for the very
efficient [semi-relaxed GW problem
](https://pythonot.github.io/master/auto_examples/gromov/plot_semirelaxed_fgw.html#sphx-glr-auto-examples-gromov-plot-semirelaxed-fgw-py)
that can be used to find the best re-weighting for one of the distributions. We
also now have fast and differentiable solvers for [Wasserstein on the circle](https://pythonot.github.io/master/auto_examples/plot_compute_wasserstein_circle.html#sphx-glr-auto-examples-plot-compute-wasserstein-circle-py) and
[sliced Wasserstein on the
sphere](https://pythonot.github.io/master/auto_examples/backends/plot_ssw_unif_torch.html#sphx-glr-auto-examples-backends-plot-ssw-unif-torch-py).
We are also very happy to provide new OT barycenter solvers such as the [Free
support Sinkhorn
barycenter](https://pythonot.github.io/master/auto_examples/barycenters/plot_free_support_sinkhorn_barycenter.html#sphx-glr-auto-examples-barycenters-plot-free-support-sinkhorn-barycenter-py)
and the [Generalized Wasserstein
barycenter](https://pythonot.github.io/master/auto_examples/barycenters/plot_generalized_free_support_barycenter.html#sphx-glr-auto-examples-barycenters-plot-generalized-free-support-barycenter-py).
A new differentiable solver for OT across spaces that provides OT plans
between samples and features simultaneously and 
called [Co-Optimal
Transport](https://pythonot.github.io/master/auto_examples/others/plot_COOT.html)
has also been implemented. Finally we began working on OT between Gaussian distributions and
now provide differentiable estimation for the Bures-Wasserstein [divergence](https://pythonot.github.io/master/gen_modules/ot.gaussian.html#ot.gaussian.bures_wasserstein_distance) and
[mappings](https://pythonot.github.io/master/auto_examples/domain-adaptation/plot_otda_linear_mapping.html#sphx-glr-auto-examples-domain-adaptation-plot-otda-linear-mapping-py).

Another important first step  toward POT 1.0 is the
implementation of a unified API for OT solvers with introduction of [`ot.solve`](https://pythonot.github.io/master/all.html#ot.solve)
function that can solve (depending on parameters) exact, regularized and
unbalanced OT and return a new
[`OTResult`](https://pythonot.github.io/master/gen_modules/ot.utils.html#ot.utils.OTResult)
object. The idea behind this new API is to facilitate exploring different solvers
with just a change of parameter and get a more unified API for them. We will keep
the old solvers API for power users but it will be the preferred way to solve
problems starting from release 1.0.0.
We provide below some examples of use for the new function and how to
recover different aspects of the solution (OT plan, full loss, linear part of the
loss, dual variables) :
```python
#Solve  exact ot
sol = ot.solve(M)

# get the results
G = sol.plan # OT plan
ot_loss = sol.value # OT value (full loss for regularized and unbalanced)
ot_loss_linear = sol.value_linear # OT value for linear term np.sum(sol.plan*M)
alpha, beta = sol.potentials # dual potentials

# direct plan and loss computation
G = ot.solve(M).plan
ot_loss = ot.solve(M).value

# OT exact with marginals a/b
sol2 = ot.solve(M, a, b)

# regularized and unbalanced OT
sol_rkl = ot.solve(M, a, b, reg=1) # KL regularization
sol_rl2 = ot.solve(M, a, b, reg=1, reg_type='L2')
sol_ul2 = ot.solve(M, a, b, unbalanced=10, unbalanced_type='L2')
sol_rkl_ukl = ot.solve(M, a, b, reg=10, unbalanced=10) # KL + KL

```
The function is fully compatible with backends and will be implemented for
different types of distribution support (empirical distributions, grids) and OT
problems (Gromov-Wasserstein) in the new releases. This new API is not yet
presented in the kickstart part of the documentation as there is a small change
that it might change
when implementing new solvers but we encourage users to play with it.

Finally, in addition to those many new  this release fixes 20 issues (some long
standing) and we want to thank all the contributors who made this release so
big. More details below.
    

#### New features
- Added feature to (Fused) Gromov-Wasserstein solvers inherited from `ot.optim` to support relative and absolute loss variations as stopping criterions (PR #431)
- Added feature to (Fused) Gromov-Wasserstein solvers to handle asymmetric matrices (PR #431)
- Added semi-relaxed (Fused) Gromov-Wasserstein solvers in `ot.gromov` + examples (PR #431)
- Added the spherical sliced-Wasserstein discrepancy in `ot.sliced.sliced_wasserstein_sphere` and `ot.sliced.sliced_wasserstein_sphere_unif` + examples (PR #434)
- Added the Wasserstein distance on the circle in ``ot.lp.solver_1d.wasserstein_circle`` (PR #434)
- Added the Wasserstein distance on the circle (for p>=1) in `ot.lp.solver_1d.binary_search_circle` + examples (PR #434)
- Added the 2-Wasserstein distance on the circle w.r.t a uniform distribution in `ot.lp.solver_1d.semidiscrete_wasserstein2_unif_circle` (PR #434)
- Added Bures Wasserstein distance in `ot.gaussian` (PR ##428)
- Added Generalized Wasserstein Barycenter solver + example (PR #372), fixed graphical details on the example (PR #376)
- Added Free Support Sinkhorn Barycenter + example (PR #387)
- New API for OT solver using function `ot.solve` (PR #388)
- Backend version of `ot.partial` and `ot.smooth` (PR #388 and #449)
- Added argument for warmstart of dual potentials in Sinkhorn-based methods in `ot.bregman` (PR #437)
- Added parameters method in `ot.da.SinkhornTransport` (PR #440)
- `ot.dr` now uses the new Pymanopt API and POT is compatible with current
  Pymanopt (PR #443)
- Added CO-Optimal Transport solver + examples (PR #447)
- Remove the redundant `nx.abs()` at the end of `wasserstein_1d()` (PR #448)

#### Closed issues


- Fixed an issue with the documentation gallery sections (PR #395)
- Fixed an issue where sinkhorn divergence did not have a gradients (Issue #393, PR #394)
- Fixed an issue where we could not ask TorchBackend to place a random tensor on GPU
  (Issue #371, PR #373)
- Fixed an issue where Sinkhorn solver assumed a symmetric cost matrix (Issue #374, PR #375)
- Fixed an issue where hitting iteration limits would be reported to stderr by std::cerr regardless of Python's stderr stream status (PR #377)
- Fixed an issue where the metric argument in ot.dist did not allow a callable parameter (Issue #378, PR #379)
- Fixed an issue where the max number of iterations in ot.emd was not allowed to go beyond 2^31 (PR #380)
- Fixed an issue where pointers would overflow in the EMD solver, returning an
incomplete transport plan above a certain size (slightly above 46k, its square being
roughly 2^31) (PR #381)
- Error raised when mass mismatch in emd2 (PR #386)
- Fixed an issue where a pytorch example would throw an error if executed on a GPU (Issue #389, PR #391)
- Added a work-around for scipy's bug, where you cannot compute the Hamming distance with a "None" weight attribute. (Issue #400, PR #402)
- Fixed an issue where the doc could not be built due to some changes in matplotlib's API (Issue #403, PR #402)
- Replaced Numpy C Compiler with Setuptools C Compiler due to deprecation issues (Issue #408, PR #409)
- Fixed weak optimal transport docstring (Issue #404, PR #410)
- Fixed error with parameter `log=True`for `SinkhornLpl1Transport` (Issue #412,
PR #413)
- Fixed an issue about `warn` parameter in `sinkhorn2` (PR #417)
- Fix an issue where the parameter `stopThr` in `empirical_sinkhorn_divergence` was rendered useless by subcalls
  that explicitly specified `stopThr=1e-9` (Issue #421, PR #422).
- Fixed a bug breaking an example where we would try to make an array of arrays of different shapes (Issue #424, PR #425)
- Fixed an issue with the documentation gallery section (PR #444)
- Fixed issues with cuda variables for `line_search_armijo` and `entropic_gromov_wasserstein` (Issue #445, #PR 446)

## 0.8.2

This releases introduces several new notable features. The less important
but most exiting one being that we now have a logo for the toolbox (color
and dark background) :

![](https://pythonot.github.io/master/_images/logo.svg)![](https://pythonot.github.io/master/_static/logo_dark.svg)

This logo is generated using with matplotlib and using the solution of an OT
problem provided by POT (with `ot.emd`). Generating the logo can be done with a
simple python script also provided in the [documentation gallery](https://pythonot.github.io/auto_examples/others/plot_logo.html#sphx-glr-auto-examples-others-plot-logo-py).

New OT solvers include [Weak
OT](https://pythonot.github.io/gen_modules/ot.weak.html#ot.weak.weak_optimal_transport)
 and [OT with factored
coupling](https://pythonot.github.io/gen_modules/ot.factored.html#ot.factored.factored_optimal_transport)
that can be used on large datasets. The [Majorization Minimization](https://pythonot.github.io/gen_modules/ot.unbalanced.html?highlight=mm_#ot.unbalanced.mm_unbalanced) solvers for
non-regularized Unbalanced OT are now also available. We also now provide an
implementation of [GW and FGW unmixing](https://pythonot.github.io/gen_modules/ot.gromov.html#ot.gromov.gromov_wasserstein_linear_unmixing) and [dictionary learning](https://pythonot.github.io/gen_modules/ot.gromov.html#ot.gromov.gromov_wasserstein_dictionary_learning). It is now
possible to use autodiff to solve entropic an quadratic regularized OT in the
dual for full or stochastic optimization thanks to the new functions to compute
the dual loss for [entropic](https://pythonot.github.io/gen_modules/ot.stochastic.html#ot.stochastic.loss_dual_entropic) and [quadratic](https://pythonot.github.io/gen_modules/ot.stochastic.html#ot.stochastic.loss_dual_quadratic) regularized OT and reconstruct the [OT
plan](https://pythonot.github.io/gen_modules/ot.stochastic.html#ot.stochastic.plan_dual_entropic) on part or all of the data. They can be used for instance to solve OT
problems with stochastic gradient or for estimating the [dual potentials as
neural networks](https://pythonot.github.io/auto_examples/backends/plot_stoch_continuous_ot_pytorch.html#sphx-glr-auto-examples-backends-plot-stoch-continuous-ot-pytorch-py).

On the backend front, we now have backend compatible functions and classes in
the domain adaptation [`ot.da`](https://pythonot.github.io/gen_modules/ot.da.html#module-ot.da) and unbalanced OT [`ot.unbalanced`](https://pythonot.github.io/gen_modules/ot.unbalanced.html) modules. This
means that the DA classes can be used on tensors from all compatible backends.
The [free support Wasserstein barycenter](https://pythonot.github.io/gen_modules/ot.lp.html?highlight=free%20support#ot.lp.free_support_barycenter) solver is now also backend compatible.

Finally we have worked on the documentation to provide an update of existing
examples in the gallery and and several new examples including [GW dictionary
learning](https://pythonot.github.io/auto_examples/gromov/plot_gromov_wasserstein_dictionary_learning.html#sphx-glr-auto-examples-gromov-plot-gromov-wasserstein-dictionary-learning-py)
[weak Optimal
Transport](https://pythonot.github.io/auto_examples/others/plot_WeakOT_VS_OT.html#sphx-glr-auto-examples-others-plot-weakot-vs-ot-py),
[NN based dual potentials
estimation](https://pythonot.github.io/auto_examples/backends/plot_stoch_continuous_ot_pytorch.html#sphx-glr-auto-examples-backends-plot-stoch-continuous-ot-pytorch-py)
and [Factored coupling OT](https://pythonot.github.io/auto_examples/others/plot_factored_coupling.html#sphx-glr-auto-examples-others-plot-factored-coupling-py).
.

#### New features

- Remove deprecated `ot.gpu` submodule (PR #361)
- Update examples in the gallery (PR #359)
- Add stochastic loss and OT plan computation for regularized OT and
  backend examples(PR #360)
- Implementation of factored OT with emd and sinkhorn (PR #358)
- A brand new logo for POT (PR #357)
- Better list of related examples in quick start guide with `minigallery` (PR #334)
- Add optional log-domain Sinkhorn implementation in WDA to support smaller values
  of the regularization parameter (PR #336)
- Backend implementation for `ot.lp.free_support_barycenter` (PR #340)
- Add weak OT solver + example  (PR #341)
- Add backend support for Domain Adaptation and Unbalanced solvers (PR #343)
- Add (F)GW linear dictionary learning solvers + example  (PR #319)
- Add links to related PR and Issues in the doc release page (PR #350)
- Add new minimization-maximization algorithms for solving exact Unbalanced OT + example (PR #362)

#### Closed issues

- Fix mass gradient of `ot.emd2` and `ot.gromov_wasserstein2` so that they are
  centered (Issue #364, PR #363)
- Fix bug in instantiating an `autograd` function `ValFunction` (Issue #337,
  PR #338)
- Fix POT ABI compatibility with old and new numpy (Issue #346, PR #349)
- Warning when feeding integer cost matrix to EMD solver resulting in an integer transport plan (Issue #345, PR #343)
- Fix bug where gromov_wasserstein2 does not perform backpropagation with CUDA
  tensors (Issue #351, PR #352)


## 0.8.1.0
*December 2021*

This is a bug fix release that will remove the `benchmarks` module form the
installation and correct the documentation generation.

#### Closed issues

- Bug in documentation generation (tag VS master push, PR #332)
- Remove installation of the benchmarks in global namespace (Issue #331, PR #333)


## 0.8.1
*December 2021*

This release fixes several bugs and introduces two new backends: Cupy
and Tensorflow. Note that the tensorflow backend will work only when tensorflow
has enabled the Numpy behavior (for transpose that is not by default in
tensorflow). We also introduce a simple benchmark on CPU GPU for the sinkhorn
solver that will be provided in the
[backend](https://pythonot.github.io/gen_modules/ot.backend.html) documentation.

This release also brings a few changes in dependencies and compatibility. First
we removed tests for Python 3.6 that will not be updated in the future.
Also note that POT now depends on Numpy (>= 1.20) because a recent change in ABI is making the
wheels non-compatible with older numpy versions. If you really need an older
numpy POT will work with no problems but you will need to build it from source.

As always we want to that the contributors who helped make POT better (and bug free).

#### New features

- New benchmark for sinkhorn solver on CPU/GPU and between backends (PR #316)
- New tensorflow backend (PR #316)
- New Cupy backend (PR #315)
- Documentation always up-to-date with README, RELEASES, CONTRIBUTING and
  CODE_OF_CONDUCT files (PR #316, PR #322).

#### Closed issues

- Fix bug in older Numpy ABI (<1.20) (Issue #308, PR #326)
- Fix bug  in `ot.dist` function when non euclidean distance (Issue #305, PR #306)
- Fix gradient scaling for functions using `nx.set_gradients` (Issue #309,
  PR #310)
- Fix bug in generalized Conditional gradient solver and SinkhornL1L2
  (Issue #311, PR #313)
- Fix log error in `gromov_barycenters` (Issue #317, PR #3018)

## 0.8.0
*November 2021*

This new stable release introduces several important features.

First we now have
an OpenMP compatible exact ot solver in `ot.emd`. The OpenMP version is used
when the parameter `numThreads` is greater than one and can lead to nice
speedups on multi-core machines.

Second we have introduced a backend mechanism that allows to use standard POT
function seamlessly on Numpy, Pytorch and Jax arrays. Other backends are coming
but right now POT can be used seamlessly for training neural networks in
Pytorch. Notably we propose the first differentiable computation of the exact OT
loss with `ot.emd2` (can be differentiated w.r.t. both cost matrix and sample
weights), but also for the classical Sinkhorn loss with `ot.sinkhorn2`, the
Wasserstein distance in 1D with `ot.wasserstein_1d`, sliced Wasserstein with
`ot.sliced_wasserstein_distance` and Gromov-Wasserstein with `ot.gromov_wasserstein2`. Examples of how
this new feature can be used are now available in the documentation where the
Pytorch backend is used to estimate a [minimal Wasserstein
estimator](https://PythonOT.github.io/auto_examples/backends/plot_unmix_optim_torch.html),
a [Generative Network
(GAN)](https://PythonOT.github.io/auto_examples/backends/plot_wass2_gan_torch.html),
for a  [sliced Wasserstein gradient
flow](https://PythonOT.github.io/auto_examples/backends/plot_sliced_wass_grad_flow_pytorch.html)
and [optimizing the Gromov-Wasserstein distance](https://PythonOT.github.io/auto_examples/backends/plot_optim_gromov_pytorch.html). Note that the Jax backend is still in early development and quite
slow at the moment, we strongly recommend for Jax users to use the [OTT
toolbox](https://github.com/google-research/ott)  when possible.
 As a result of this new feature,
 the old `ot.gpu` submodule is now deprecated since GPU
implementations can be done using GPU arrays on the torch backends.

Other novel features include implementation for [Sampled Gromov Wasserstein and
Pointwise Gromov
Wasserstein](https://PythonOT.github.io/auto_examples/gromov/plot_gromov.html#compute-gw-with-a-scalable-stochastic-method-with-any-loss-function),
Sinkhorn in log space with `method='sinkhorn_log'`, [Projection Robust
Wasserstein](https://PythonOT.github.io/gen_modules/ot.dr.html?highlight=robust#ot.dr.projection_robust_wasserstein),
ans [debiased Sinkhorn barycenters](https://PythonOT.github.ioauto_examples/barycenters/plot_debiased_barycenter.html).

This release will also simplify the installation process. We have now a
`pyproject.toml` that defines the build dependency and POT should now build even
when cython is not installed yet. Also we now provide pe-compiled wheels for
linux `aarch64` that is used on Raspberry PI and android phones and for MacOS on
ARM processors.


Finally POT was accepted for publication in the Journal of Machine Learning
Research (JMLR) open source software track and we ask the POT users to cite [this
paper](https://www.jmlr.org/papers/v22/20-451.html) from now on. The documentation has been improved in particular by adding a
"Why OT?" section to the quick start guide and several new examples illustrating
the new features. The documentation now has two version : the stable version
[https://pythonot.github.io/](https://pythonot.github.io/)
corresponding to the last release and the master version [https://pythonot.github.io/master](https://pythonot.github.io/master) that corresponds to the
current master branch on GitHub.


As usual, we want to thank all the POT contributors (now 37 people have
contributed to the toolbox). But for this release we thank in particular Nathan
Cassereau and Kamel Guerda from the AI support team at
[IDRIS](http://www.idris.fr/) for their support to the development of the
backend and OpenMP implementations.


#### New features

- OpenMP support for exact OT solvers (PR #260)
- Backend for running POT in numpy/torch + exact solver (PR #249)
- Backend implementation of most functions in `ot.bregman` (PR #280)
- Backend implementation of most functions in `ot.optim` (PR #282)
- Backend implementation of most functions in `ot.gromov` (PR #294, PR #302)
- Test for arrays of different type and device (CPU/GPU) (PR #304, #303)
- Implementation of Sinkhorn in log space with `method='sinkhorn_log'` (PR #290)
- Implementation of regularization path for L2 Unbalanced OT (PR #274)
- Implementation of Projection Robust Wasserstein (PR #267)
- Implementation of Debiased Sinkhorn Barycenters (PR #291)
- Implementation of Sampled Gromov Wasserstein and Pointwise Gromov Wasserstein
  (PR #275)
- Add `pyproject.toml` and build POT without installing cython first (PR #293)
- Lazy implementation in log space for sinkhorn on samples (PR #259)
- Documentation cleanup (PR #298)
- Two up-to-date documentations [for stable
  release](https://PythonOT.github.io/) and for [master branch](https://pythonot.github.io/master/).
- Building wheels on ARM for Raspberry PI and smartphones (PR #238)
- Update build wheels to new version and new pythons (PR #236, #253)
- Implementation of sliced Wasserstein distance (Issue #202, PR #203)
- Add minimal build to CI and perform pep8 test separately (PR #210)
- Speedup of tests and return run time (PR #262)
- Add "Why OT" discussion to the documentation (PR #220)
- New introductory example to discrete OT in the documentation (PR #191)
- Add templates for Issues/PR on Github (PR#181)

#### Closed issues

- Debug Memory leak in GAN example (#254)
- DEbug GPU bug (Issue #284, #287, PR #288)
- set_gradients method for JAX backend (PR #278)
- Quicker GAN example for CircleCI build (PR #258)
- Better formatting in Readme (PR #234)
- Debug CI tests (PR #240, #241, #242)
- Bug in Partial OT solver dummy points (PR #215)
- Bug when Armijo linesearch  (Issue #184, #198, #281, PR #189, #199, #286)
- Bug Barycenter Sinkhorn (Issue 134, PR #195)
- Infeasible solution in exact OT (Issues #126,#93, PR #217)
- Doc for SUpport Barycenters (Issue #200, PR #201)
- Fix labels transport in BaseTransport (Issue #207, PR #208)
- Bug in `emd_1d`, non respected bounds (Issue #169, PR #170)
- Removed Python 2.7 support and update codecov file (PR #178)
- Add normalization for WDA and test it (PR #172, #296)
- Cleanup code for new version of `flake8` (PR #176)
- Fixed requirements in `setup.py` (PR #174)
- Removed specific MacOS flags (PR #175)


## 0.7.0
*May 2020*

This is the new stable release for POT. We made a lot of changes in the
documentation and added several new features such as Partial OT, Unbalanced and
Multi Sources OT Domain Adaptation and several bug fixes. One important change
is that we have created the GitHub organization
[PythonOT](https://github.com/PythonOT) that now owns the main POT repository
[https://github.com/PythonOT/POT](https://github.com/PythonOT/POT) and the
repository for the new documentation is now hosted at
[https://PythonOT.github.io/](https://PythonOT.github.io/).

This is the first release where the Python 2.7 tests have been removed. Most of
the toolbox should still work but we do not offer support for Python 2.7 and
will close related Issues.

A lot of changes have been done to the documentation that is now hosted on
[https://PythonOT.github.io/](https://PythonOT.github.io/) instead of
readthedocs. It was a hard choice but readthedocs did not allow us to run
sphinx-gallery to update our beautiful examples and it was a huge amount of work
to maintain. The documentation is now automatically compiled and updated on
merge. We also removed the notebooks from the repository for space reason and
also because they are all available in the [example
gallery](https://pythonot.github.io/auto_examples/index.html). Note that now the
output of the documentation build for each commit in the PR is available to
check that the doc builds correctly before merging which was not possible with
readthedocs.

The CI framework has also been changed with a move from Travis to Github Action
which allows to get faster tests on Windows, MacOS and Linux. We also now report
our coverage on [Codecov.io](https://codecov.io/gh/PythonOT/POT) and we have a
reasonable 92% coverage. We also now generate wheels for a number of OS and
Python versions at each merge in the master branch. They are available as
outputs of this
[action](https://github.com/PythonOT/POT/actions?query=workflow%3A%22Build+dist+and+wheels%22).
This will allow simpler multi-platform releases from now on.

In terms of new features we now have [OTDA Classes for unbalanced
OT](https://pythonot.github.io/gen_modules/ot.da.html#ot.da.UnbalancedSinkhornTransport),
a new Domain adaptation class form [multi domain problems
(JCPOT)](https://pythonot.github.io/auto_examples/domain-adaptation/plot_otda_jcpot.html#sphx-glr-auto-examples-domain-adaptation-plot-otda-jcpot-py),
and several solvers to solve the [Partial Optimal
Transport](https://pythonot.github.io/auto_examples/unbalanced-partial/plot_partial_wass_and_gromov.html#sphx-glr-auto-examples-unbalanced-partial-plot-partial-wass-and-gromov-py)
problems.

This release is also the moment to thank all the POT contributors (old and new)
for helping making POT such a nice toolbox. A lot of changes (also in the API)
are coming for the next versions.


#### Features

- New documentation on [https://PythonOT.github.io/](https://PythonOT.github.io/) (PR #160, PR #143, PR #144)
- Documentation build on CircleCI with sphinx-gallery (PR #145,PR #146, #155)
- Run sphinx gallery in CI (PR #146)
- Remove notebooks from repo because available in doc (PR #156)
- Build wheels in CI (#157)
- Move from travis to GitHub Action for Windows, MacOS and Linux (PR #148, PR #150)
- Partial Optimal Transport (PR#141 and PR #142)
- Laplace regularized OTDA (PR #140)
- Multi source DA with target shift (PR #137)
- Screenkhorn algorithm (PR #121)

#### Closed issues

- Add JMLR paper to the readme and Mathieu Blondel to the Acknowledgments (PR
  #231, #232)
- Bug in Unbalanced OT example (Issue #127)
- Clean Cython output when calling setup.py clean (Issue #122)
- Various Macosx compilation problems (Issue #113, Issue #118, PR#130)
- EMD dimension mismatch (Issue #114, Fixed in PR #116)
- 2D barycenter bug for non square images (Issue #124, fixed in PR #132)
- Bad value in EMD 1D (Issue #138, fixed in PR #139)
- Log bugs for Gromov-Wasserstein solver (Issue #107, fixed in PR #108)
- Weight issues in barycenter function (PR #106)

## 0.6.0
*July 2019*

This is the first official stable release of POT and this means a jump to 0.6!
The library has been used in
the wild for a while now and we have reached a state where a lot of fundamental
OT solvers are available and tested. It has been quite stable in the last months
but kept the beta flag in its Pypi classifiers until now.

Note that this release will be the last one supporting officially Python 2.7 (See
https://python3statement.org/ for more reasons). For next release we will keep
the travis tests for Python 2 but will make them non necessary for merge in 2020.

The features are never complete in a toolbox designed for solving mathematical
problems and research but with the new contributions we now implement algorithms
and solvers from 24 scientific papers (listed in the README.md file). New
features include a direct implementation of the [empirical Sinkhorn
divergence](https://pot.readthedocs.io/en/latest/all.html#ot.bregman.empirical_sinkhorn_divergence),
a new efficient (Cython implementation) solver for [EMD in
1D](https://pot.readthedocs.io/en/latest/all.html#ot.lp.emd_1d) and
corresponding [Wasserstein
1D](https://pot.readthedocs.io/en/latest/all.html#ot.lp.wasserstein_1d). We now
also have implementations for [Unbalanced
OT](https://github.com/rflamary/POT/blob/master/notebooks/plot_UOT_1D.ipynb) and
a solver for [Unbalanced OT
barycenters](https://github.com/rflamary/POT/blob/master/notebooks/plot_UOT_barycenter_1D.ipynb).
A new variant of Gromov-Wasserstein divergence called [Fused
Gromov-Wasserstein](https://pot.readthedocs.io/en/latest/all.html?highlight=fused_#ot.gromov.fused_gromov_wasserstein)
has been also contributed with examples of use on [structured
data](https://github.com/rflamary/POT/blob/master/notebooks/plot_fgw.ipynb) and
computing [barycenters of labeled
graphs](https://github.com/rflamary/POT/blob/master/notebooks/plot_barycenter_fgw.ipynb).


A lot of work has been done on the documentation with several new
examples corresponding to the new features and a lot of corrections for the
docstrings. But the most visible change is a new
[quick start guide](https://pot.readthedocs.io/en/latest/quickstart.html) for
POT that gives several pointers about which function or classes allow to solve which
specific OT problem. When possible a link is provided to relevant examples.

We will also provide with this release some pre-compiled Python wheels for Linux
64bit on
github and pip. This will simplify the install process that before required a C
compiler and numpy/cython already installed.

Finally we would like to acknowledge and thank the numerous contributors of POT
that has helped in the past build the foundation and are still contributing to
bring new features and solvers to the library.



#### Features

* Add compiled manylinux 64bits wheels to pip releases (PR #91)
* Add quick start guide (PR #88)
* Make doctest work on travis (PR #90)
* Update documentation (PR #79, PR #84)
* Solver for EMD in 1D (PR #89)
* Solvers for regularized unbalanced OT (PR #87, PR#99)
* Solver for Fused Gromov-Wasserstein (PR #86)
* Add empirical Sinkhorn and empirical Sinkhorn divergences (PR #80)


#### Closed issues

- Issue #59 fail when using "pip install POT" (new details in doc+ hopefully
  wheels)
- Issue #85 Cannot run gpu modules
- Issue #75 Greenkhorn do not return log (solved in PR #76)
- Issue #82 Gromov-Wasserstein fails when the cost matrices are slightly different
- Issue #72 Macosx build problem


## 0.5.0
*Sep 2018*

POT is 2 years old! This release brings numerous new features to the
toolbox as listed below but also several bug correction.

Among the new features, we can highlight a [non-regularized Gromov-Wasserstein
solver](https://github.com/rflamary/POT/blob/master/notebooks/plot_gromov.ipynb),
a new [greedy variant of sinkhorn](https://pot.readthedocs.io/en/latest/all.html#ot.bregman.greenkhorn),
[non-regularized](https://pot.readthedocs.io/en/latest/all.html#ot.lp.barycenter),
[convolutional (2D)](https://github.com/rflamary/POT/blob/master/notebooks/plot_convolutional_barycenter.ipynb)
and [free support](https://github.com/rflamary/POT/blob/master/notebooks/plot_free_support_barycenter.ipynb)
 Wasserstein barycenters and [smooth](https://github.com/rflamary/POT/blob/prV0.5/notebooks/plot_OT_1D_smooth.ipynb)
 and [stochastic](https://pot.readthedocs.io/en/latest/all.html#ot.stochastic.sgd_entropic_regularization)
implementation of entropic OT.

POT 0.5 also comes with a rewriting of ot.gpu using the cupy framework instead of
the unmaintained cudamat. Note that while we tried to keep changes to the
minimum, the OTDA classes were deprecated. If you are happy with the cudamat
implementation, we recommend you stay with stable release 0.4 for now.

The code quality has also improved with 92% code coverage in tests that is now
printed to the log in the Travis builds. The documentation has also been
greatly improved with new modules and examples/notebooks.

This new release is so full of new stuff and corrections thanks to the old
and new POT contributors (you can see the list in the [readme](https://github.com/rflamary/POT/blob/master/README.md)).

#### Features

* Add non regularized Gromov-Wasserstein solver  (PR #41)
* Linear OT mapping between empirical distributions and 90\% test coverage (PR #42)
* Add log parameter in class EMDTransport and SinkhornLpL1Transport (PR #44)
* Add Markdown format for Pipy (PR #45)
* Test for Python 3.5 and 3.6 on Travis (PR #46)
* Non regularized Wasserstein barycenter with scipy linear solver and/or cvxopt (PR #47)
* Rename dataset functions to be more sklearn compliant (PR #49)
* Smooth and sparse Optimal transport implementation with entropic and quadratic regularization (PR #50)
* Stochastic OT in the dual and semi-dual (PR #52 and PR #62)
* Free support barycenters (PR #56)
* Speed-up Sinkhorn function (PR #57 and PR #58)
* Add convolutional Wasserstein barycenters for 2D images (PR #64)
* Add Greedy Sinkhorn variant (Greenkhorn) (PR #66)
* Big ot.gpu update with cupy implementation (instead of un-maintained cudamat) (PR #67)

#### Deprecation

Deprecated OTDA Classes were removed from ot.da and ot.gpu for version 0.5
(PR #48 and PR #67). The deprecation message has been for a year here since
0.4 and it is time to pull the plug.

#### Closed issues

* Issue #35 : remove import plot from ot/__init__.py (See PR #41)
* Issue #43 : Unusable parameter log for EMDTransport (See PR #44)
* Issue #55 : UnicodeDecodeError: 'ascii' while installing with pip


## 0.4
*15 Sep 2017*

This release contains a lot of contribution from new contributors.


#### Features

* Automatic notebooks and doc update (PR #27)
* Add gromov Wasserstein solver and Gromov Barycenters (PR #23)
* emd and emd2 can now return dual variables and have max_iter (PR #29 and PR #25)
* New domain adaptation classes compatible with scikit-learn (PR #22)
* Proper tests with pytest on travis (PR #19)
* PEP 8 tests (PR #13)

#### Closed issues

* emd convergence problem du to fixed max iterations (#24)
* Semi supervised DA error (#26)

## 0.3.1
*11 Jul 2017*

* Correct bug in emd on windows

## 0.3
*7 Jul 2017*

* emd* and sinkhorn* are now performed in parallel for multiple target distributions
* emd and sinkhorn are for OT matrix computation
* emd2 and sinkhorn2 are for OT loss computation
* new notebooks for emd computation and Wasserstein Discriminant Analysis
* relocate notebooks
* update documentation
* clean_zeros(a,b,M) for removing zeros in sparse distributions
* GPU implementations for sinkhorn and group lasso regularization


## V0.2
*7 Apr 2017*

* New dimensionality reduction method (WDA)
* Efficient method emd2 returns only transport (in parallel if several histograms given)



## 0.1.11
*5 Jan 2017*

* Add sphinx gallery for better documentation
* Small efficiency tweak in sinkhorn
* Add simple tic() toc() functions for timing


## 0.1.10
*7 Nov 2016*
* numerical stabilization for sinkhorn (log domain and epsilon scaling)

## 0.1.9
*4 Nov 2016*

* Update classes and examples for domain adaptation
* Joint OT matrix and mapping estimation

## 0.1.7
*31 Oct 2016*

* Original Domain adaptation classes

## 0.1.3

* pipy works

## First pre-release
*28 Oct 2016*

It provides the following solvers:
* OT solver for the linear program/ Earth Movers Distance.
* Entropic regularization OT solver  with Sinkhorn Knopp Algorithm.
* Bregman projections for Wasserstein barycenter [3] and unmixing.
* Optimal transport for domain adaptation with group lasso regularization
* Conditional gradient and Generalized conditional gradient for regularized OT.

Some demonstrations (both in Python and Jupyter Notebook format) are available in the examples folder.<|MERGE_RESOLUTION|>--- conflicted
+++ resolved
@@ -16,11 +16,8 @@
 - Fix gradients for "Wasserstein2 Minibatch GAN" example (PR #466)
 - Faster Bures-Wasserstein distance with NumPy backend (PR #468)
 - Fix issue backend for ot.sliced_wasserstein_sphere ot.sliced_wasserstein_sphere_unif (PR #471)
-<<<<<<< HEAD
+- Fix issue with ot.barycenter_stabilized when used with PyTorch tensors and log=True (RP #474)
 - Fix `utils.cost_normalization` function issue to work with multiple backends (PR #472)
-=======
-- Fix issue with ot.barycenter_stabilized when used with PyTorch tensors and log=True (RP #474)
->>>>>>> c5f079c4
 
 ## 0.9.0
 
