# Releases

## 0.9.5dev

#### New features
- Added feature `mass=True` for `nx.kl_div` (PR #654)
- Implemented Gaussian Mixture Model OT `ot.gmm` (PR #649)
- Added feature `semirelaxed_fgw_barycenters` and generic FGW-related barycenter updates `update_barycenter_structure` and `update_barycenter_feature` (PR #659)
- Added initialization heuristics for sr(F)GW problems via `semirelaxed_init_plan`, integrated in all sr(F)GW solvers (PR #659)
- Improved `ot.plot.plot1D_mat` (PR #649)
- Added `nx.det` (PR #649)
- `nx.sqrtm` is now broadcastable (takes ..., d, d) inputs (PR #649)
- Restructured `ot.unbalanced` module (PR #658)
- Added `ot.unbalanced.lbfgsb_unbalanced2` and add flexible reference measure `c` in all unbalanced solvers (PR #658)
- Implemented Fused unbalanced Gromov-Wasserstein and unbalanced Co-Optimal Transport (PR #677)
<<<<<<< HEAD
- Notes before depreciating partial Gromov-Wasserstein function in `ot.partial` (PR #663)
- Create `ot.gromov._partial` add new features `loss_fun = "kl_loss"` and `symmetry=False` to all solvers while increasing speed + updating adequatly `ot.solvers` (PR #663)
=======
- Added `ot.unbalanced.sinkhorn_unbalanced_translation_invariant` (PR #676)
>>>>>>> 1a6c790c

#### Closed issues
- Fixed `ot.gaussian` ignoring weights when computing means (PR #649, Issue #648)
- Fixed `ot.emd_1d` and `ot.emd2_1d` incorrectly allowing any metric (PR #670, Issue #669)

## 0.9.4
*June 2024*

This new release contains several new features and bug fixes. Among the new features
we have novel [Quantized FGW](https://pythonot.github.io/auto_examples/gromov/plot_quantized_gromov_wasserstein.html) solvers that can be used to speed up the computation of the FGW loss on large datasets or to promote a structure on the pairwise matrices. We also updated the continuous entropic mapping to provide efficient out-of-sample continuous mapping thanks to entropic regularization. We also have a new general unbalanced solvers for `ot.solve` and BFGS solver and illustrative example. Finally we have a new solver for the [Low Rank Gromov-Wasserstein](https://pythonot.github.io/auto_examples/others/plot_lowrank_GW.html) that can be used to compute the GW distance between two large scale datasets with a low rank approximation.

From a maintenance point of view, we now have a new option to install optional dependencies with `pip install POT[all]` and the specific backends or submodules' dependencies may also be installed individually. The pip options are: `backend-jax, backend-tf, backend-torch, cvxopt, dr, gnn, plot, all`. We also provide with this release support for NumPy 2.0 (the wheels should now be compatible with NumPy 2.0 and below). We also fixed several issues such as gradient sign errors for FGW solvers, empty weights for `ot.emd2`, and line-search in partial GW. We also split the `test/test_gromov.py` into `test/gromov/` to make the tests more manageable.

#### New features
+ NumPy 2.0 support is added (PR #629)
+ New quantized FGW solvers `ot.gromov.quantized_fused_gromov_wasserstein`, `ot.gromov.quantized_fused_gromov_wasserstein_samples` and `ot.gromov.quantized_fused_gromov_wasserstein_partitioned` (PR #603)
+ `ot.gromov._gw.solve_gromov_linesearch` now has an argument to specify if the matrices are symmetric in which case the computation can be done faster (PR #607).
+ Continuous entropic mapping (PR #613)
+ New general unbalanced solvers for `ot.solve` and BFGS solver and illustrative example (PR #620)
+ Add gradient computation with envelope theorem to sinkhorn solver of `ot.solve` with `grad='envelope'` (PR #605).
+ Added support for [Low rank Gromov-Wasserstein](https://proceedings.mlr.press/v162/scetbon22b/scetbon22b.pdf) with `ot.gromov.lowrank_gromov_wasserstein_samples` (PR #614)
+ Optional dependencies may now be installed with `pip install POT[all]` The specific backends or submodules' dependencies may also be installed individually. The pip options are: `backend-jax, backend-tf, backend-torch, cvxopt, dr, gnn, all`. The installation of the `cupy` backend should be done with conda.

#### Closed issues
- Fix gpu compatibility of sr(F)GW solvers when `G0 is not None`(PR #596)
- Fix doc and example for lowrank sinkhorn (PR #601)
- Fix issue with empty weights for `ot.emd2` (PR #606, Issue #534)
- Fix a sign error regarding the gradient of `ot.gromov._gw.fused_gromov_wasserstein2` and `ot.gromov._gw.gromov_wasserstein2` for the kl loss (PR #610)
- Fix same sign error for sr(F)GW conditional gradient solvers (PR #611)
- Split `test/test_gromov.py` into `test/gromov/` (PR #619)
- Fix (F)GW barycenter functions to support computing barycenter on 1 input + deprecate structures as lists (PR #628)
- Fix line-search in partial GW and change default init to the interior of partial transport plans (PR #602)
- Fix `ot.da.sinkhorn_lpl1_mm` compatibility with JAX (PR #592)
- Fiw linesearch import error on Scipy 1.14 (PR #642, Issue #641)
- Upgrade supported JAX versions from jax<=0.4.24 to jax<=0.4.30 (PR #643)

## 0.9.3
*January 2024*


#### Closed issues
- Fixed an issue with cost correction for mismatched labels in `ot.da.BaseTransport` fit methods. This fix addresses the original issue introduced PR #587 (PR #593)


## 0.9.2
*December 2023*

This new release contains several new features and bug fixes. Among the new features
we have a new solver for estimation of nearest Brenier potentials (SSNB) that can be used for OT mapping estimation (on small problems), new Bregman Alternated Projected Gradient solvers for GW and FGW, and new solvers for Bures-Wasserstein barycenters. We also provide a first solver for Low Rank Sinkhorn that will be ussed to provide low rak OT extensions in the next releases. Finally we have a new exact line-search for (F)GW solvers with KL loss that can be used to improve the convergence of the solvers.

We also have a new `LazyTensor` class that can be used to model OT plans and low rank tensors in large scale OT. This class is used to return the plan for the new wrapper for `geomloss` Sinkhorn solver on empirical samples that can lead to x10/x100 speedups on CPU or GPU and have  a lazy implementation that allows solving very large problems of a few millions samples.

We also have a new API for solving OT problems from empirical samples with `ot.solve_sample`  Finally we have a new API for Gromov-Wasserstein solvers with `ot.solve_gromov` function that centralizes most of the (F)GW methods with unified notation. Some example of how to use the new API below:

```python
# Generate random data
xs, xt = np.random.randn(100, 2), np.random.randn(50, 2)

# Solve OT problem with empirical samples
sol = ot.solve_sample(xs, xt) # Exact OT betwen smaples with uniform weights
sol = ot.solve_sample(xs, xt, wa, wb) # Exact OT with weights given by user

sol = ot.solve_sample(xs, xt, reg= 1, metric='euclidean') # sinkhorn with euclidean metric

sol = ot.solve_sample(xs, xt, reg= 1, method='geomloss') # faster sinkhorn solver on CPU/GPU

sol = ot.solve_sample(x,x2, method='factored', rank=10) # compute factored OT

sol = ot.solve_sample(x,x2, method='lowrank', rank=10) # compute lowrank sinkhorn OT

value_bw = ot.solve_sample(xs, xt, method='gaussian').value # Bures-Wasserstein distance

# Solve GW problem
Cs, Ct = ot.dist(xs, xs), ot.dist(xt, xt) # compute cost matrices
sol = ot.solve_gromov(Cs,Ct) # Exact GW between samples with uniform weights

# Solve FGW problem
M = ot.dist(xs, xt) # compute cost matrix

# Exact FGW between samples with uniform weights
sol = ot.solve_gromov(Cs, Ct, M, loss='KL', alpha=0.7) # FGW with KL data fitting


# recover solutions objects
P = sol.plan # OT plan
u, v = sol.potentials # dual variables
value = sol.value # OT value

# for GW and FGW
value_linear = sol.value_linear # linear part of the loss
value_quad = sol.value_quad # quadratic part of the loss

```

Users are encouraged to use the new API (it is much simpler) but it might still be subjects to small changes before the release of POT 1.0 .


We also fixed a number of issues, the most pressing being a problem of GPU memory allocation when pytorch is installed that will not happen now thanks to Lazy initialization of the backends. We now also have the possibility to deactivate some backends using environment which prevents POT from importing them and can lead to large import speedup.


#### New features
+ Added support for [Nearest Brenier Potentials (SSNB)](http://proceedings.mlr.press/v108/paty20a/paty20a.pdf) (PR #526) + minor fix (PR #535)
+ Tweaked `get_backend` to ignore `None` inputs (PR #525)
+ Callbacks for generalized conditional gradient in `ot.da.sinkhorn_l1l2_gl` are now vectorized to improve performance (PR #507)
+ The `linspace` method of the backends now has the `type_as` argument to convert to the same dtype and device. (PR #533)
+ The `convolutional_barycenter2d` and `convolutional_barycenter2d_debiased` functions now work with different devices.. (PR #533)
+ New API for Gromov-Wasserstein solvers with `ot.solve_gromov` function (PR #536)
+ New LP solvers from scipy used by default for LP barycenter (PR #537)
+ Update wheels to Python 3.12 and remove old i686 arch that do not have scipy wheels (PR #543)
+ Upgraded unbalanced OT solvers for more flexibility (PR #539)
+ Add LazyTensor for modeling plans and low rank tensor in large scale OT (PR #544)
+ Add exact line-search for `gromov_wasserstein` and `fused_gromov_wasserstein` with KL loss (PR #556)
+ Add KL loss to all semi-relaxed (Fused) Gromov-Wasserstein solvers (PR #559)
+ Further upgraded unbalanced OT solvers for more flexibility and future use (PR #551)
+ New API function `ot.solve_sample` for solving OT problems from empirical samples (PR #563)
+ Wrapper for `geomloss`` solver on empirical samples (PR #571)
+ Add `stop_criterion` feature to (un)regularized (f)gw barycenter solvers (PR #578)
+ Add `fixed_structure` and `fixed_features` to entropic fgw barycenter solver (PR #578)
+ Add new BAPG solvers with KL projections for GW and FGW (PR #581)
+ Add Bures-Wasserstein barycenter in `ot.gaussian` and example (PR #582, PR #584)
+ Domain adaptation method `SinkhornL1l2Transport` now supports JAX backend (PR #587)
+ Added support for [Low-Rank Sinkhorn Factorization](https://arxiv.org/pdf/2103.04737.pdf) (PR #568)


#### Closed issues
- Fix line search evaluating cost outside of the interpolation range (Issue #502, PR #504)
- Lazily instantiate backends to avoid unnecessary GPU memory pre-allocations on package import (Issue #516, PR #520)
- Handle documentation and warnings when integers are provided to (f)gw solvers based on cg (Issue #530, PR #559)
- Correct independence of `fgw_barycenters` to `init_C` and `init_X` (Issue #547, PR #566)
- Avoid precision change when computing norm using PyTorch backend (Discussion #570, PR #572)
- Create `ot/bregman/`repository (Issue #567, PR #569)
- Fix matrix feature shape in `entropic_fused_gromov_barycenters`(Issue #574, PR #573)
- Fix (fused) gromov-wasserstein barycenter solvers to support `kl_loss`(PR #576)


## 0.9.1
*August 2023*

This new release contains several new features and bug fixes.

New features include a new submodule `ot.gnn` that contains two new Graph neural network layers (compatible with [Pytorch Geometric](https://pytorch-geometric.readthedocs.io/)) for template-based pooling of graphs with an example on [graph classification](https://pythonot.github.io/master/auto_examples/gromov/plot_gnn_TFGW.html). Related to this, we also now provide FGW and semi relaxed FGW solvers for which the resulting loss is differentiable w.r.t. the parameter `alpha`. Other contributions on the (F)GW front include a new solver for the Proximal Point algorithm [that can be used to solve entropic GW problems](https://pythonot.github.io/master/auto_examples/gromov/plot_fgw_solvers.html) (using the parameter `solver="PPA"`), new solvers for entropic FGW barycenters, novels Sinkhorn-based solvers for entropic semi-relaxed (F)GW, the possibility to provide a warm-start to the solvers, and optional marginal weights of the samples (uniform weights ar used by default). Finally we added in the submodule `ot.gaussian` and `ot.da` new loss and mapping estimators for the Gaussian Gromov-Wasserstein that can be used as a fast alternative to GW and estimates linear mappings between unregistered spaces that can potentially have different size (See the update [linear mapping example](https://pythonot.github.io/master/auto_examples/domain-adaptation/plot_otda_linear_mapping.html) for an illustration).

We also provide a new solver for the [Entropic Wasserstein Component Analysis](https://pythonot.github.io/master/auto_examples/others/plot_EWCA.html) that is a generalization of the celebrated PCA taking into account the local neighborhood of the samples. We also now have a new solver in `ot.smooth` for the [sparsity-constrained OT (last plot)](https://pythonot.github.io/master/auto_examples/plot_OT_1D_smooth.html) that can be used to find regularized OT plans with sparsity constraints. Finally we have a first multi-marginal solver for regular 1D distributions with a Monge loss (see [here](https://pythonot.github.io/master/auto_examples/others/plot_dmmot.html)).

The documentation and testings have also been updated. We now have nearly 95% code coverage with the tests. The documentation has been updated and some examples have been streamlined to build more quickly and avoid timeout problems with CircleCI. We also added an optional CI on GPU for the master branch and approved PRs that can be used when a GPU runner is online.

Many other bugs and issues have been fixed and we want to thank all the contributors, old and new, who made this release possible. More details below.


#### New features

- Added Bures Wasserstein distance in `ot.gaussian` (PR ##428)
- Added Generalized Wasserstein Barycenter solver + example (PR #372), fixed graphical details on the example (PR #376)
- Added Free Support Sinkhorn Barycenter + example (PR #387)
- New API for OT solver using function `ot.solve` (PR #388)
- Backend version of `ot.partial` and `ot.smooth` (PR #388)
- Added argument for warmstart of dual vectors in Sinkhorn-based methods in `ot.bregman` (PR #437)

#### Closed issues


- Fixed an issue with the documentation gallery sections (PR #395)
- Fixed an issue where sinkhorn divergence did not have a gradients (Issue #393, PR #394)
- Fixed an issue where we could not ask TorchBackend to place a random tensor on GPU
  (Issue #371, PR #373)
- Fixed an issue where Sinkhorn solver assumed a symmetric cost matrix (Issue #374, PR #375)
- Fixed an issue where hitting iteration limits would be reported to stderr by std::cerr regardless of Python's stderr stream status (PR #377)
- Fixed an issue where the metric argument in ot.dist did not allow a callable parameter (Issue #378, PR #379)
- Fixed an issue where the max number of iterations in ot.emd was not allowed to go beyond 2^31 (PR #380)
- Fixed an issue where pointers would overflow in the EMD solver, returning an
incomplete transport plan above a certain size (slightly above 46k, its square being
roughly 2^31) (PR #381)
- Error raised when mass mismatch in emd2 (PR #386)
- Fixed an issue where a pytorch example would throw an error if executed on a GPU (Issue #389, PR #391)
- Added a work-around for scipy's bug, where you cannot compute the Hamming distance with a "None" weight attribute. (Issue #400, PR #402)
- Fixed an issue where the doc could not be built due to some changes in matplotlib's API (Issue #403, PR #402)
- Replaced Numpy C Compiler with Setuptools C Compiler due to deprecation issues (Issue #408, PR #409)
- Fixed weak optimal transport docstring (Issue #404, PR #410)
- Fixed error with parameter `log=True`for `SinkhornLpl1Transport` (Issue #412,
PR #413)
- Fixed an issue about `warn` parameter in `sinkhorn2` (PR #417)
- Fix an issue where the parameter `stopThr` in `empirical_sinkhorn_divergence` was rendered useless by subcalls
  that explicitly specified `stopThr=1e-9` (Issue #421, PR #422).
- Fixed a bug breaking an example where we would try to make an array of arrays of different shapes (Issue #424, PR #425)


## 0.8.2

This releases introduces several new notable features. The less important
but most exiting one being that we now have a logo for the toolbox (color
and dark background) :

![](https://pythonot.github.io/master/_images/logo.svg)![](https://pythonot.github.io/master/_static/logo_dark.svg)

This logo is generated using with matplotlib and using the solution of an OT
problem provided by POT (with `ot.emd`). Generating the logo can be done with a
simple python script also provided in the [documentation gallery](https://pythonot.github.io/auto_examples/others/plot_logo.html#sphx-glr-auto-examples-others-plot-logo-py).

New OT solvers include [Weak
OT](https://pythonot.github.io/gen_modules/ot.weak.html#ot.weak.weak_optimal_transport)
 and [OT with factored
coupling](https://pythonot.github.io/gen_modules/ot.factored.html#ot.factored.factored_optimal_transport)
that can be used on large datasets. The [Majorization Minimization](https://pythonot.github.io/gen_modules/ot.unbalanced.html?highlight=mm_#ot.unbalanced.mm_unbalanced) solvers for
non-regularized Unbalanced OT are now also available. We also now provide an
implementation of [GW and FGW unmixing](https://pythonot.github.io/gen_modules/ot.gromov.html#ot.gromov.gromov_wasserstein_linear_unmixing) and [dictionary learning](https://pythonot.github.io/gen_modules/ot.gromov.html#ot.gromov.gromov_wasserstein_dictionary_learning). It is now
possible to use autodiff to solve entropic an quadratic regularized OT in the
dual for full or stochastic optimization thanks to the new functions to compute
the dual loss for [entropic](https://pythonot.github.io/gen_modules/ot.stochastic.html#ot.stochastic.loss_dual_entropic) and [quadratic](https://pythonot.github.io/gen_modules/ot.stochastic.html#ot.stochastic.loss_dual_quadratic) regularized OT and reconstruct the [OT
plan](https://pythonot.github.io/gen_modules/ot.stochastic.html#ot.stochastic.plan_dual_entropic) on part or all of the data. They can be used for instance to solve OT
problems with stochastic gradient or for estimating the [dual potentials as
neural networks](https://pythonot.github.io/auto_examples/backends/plot_stoch_continuous_ot_pytorch.html#sphx-glr-auto-examples-backends-plot-stoch-continuous-ot-pytorch-py).

On the backend front, we now have backend compatible functions and classes in
the domain adaptation [`ot.da`](https://pythonot.github.io/gen_modules/ot.da.html#module-ot.da) and unbalanced OT [`ot.unbalanced`](https://pythonot.github.io/gen_modules/ot.unbalanced.html) modules. This
means that the DA classes can be used on tensors from all compatible backends.
The [free support Wasserstein barycenter](https://pythonot.github.io/gen_modules/ot.lp.html?highlight=free%20support#ot.lp.free_support_barycenter) solver is now also backend compatible.

Finally we have worked on the documentation to provide an update of existing
examples in the gallery and and several new examples including [GW dictionary
learning](https://pythonot.github.io/auto_examples/gromov/plot_gromov_wasserstein_dictionary_learning.html#sphx-glr-auto-examples-gromov-plot-gromov-wasserstein-dictionary-learning-py)
[weak Optimal
Transport](https://pythonot.github.io/auto_examples/others/plot_WeakOT_VS_OT.html#sphx-glr-auto-examples-others-plot-weakot-vs-ot-py),
[NN based dual potentials
estimation](https://pythonot.github.io/auto_examples/backends/plot_stoch_continuous_ot_pytorch.html#sphx-glr-auto-examples-backends-plot-stoch-continuous-ot-pytorch-py)
and [Factored coupling OT](https://pythonot.github.io/auto_examples/others/plot_factored_coupling.html#sphx-glr-auto-examples-others-plot-factored-coupling-py).
.

#### New features

- Remove deprecated `ot.gpu` submodule (PR #361)
- Update examples in the gallery (PR #359)
- Add stochastic loss and OT plan computation for regularized OT and
  backend examples(PR #360)
- Implementation of factored OT with emd and sinkhorn (PR #358)
- A brand new logo for POT (PR #357)
- Better list of related examples in quick start guide with `minigallery` (PR #334)
- Add optional log-domain Sinkhorn implementation in WDA to support smaller values
  of the regularization parameter (PR #336)
- Backend implementation for `ot.lp.free_support_barycenter` (PR #340)
- Add weak OT solver + example  (PR #341)
- Add backend support for Domain Adaptation and Unbalanced solvers (PR #343)
- Add (F)GW linear dictionary learning solvers + example  (PR #319)
- Add links to related PR and Issues in the doc release page (PR #350)
- Add new minimization-maximization algorithms for solving exact Unbalanced OT + example (PR #362)

#### Closed issues

- Fix mass gradient of `ot.emd2` and `ot.gromov_wasserstein2` so that they are
  centered (Issue #364, PR #363)
- Fix bug in instantiating an `autograd` function `ValFunction` (Issue #337,
  PR #338)
- Fix POT ABI compatibility with old and new numpy (Issue #346, PR #349)
- Warning when feeding integer cost matrix to EMD solver resulting in an integer transport plan (Issue #345, PR #343)
- Fix bug where gromov_wasserstein2 does not perform backpropagation with CUDA
  tensors (Issue #351, PR #352)


## 0.8.1.0
*December 2021*

This is a bug fix release that will remove the `benchmarks` module form the
installation and correct the documentation generation.

#### Closed issues

- Bug in documentation generation (tag VS master push, PR #332)
- Remove installation of the benchmarks in global namespace (Issue #331, PR #333)


## 0.8.1
*December 2021*

This release fixes several bugs and introduces two new backends: Cupy
and Tensorflow. Note that the tensorflow backend will work only when tensorflow
has enabled the Numpy behavior (for transpose that is not by default in
tensorflow). We also introduce a simple benchmark on CPU GPU for the sinkhorn
solver that will be provided in the
[backend](https://pythonot.github.io/gen_modules/ot.backend.html) documentation.

This release also brings a few changes in dependencies and compatibility. First
we removed tests for Python 3.6 that will not be updated in the future.
Also note that POT now depends on Numpy (>= 1.20) because a recent change in ABI is making the
wheels non-compatible with older numpy versions. If you really need an older
numpy POT will work with no problems but you will need to build it from source.

As always we want to that the contributors who helped make POT better (and bug free).

#### New features

- New benchmark for sinkhorn solver on CPU/GPU and between backends (PR #316)
- New tensorflow backend (PR #316)
- New Cupy backend (PR #315)
- Documentation always up-to-date with README, RELEASES, CONTRIBUTING and
  CODE_OF_CONDUCT files (PR #316, PR #322).

#### Closed issues

- Fix bug in older Numpy ABI (<1.20) (Issue #308, PR #326)
- Fix bug  in `ot.dist` function when non euclidean distance (Issue #305, PR #306)
- Fix gradient scaling for functions using `nx.set_gradients` (Issue #309,
  PR #310)
- Fix bug in generalized Conditional gradient solver and SinkhornL1L2
  (Issue #311, PR #313)
- Fix log error in `gromov_barycenters` (Issue #317, PR #3018)

## 0.8.0
*November 2021*

This new stable release introduces several important features.

First we now have
an OpenMP compatible exact ot solver in `ot.emd`. The OpenMP version is used
when the parameter `numThreads` is greater than one and can lead to nice
speedups on multi-core machines.

Second we have introduced a backend mechanism that allows to use standard POT
function seamlessly on Numpy, Pytorch and Jax arrays. Other backends are coming
but right now POT can be used seamlessly for training neural networks in
Pytorch. Notably we propose the first differentiable computation of the exact OT
loss with `ot.emd2` (can be differentiated w.r.t. both cost matrix and sample
weights), but also for the classical Sinkhorn loss with `ot.sinkhorn2`, the
Wasserstein distance in 1D with `ot.wasserstein_1d`, sliced Wasserstein with
`ot.sliced_wasserstein_distance` and Gromov-Wasserstein with `ot.gromov_wasserstein2`. Examples of how
this new feature can be used are now available in the documentation where the
Pytorch backend is used to estimate a [minimal Wasserstein
estimator](https://PythonOT.github.io/auto_examples/backends/plot_unmix_optim_torch.html),
a [Generative Network
(GAN)](https://PythonOT.github.io/auto_examples/backends/plot_wass2_gan_torch.html),
for a  [sliced Wasserstein gradient
flow](https://PythonOT.github.io/auto_examples/backends/plot_sliced_wass_grad_flow_pytorch.html)
and [optimizing the Gromov-Wassersein distance](https://PythonOT.github.io/auto_examples/backends/plot_optim_gromov_pytorch.html). Note that the Jax backend is still in early development and quite
slow at the moment, we strongly recommend for Jax users to use the [OTT
toolbox](https://github.com/google-research/ott)  when possible.
 As a result of this new feature,
 the old `ot.gpu` submodule is now deprecated since GPU
implementations can be done using GPU arrays on the torch backends.

Other novel features include implementation for [Sampled Gromov Wasserstein and
Pointwise Gromov
Wasserstein](https://PythonOT.github.io/auto_examples/gromov/plot_gromov.html#compute-gw-with-a-scalable-stochastic-method-with-any-loss-function),
Sinkhorn in log space with `method='sinkhorn_log'`, [Projection Robust
Wasserstein](https://PythonOT.github.io/gen_modules/ot.dr.html?highlight=robust#ot.dr.projection_robust_wasserstein),
ans [deviased Sinkorn barycenters](https://PythonOT.github.ioauto_examples/barycenters/plot_debiased_barycenter.html).

This release will also simplify the installation process. We have now a
`pyproject.toml` that defines the build dependency and POT should now build even
when cython is not installed yet. Also we now provide pe-compiled wheels for
linux `aarch64` that is used on Raspberry PI and android phones and for MacOS on
ARM processors.


Finally POT was accepted for publication in the Journal of Machine Learning
Research (JMLR) open source software track and we ask the POT users to cite [this
paper](https://www.jmlr.org/papers/v22/20-451.html) from now on. The documentation has been improved in particular by adding a
"Why OT?" section to the quick start guide and several new examples illustrating
the new features. The documentation now has two version : the stable version
[https://pythonot.github.io/](https://pythonot.github.io/)
corresponding to the last release and the master version [https://pythonot.github.io/master](https://pythonot.github.io/master) that corresponds to the
current master branch on GitHub.


As usual, we want to thank all the POT contributors (now 37 people have
contributed to the toolbox). But for this release we thank in particular Nathan
Cassereau and Kamel Guerda from the AI support team at
[IDRIS](http://www.idris.fr/) for their support to the development of the
backend and OpenMP implementations.


#### New features

- OpenMP support for exact OT solvers (PR #260)
- Backend for running POT in numpy/torch + exact solver (PR #249)
- Backend implementation of most functions in `ot.bregman` (PR #280)
- Backend implementation of most functions in `ot.optim` (PR #282)
- Backend implementation of most functions in `ot.gromov` (PR #294, PR #302)
- Test for arrays of different type and device (CPU/GPU) (PR #304, #303)
- Implementation of Sinkhorn in log space with `method='sinkhorn_log'` (PR #290)
- Implementation of regularization path for L2 Unbalanced OT (PR #274)
- Implementation of Projection Robust Wasserstein (PR #267)
- Implementation of Debiased Sinkhorn Barycenters (PR #291)
- Implementation of Sampled Gromov Wasserstein and Pointwise Gromov Wasserstein
  (PR #275)
- Add `pyproject.toml` and build POT without installing cython first (PR #293)
- Lazy implementation in log space for sinkhorn on samples (PR #259)
- Documentation cleanup (PR #298)
- Two up-to-date documentations [for stable
  release](https://PythonOT.github.io/) and for [master branch](https://pythonot.github.io/master/).
- Building wheels on ARM for Raspberry PI and smartphones (PR #238)
- Update build wheels to new version and new pythons (PR #236, #253)
- Implementation of sliced Wasserstein distance (Issue #202, PR #203)
- Add minimal build to CI and perform pep8 test separately (PR #210)
- Speedup of tests and return run time (PR #262)
- Add "Why OT" discussion to the documentation (PR #220)
- New introductory example to discrete OT in the documentation (PR #191)
- Add templates for Issues/PR on Github (PR#181)

#### Closed issues

- Debug Memory leak in GAN example (#254)
- DEbug GPU bug (Issue #284, #287, PR #288)
- set_gradients method for JAX backend (PR #278)
- Quicker GAN example for CircleCI build (PR #258)
- Better formatting in Readme (PR #234)
- Debug CI tests (PR #240, #241, #242)
- Bug in Partial OT solver dummy points (PR #215)
- Bug when Armijo linesearch  (Issue #184, #198, #281, PR #189, #199, #286)
- Bug Barycenter Sinkhorn (Issue 134, PR #195)
- Infeasible solution in exact OT (Issues #126,#93, PR #217)
- Doc for SUpport Barycenters (Issue #200, PR #201)
- Fix labels transport in BaseTransport (Issue #207, PR #208)
- Bug in `emd_1d`, non respected bounds (Issue #169, PR #170)
- Removed Python 2.7 support and update codecov file (PR #178)
- Add normalization for WDA and test it (PR #172, #296)
- Cleanup code for new version of `flake8` (PR #176)
- Fixed requirements in `setup.py` (PR #174)
- Removed specific MacOS flags (PR #175)


## 0.7.0
*May 2020*

This is the new stable release for POT. We made a lot of changes in the
documentation and added several new features such as Partial OT, Unbalanced and
Multi Sources OT Domain Adaptation and several bug fixes. One important change
is that we have created the GitHub organization
[PythonOT](https://github.com/PythonOT) that now owns the main POT repository
[https://github.com/PythonOT/POT](https://github.com/PythonOT/POT) and the
repository for the new documentation is now hosted at
[https://PythonOT.github.io/](https://PythonOT.github.io/).

This is the first release where the Python 2.7 tests have been removed. Most of
the toolbox should still work but we do not offer support for Python 2.7 and
will close related Issues.

A lot of changes have been done to the documentation that is now hosted on
[https://PythonOT.github.io/](https://PythonOT.github.io/) instead of
readthedocs. It was a hard choice but readthedocs did not allow us to run
sphinx-gallery to update our beautiful examples and it was a huge amount of work
to maintain. The documentation is now automatically compiled and updated on
merge. We also removed the notebooks from the repository for space reason and
also because they are all available in the [example
gallery](https://pythonot.github.io/auto_examples/index.html). Note that now the
output of the documentation build for each commit in the PR is available to
check that the doc builds correctly before merging which was not possible with
readthedocs.

The CI framework has also been changed with a move from Travis to Github Action
which allows to get faster tests on Windows, MacOS and Linux. We also now report
our coverage on [Codecov.io](https://codecov.io/gh/PythonOT/POT) and we have a
reasonable 92% coverage. We also now generate wheels for a number of OS and
Python versions at each merge in the master branch. They are available as
outputs of this
[action](https://github.com/PythonOT/POT/actions?query=workflow%3A%22Build+dist+and+wheels%22).
This will allow simpler multi-platform releases from now on.

In terms of new features we now have [OTDA Classes for unbalanced
OT](https://pythonot.github.io/gen_modules/ot.da.html#ot.da.UnbalancedSinkhornTransport),
a new Domain adaptation class form [multi domain problems
(JCPOT)](https://pythonot.github.io/auto_examples/domain-adaptation/plot_otda_jcpot.html#sphx-glr-auto-examples-domain-adaptation-plot-otda-jcpot-py),
and several solvers to solve the [Partial Optimal
Transport](https://pythonot.github.io/auto_examples/unbalanced-partial/plot_partial_wass_and_gromov.html#sphx-glr-auto-examples-unbalanced-partial-plot-partial-wass-and-gromov-py)
problems.

This release is also the moment to thank all the POT contributors (old and new)
for helping making POT such a nice toolbox. A lot of changes (also in the API)
are coming for the next versions.


#### Features

- New documentation on [https://PythonOT.github.io/](https://PythonOT.github.io/) (PR #160, PR #143, PR #144)
- Documentation build on CircleCI with sphinx-gallery (PR #145,PR #146, #155)
- Run sphinx gallery in CI (PR #146)
- Remove notebooks from repo because available in doc (PR #156)
- Build wheels in CI (#157)
- Move from travis to GitHub Action for Windows, MacOS and Linux (PR #148, PR #150)
- Partial Optimal Transport (PR#141 and PR #142)
- Laplace regularized OTDA (PR #140)
- Multi source DA with target shift (PR #137)
- Screenkhorn algorithm (PR #121)

#### Closed issues

- Add JMLR paper to the readme and Mathieu Blondel to the Acknoledgments (PR
  #231, #232)
- Bug in Unbalanced OT example (Issue #127)
- Clean Cython output when calling setup.py clean (Issue #122)
- Various Macosx compilation problems (Issue #113, Issue #118, PR#130)
- EMD dimension mismatch (Issue #114, Fixed in PR #116)
- 2D barycenter bug for non square images (Issue #124, fixed in PR #132)
- Bad value in EMD 1D (Issue #138, fixed in PR #139)
- Log bugs for Gromov-Wassertein solver (Issue #107, fixed in PR #108)
- Weight issues in barycenter function (PR #106)

## 0.6.0
*July 2019*

This is the first official stable release of POT and this means a jump to 0.6!
The library has been used in
the wild for a while now and we have reached a state where a lot of fundamental
OT solvers are available and tested. It has been quite stable in the last months
but kept the beta flag in its Pypi classifiers until now.

Note that this release will be the last one supporting officially Python 2.7 (See
https://python3statement.org/ for more reasons). For next release we will keep
the travis tests for Python 2 but will make them non necessary for merge in 2020.

The features are never complete in a toolbox designed for solving mathematical
problems and research but with the new contributions we now implement algorithms
and solvers from 24 scientific papers (listed in the README.md file). New
features include a direct implementation of the [empirical Sinkhorn
divergence](https://pot.readthedocs.io/en/latest/all.html#ot.bregman.empirical_sinkhorn_divergence),
a new efficient (Cython implementation) solver for [EMD in
1D](https://pot.readthedocs.io/en/latest/all.html#ot.lp.emd_1d) and
corresponding [Wasserstein
1D](https://pot.readthedocs.io/en/latest/all.html#ot.lp.wasserstein_1d). We now
also have implementations for [Unbalanced
OT](https://github.com/rflamary/POT/blob/master/notebooks/plot_UOT_1D.ipynb) and
a solver for [Unbalanced OT
barycenters](https://github.com/rflamary/POT/blob/master/notebooks/plot_UOT_barycenter_1D.ipynb).
A new variant of Gromov-Wasserstein divergence called [Fused
Gromov-Wasserstein](https://pot.readthedocs.io/en/latest/all.html?highlight=fused_#ot.gromov.fused_gromov_wasserstein)
has been also contributed with exemples of use on [structured
data](https://github.com/rflamary/POT/blob/master/notebooks/plot_fgw.ipynb) and
computing [barycenters of labeld
graphs](https://github.com/rflamary/POT/blob/master/notebooks/plot_barycenter_fgw.ipynb).


A lot of work has been done on the documentation with several new
examples corresponding to the new features and a lot of corrections for the
docstrings. But the most visible change is a new
[quick start guide](https://pot.readthedocs.io/en/latest/quickstart.html) for
POT that gives several pointers about which function or classes allow to solve which
specific OT problem. When possible a link is provided to relevant examples.

We will also provide with this release some pre-compiled Python wheels for Linux
64bit on
github and pip. This will simplify the install process that before required a C
compiler and numpy/cython already installed.

Finally we would like to acknowledge and thank the numerous contributors of POT
that has helped in the past build the foundation and are still contributing to
bring new features and solvers to the library.



#### Features

* Add compiled manylinux 64bits wheels to pip releases (PR #91)
* Add quick start guide (PR #88)
* Make doctest work on travis (PR #90)
* Update documentation (PR #79, PR #84)
* Solver for EMD in 1D (PR #89)
* Solvers for regularized unbalanced OT (PR #87, PR#99)
* Solver for Fused Gromov-Wasserstein (PR #86)
* Add empirical Sinkhorn and empirical Sinkhorn divergences (PR #80)


#### Closed issues

- Issue #59 fail when using "pip install POT" (new details in doc+ hopefully
  wheels)
- Issue #85 Cannot run gpu modules
- Issue #75 Greenkhorn do not return log (solved in PR #76)
- Issue #82 Gromov-Wasserstein fails when the cost matrices are slightly different
- Issue #72 Macosx build problem


## 0.5.0
*Sep 2018*

POT is 2 years old! This release brings numerous new features to the
toolbox as listed below but also several bug correction.

Among the new features, we can highlight a [non-regularized Gromov-Wasserstein
solver](https://github.com/rflamary/POT/blob/master/notebooks/plot_gromov.ipynb),
a new [greedy variant of sinkhorn](https://pot.readthedocs.io/en/latest/all.html#ot.bregman.greenkhorn),
[non-regularized](https://pot.readthedocs.io/en/latest/all.html#ot.lp.barycenter),
[convolutional (2D)](https://github.com/rflamary/POT/blob/master/notebooks/plot_convolutional_barycenter.ipynb)
and [free support](https://github.com/rflamary/POT/blob/master/notebooks/plot_free_support_barycenter.ipynb)
 Wasserstein barycenters and [smooth](https://github.com/rflamary/POT/blob/prV0.5/notebooks/plot_OT_1D_smooth.ipynb)
 and [stochastic](https://pot.readthedocs.io/en/latest/all.html#ot.stochastic.sgd_entropic_regularization)
implementation of entropic OT.

POT 0.5 also comes with a rewriting of ot.gpu using the cupy framework instead of
the unmaintained cudamat. Note that while we tried to keed changes to the
minimum, the OTDA classes were deprecated. If you are happy with the cudamat
implementation, we recommend you stay with stable release 0.4 for now.

The code quality has also improved with 92% code coverage in tests that is now
printed to the log in the Travis builds. The documentation has also been
greatly improved with new modules and examples/notebooks.

This new release is so full of new stuff and corrections thanks to the old
and new POT contributors (you can see the list in the [readme](https://github.com/rflamary/POT/blob/master/README.md)).

#### Features

* Add non regularized Gromov-Wasserstein solver  (PR #41)
* Linear OT mapping between empirical distributions and 90\% test coverage (PR #42)
* Add log parameter in class EMDTransport and SinkhornLpL1Transport (PR #44)
* Add Markdown format for Pipy (PR #45)
* Test for Python 3.5 and 3.6 on Travis (PR #46)
* Non regularized Wasserstein barycenter with scipy linear solver and/or cvxopt (PR #47)
* Rename dataset functions to be more sklearn compliant (PR #49)
* Smooth and sparse Optimal transport implementation with entropic and quadratic regularization (PR #50)
* Stochastic OT in the dual and semi-dual (PR #52 and PR #62)
* Free support barycenters (PR #56)
* Speed-up Sinkhorn function (PR #57 and PR #58)
* Add convolutional Wassersein barycenters for 2D images (PR #64)
* Add Greedy Sinkhorn variant (Greenkhorn) (PR #66)
* Big ot.gpu update with cupy implementation (instead of un-maintained cudamat) (PR #67)

#### Deprecation

Deprecated OTDA Classes were removed from ot.da and ot.gpu for version 0.5
(PR #48 and PR #67). The deprecation message has been for a year here since
0.4 and it is time to pull the plug.

#### Closed issues

* Issue #35 : remove import plot from ot/__init__.py (See PR #41)
* Issue #43 : Unusable parameter log for EMDTransport (See PR #44)
* Issue #55 : UnicodeDecodeError: 'ascii' while installing with pip


## 0.4
*15 Sep 2017*

This release contains a lot of contribution from new contributors.


#### Features

* Automatic notebooks and doc update (PR #27)
* Add gromov Wasserstein solver and Gromov Barycenters (PR #23)
* emd and emd2 can now return dual variables and have max_iter (PR #29 and PR #25)
* New domain adaptation classes compatible with scikit-learn (PR #22)
* Proper tests with pytest on travis (PR #19)
* PEP 8 tests (PR #13)

#### Closed issues

* emd convergence problem du to fixed max iterations (#24)
* Semi supervised DA error (#26)

## 0.3.1
*11 Jul 2017*

* Correct bug in emd on windows

## 0.3
*7 Jul 2017*

* emd* and sinkhorn* are now performed in parallel for multiple target distributions
* emd and sinkhorn are for OT matrix computation
* emd2 and sinkhorn2 are for OT loss computation
* new notebooks for emd computation and Wasserstein Discriminant Analysis
* relocate notebooks
* update documentation
* clean_zeros(a,b,M) for removimg zeros in sparse distributions
* GPU implementations for sinkhorn and group lasso regularization


## V0.2
*7 Apr 2017*

* New dimensionality reduction method (WDA)
* Efficient method emd2 returns only tarnsport (in paralell if several histograms given)



## 0.1.11
*5 Jan 2017*

* Add sphinx gallery for better documentation
* Small efficiency tweak in sinkhorn
* Add simple tic() toc() functions for timing


## 0.1.10
*7 Nov 2016*
* numerical stabilization for sinkhorn (log domain and epsilon scaling)

## 0.1.9
*4 Nov 2016*

* Update classes and examples for domain adaptation
* Joint OT matrix and mapping estimation

## 0.1.7
*31 Oct 2016*

* Original Domain adaptation classes

## 0.1.3

* pipy works

## First pre-release
*28 Oct 2016*

It provides the following solvers:
* OT solver for the linear program/ Earth Movers Distance.
* Entropic regularization OT solver  with Sinkhorn Knopp Algorithm.
* Bregman projections for Wasserstein barycenter [3] and unmixing.
* Optimal transport for domain adaptation with group lasso regularization
* Conditional gradient and Generalized conditional gradient for regularized OT.

Some demonstrations (both in Python and Jupyter Notebook format) are available in the examples folder.<|MERGE_RESOLUTION|>--- conflicted
+++ resolved
@@ -13,12 +13,9 @@
 - Restructured `ot.unbalanced` module (PR #658)
 - Added `ot.unbalanced.lbfgsb_unbalanced2` and add flexible reference measure `c` in all unbalanced solvers (PR #658)
 - Implemented Fused unbalanced Gromov-Wasserstein and unbalanced Co-Optimal Transport (PR #677)
-<<<<<<< HEAD
 - Notes before depreciating partial Gromov-Wasserstein function in `ot.partial` (PR #663)
 - Create `ot.gromov._partial` add new features `loss_fun = "kl_loss"` and `symmetry=False` to all solvers while increasing speed + updating adequatly `ot.solvers` (PR #663)
-=======
 - Added `ot.unbalanced.sinkhorn_unbalanced_translation_invariant` (PR #676)
->>>>>>> 1a6c790c
 
 #### Closed issues
 - Fixed `ot.gaussian` ignoring weights when computing means (PR #649, Issue #648)
