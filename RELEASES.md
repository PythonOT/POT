# Releases

<<<<<<< HEAD
## 0.9.2

#### Closed issues
- Lazily instantiate backends to avoid unnecessary GPU memory pre-allocations on package import (Issue #516, PR #520)
=======
## 0.9.2dev

#### New features
+ Tweaked `get_backend` to ignore `None` inputs (PR # 525)

#### Closed issues
>>>>>>> 9e74f2e1


## 0.9.1
*August 2023*

This new release contains several new features and bug fixes. 

New features include a new submodule `ot.gnn` that contains two new Graph neural network layers (compatible with [Pytorch Geometric](https://pytorch-geometric.readthedocs.io/)) for template-based pooling of graphs with an example on [graph classification](https://pythonot.github.io/master/auto_examples/gromov/plot_gnn_TFGW.html). Related to this, we also now provide FGW and semi relaxed FGW solvers for which the resulting loss is differentiable w.r.t. the parameter `alpha`. Other contributions on the (F)GW front include a new solver for the Proximal Point algorithm [that can be used to solve entropic GW problems](https://pythonot.github.io/master/auto_examples/gromov/plot_fgw_solvers.html) (using the parameter `solver="PPA"`), new solvers for entropic FGW barycenters, novels Sinkhorn-based solvers for entropic semi-relaxed (F)GW, the possibility to provide a warm-start to the solvers, and optional marginal weights of the samples (uniform weights ar used by default). Finally we added in the submodule `ot.gaussian` and `ot.da` new loss and mapping estimators for the Gaussian Gromov-Wasserstein that can be used as a fast alternative to GW and estimates linear mappings between unregistered spaces that can potentially have different size (See the update [linear mapping example](https://pythonot.github.io/master/auto_examples/domain-adaptation/plot_otda_linear_mapping.html) for an illustration).

We also provide a new solver for the [Entropic Wasserstein Component Analysis](https://pythonot.github.io/master/auto_examples/others/plot_EWCA.html) that is a generalization of the celebrated PCA taking into account the local neighborhood of the samples. We also now have a new solver in `ot.smooth` for the [sparsity-constrained OT (last plot)](https://pythonot.github.io/master/auto_examples/plot_OT_1D_smooth.html) that can be used to find regularized OT plans with sparsity constraints. Finally we have a first multi-marginal solver for regular 1D distributions with a Monge loss (see [here](https://pythonot.github.io/master/auto_examples/others/plot_dmmot.html)).

The documentation and testings have also been updated. We now have nearly 95% code coverage with the tests. The documentation has been updated and some examples have been streamlined to build more quickly and avoid timeout problems with CircleCI. We also added an optional CI on GPU for the master branch and approved PRs that can be used when a GPU runner is online. 

Many other bugs and issues have been fixed and we want to thank all the contributors, old and new, who made this release possible. More details below.


#### New features
- Gaussian Gromov Wasserstein loss and mapping (PR #498)
- Template-based Fused Gromov Wasserstein GNN layer in `ot.gnn` (PR #488)
- Make alpha parameter in semi-relaxed Fused Gromov Wasserstein differentiable (PR #483)
- Make alpha parameter in Fused Gromov Wasserstein differentiable (PR #463)
- Added the sparsity-constrained OT solver to `ot.smooth` and added `projection_sparse_simplex` to `ot.utils` (PR #459)
- Add tests on GPU for master branch and approved PR (PR #473)
- Add `median` method to all inherited classes of `backend.Backend` (PR #472)
- Update tests for macOS and Windows, speedup documentation (PR #484)
- Added Proximal Point algorithm to solve GW problems via a new parameter `solver="PPA"` in `ot.gromov.entropic_gromov_wasserstein` + examples (PR #455)
- Added features `warmstart` and `kwargs` in `ot.gromov.entropic_gromov_wasserstein` to respectively perform warmstart on dual potentials and pass parameters to `ot.sinkhorn` (PR #455)
- Added sinkhorn projection based solvers for FGW `ot.gromov.entropic_fused_gromov_wasserstein` and entropic FGW barycenters + examples (PR #455)
- Added features `warmstartT` and `kwargs` to all CG and entropic (F)GW barycenter solvers (PR #455)
- Added entropic semi-relaxed (Fused) Gromov-Wasserstein solvers in `ot.gromov` + examples (PR #455)
- Make marginal parameters optional for (F)GW solvers in `._gw`, `._bregman` and `._semirelaxed` (PR #455)
- Add Entropic Wasserstein Component Analysis (ECWA) in ot.dr (PR #486)
- Added feature Efficient Discrete Multi Marginal Optimal Transport Regularization + examples (PR #454)

#### Closed issues

- Fix gromov conventions (PR #497)
- Fix change in scipy API for `cdist` (PR #487)
- More permissive check_backend (PR #494)
- Fix circleci-redirector action and codecov (PR #460)
- Fix issues with cuda for ot.binary_search_circle and with gradients for ot.sliced_wasserstein_sphere (PR #457)
- Major documentation cleanup (PR #462, PR #467, PR #475)
- Fix gradients for "Wasserstein2 Minibatch GAN" example (PR #466)
- Faster Bures-Wasserstein distance with NumPy backend (PR #468)
- Fix issue backend for ot.sliced_wasserstein_sphere ot.sliced_wasserstein_sphere_unif (PR #471)
- Fix issue with ot.barycenter_stabilized when used with PyTorch tensors and log=True (PR #474)
- Fix `utils.cost_normalization` function issue to work with multiple backends (PR #472)
- Fix pression error on marginal sums and  (Issue #429, PR #496)

#### New Contributors
* @kachayev made their first contribution in PR #462
* @liutianlin0121 made their first contribution in PR #459
* @francois-rozet made their first contribution in PR #468
* @framunoz made their first contribution in PR #472
* @SoniaMaz8 made their first contribution in PR #483
* @tomMoral made their first contribution in PR #494
* @12hengyu made their first contribution in PR #454

## 0.9.0
*April 2023*

This new release contains so many new features and bug fixes since 0.8.2 that we
decided to make it a new minor release at 0.9.0. 

The release contains many new features. First we did a major 
update of all Gromov-Wasserstein solvers that brings up to 30% gain in
computation time (see PR #431) and allows the GW solvers to work on non symmetric
matrices. It also brings novel solvers for the very
efficient [semi-relaxed GW problem
](https://pythonot.github.io/master/auto_examples/gromov/plot_semirelaxed_fgw.html#sphx-glr-auto-examples-gromov-plot-semirelaxed-fgw-py)
that can be used to find the best re-weighting for one of the distributions. We
also now have fast and differentiable solvers for [Wasserstein on the circle](https://pythonot.github.io/master/auto_examples/plot_compute_wasserstein_circle.html#sphx-glr-auto-examples-plot-compute-wasserstein-circle-py) and
[sliced Wasserstein on the
sphere](https://pythonot.github.io/master/auto_examples/backends/plot_ssw_unif_torch.html#sphx-glr-auto-examples-backends-plot-ssw-unif-torch-py).
We are also very happy to provide new OT barycenter solvers such as the [Free
support Sinkhorn
barycenter](https://pythonot.github.io/master/auto_examples/barycenters/plot_free_support_sinkhorn_barycenter.html#sphx-glr-auto-examples-barycenters-plot-free-support-sinkhorn-barycenter-py)
and the [Generalized Wasserstein
barycenter](https://pythonot.github.io/master/auto_examples/barycenters/plot_generalized_free_support_barycenter.html#sphx-glr-auto-examples-barycenters-plot-generalized-free-support-barycenter-py).
A new differentiable solver for OT across spaces that provides OT plans
between samples and features simultaneously and 
called [Co-Optimal
Transport](https://pythonot.github.io/master/auto_examples/others/plot_COOT.html)
has also been implemented. Finally we began working on OT between Gaussian distributions and
now provide differentiable estimation for the Bures-Wasserstein [divergence](https://pythonot.github.io/master/gen_modules/ot.gaussian.html#ot.gaussian.bures_wasserstein_distance) and
[mappings](https://pythonot.github.io/master/auto_examples/domain-adaptation/plot_otda_linear_mapping.html#sphx-glr-auto-examples-domain-adaptation-plot-otda-linear-mapping-py).

Another important first step  toward POT 1.0 is the
implementation of a unified API for OT solvers with introduction of [`ot.solve`](https://pythonot.github.io/master/all.html#ot.solve)
function that can solve (depending on parameters) exact, regularized and
unbalanced OT and return a new
[`OTResult`](https://pythonot.github.io/master/gen_modules/ot.utils.html#ot.utils.OTResult)
object. The idea behind this new API is to facilitate exploring different solvers
with just a change of parameter and get a more unified API for them. We will keep
the old solvers API for power users but it will be the preferred way to solve
problems starting from release 1.0.0.
We provide below some examples of use for the new function and how to
recover different aspects of the solution (OT plan, full loss, linear part of the
loss, dual variables) :
```python
#Solve  exact ot
sol = ot.solve(M)

# get the results
G = sol.plan # OT plan
ot_loss = sol.value # OT value (full loss for regularized and unbalanced)
ot_loss_linear = sol.value_linear # OT value for linear term np.sum(sol.plan*M)
alpha, beta = sol.potentials # dual potentials

# direct plan and loss computation
G = ot.solve(M).plan
ot_loss = ot.solve(M).value

# OT exact with marginals a/b
sol2 = ot.solve(M, a, b)

# regularized and unbalanced OT
sol_rkl = ot.solve(M, a, b, reg=1) # KL regularization
sol_rl2 = ot.solve(M, a, b, reg=1, reg_type='L2')
sol_ul2 = ot.solve(M, a, b, unbalanced=10, unbalanced_type='L2')
sol_rkl_ukl = ot.solve(M, a, b, reg=10, unbalanced=10) # KL + KL

```
The function is fully compatible with backends and will be implemented for
different types of distribution support (empirical distributions, grids) and OT
problems (Gromov-Wasserstein) in the new releases. This new API is not yet
presented in the kickstart part of the documentation as there is a small change
that it might change
when implementing new solvers but we encourage users to play with it.

Finally, in addition to those many new  this release fixes 20 issues (some long
standing) and we want to thank all the contributors who made this release so
big. More details below.
    

#### New features
- Added feature to (Fused) Gromov-Wasserstein solvers inherited from `ot.optim` to support relative and absolute loss variations as stopping criterions (PR #431)
- Added feature to (Fused) Gromov-Wasserstein solvers to handle asymmetric matrices (PR #431)
- Added semi-relaxed (Fused) Gromov-Wasserstein solvers in `ot.gromov` + examples (PR #431)
- Added the spherical sliced-Wasserstein discrepancy in `ot.sliced.sliced_wasserstein_sphere` and `ot.sliced.sliced_wasserstein_sphere_unif` + examples (PR #434)
- Added the Wasserstein distance on the circle in ``ot.lp.solver_1d.wasserstein_circle`` (PR #434)
- Added the Wasserstein distance on the circle (for p>=1) in `ot.lp.solver_1d.binary_search_circle` + examples (PR #434)
- Added the 2-Wasserstein distance on the circle w.r.t a uniform distribution in `ot.lp.solver_1d.semidiscrete_wasserstein2_unif_circle` (PR #434)
- Added Bures Wasserstein distance in `ot.gaussian` (PR ##428)
- Added Generalized Wasserstein Barycenter solver + example (PR #372), fixed graphical details on the example (PR #376)
- Added Free Support Sinkhorn Barycenter + example (PR #387)
- New API for OT solver using function `ot.solve` (PR #388)
- Backend version of `ot.partial` and `ot.smooth` (PR #388 and #449)
- Added argument for warmstart of dual potentials in Sinkhorn-based methods in `ot.bregman` (PR #437)
- Added parameters method in `ot.da.SinkhornTransport` (PR #440)
- `ot.dr` now uses the new Pymanopt API and POT is compatible with current
  Pymanopt (PR #443)
- Added CO-Optimal Transport solver + examples (PR #447)
- Remove the redundant `nx.abs()` at the end of `wasserstein_1d()` (PR #448)

#### Closed issues


- Fixed an issue with the documentation gallery sections (PR #395)
- Fixed an issue where sinkhorn divergence did not have a gradients (Issue #393, PR #394)
- Fixed an issue where we could not ask TorchBackend to place a random tensor on GPU
  (Issue #371, PR #373)
- Fixed an issue where Sinkhorn solver assumed a symmetric cost matrix (Issue #374, PR #375)
- Fixed an issue where hitting iteration limits would be reported to stderr by std::cerr regardless of Python's stderr stream status (PR #377)
- Fixed an issue where the metric argument in ot.dist did not allow a callable parameter (Issue #378, PR #379)
- Fixed an issue where the max number of iterations in ot.emd was not allowed to go beyond 2^31 (PR #380)
- Fixed an issue where pointers would overflow in the EMD solver, returning an
incomplete transport plan above a certain size (slightly above 46k, its square being
roughly 2^31) (PR #381)
- Error raised when mass mismatch in emd2 (PR #386)
- Fixed an issue where a pytorch example would throw an error if executed on a GPU (Issue #389, PR #391)
- Added a work-around for scipy's bug, where you cannot compute the Hamming distance with a "None" weight attribute. (Issue #400, PR #402)
- Fixed an issue where the doc could not be built due to some changes in matplotlib's API (Issue #403, PR #402)
- Replaced Numpy C Compiler with Setuptools C Compiler due to deprecation issues (Issue #408, PR #409)
- Fixed weak optimal transport docstring (Issue #404, PR #410)
- Fixed error with parameter `log=True`for `SinkhornLpl1Transport` (Issue #412,
PR #413)
- Fixed an issue about `warn` parameter in `sinkhorn2` (PR #417)
- Fix an issue where the parameter `stopThr` in `empirical_sinkhorn_divergence` was rendered useless by subcalls
  that explicitly specified `stopThr=1e-9` (Issue #421, PR #422).
- Fixed a bug breaking an example where we would try to make an array of arrays of different shapes (Issue #424, PR #425)
- Fixed an issue with the documentation gallery section (PR #444)
- Fixed issues with cuda variables for `line_search_armijo` and `entropic_gromov_wasserstein` (Issue #445, #PR 446)

## 0.8.2
*April 2022*

This releases introduces several new notable features. The less important
but most exiting one being that we now have a logo for the toolbox (color
and dark background) :

![](https://pythonot.github.io/master/_images/logo.svg)![](https://pythonot.github.io/master/_static/logo_dark.svg)

This logo is generated using with matplotlib and using the solution of an OT
problem provided by POT (with `ot.emd`). Generating the logo can be done with a
simple python script also provided in the [documentation gallery](https://pythonot.github.io/auto_examples/others/plot_logo.html#sphx-glr-auto-examples-others-plot-logo-py).

New OT solvers include [Weak
OT](https://pythonot.github.io/gen_modules/ot.weak.html#ot.weak.weak_optimal_transport)
 and [OT with factored
coupling](https://pythonot.github.io/gen_modules/ot.factored.html#ot.factored.factored_optimal_transport)
that can be used on large datasets. The [Majorization Minimization](https://pythonot.github.io/gen_modules/ot.unbalanced.html?highlight=mm_#ot.unbalanced.mm_unbalanced) solvers for
non-regularized Unbalanced OT are now also available. We also now provide an
implementation of [GW and FGW unmixing](https://pythonot.github.io/gen_modules/ot.gromov.html#ot.gromov.gromov_wasserstein_linear_unmixing) and [dictionary learning](https://pythonot.github.io/gen_modules/ot.gromov.html#ot.gromov.gromov_wasserstein_dictionary_learning). It is now
possible to use autodiff to solve entropic an quadratic regularized OT in the
dual for full or stochastic optimization thanks to the new functions to compute
the dual loss for [entropic](https://pythonot.github.io/gen_modules/ot.stochastic.html#ot.stochastic.loss_dual_entropic) and [quadratic](https://pythonot.github.io/gen_modules/ot.stochastic.html#ot.stochastic.loss_dual_quadratic) regularized OT and reconstruct the [OT
plan](https://pythonot.github.io/gen_modules/ot.stochastic.html#ot.stochastic.plan_dual_entropic) on part or all of the data. They can be used for instance to solve OT
problems with stochastic gradient or for estimating the [dual potentials as
neural networks](https://pythonot.github.io/auto_examples/backends/plot_stoch_continuous_ot_pytorch.html#sphx-glr-auto-examples-backends-plot-stoch-continuous-ot-pytorch-py).

On the backend front, we now have backend compatible functions and classes in
the domain adaptation [`ot.da`](https://pythonot.github.io/gen_modules/ot.da.html#module-ot.da) and unbalanced OT [`ot.unbalanced`](https://pythonot.github.io/gen_modules/ot.unbalanced.html) modules. This
means that the DA classes can be used on tensors from all compatible backends.
The [free support Wasserstein barycenter](https://pythonot.github.io/gen_modules/ot.lp.html?highlight=free%20support#ot.lp.free_support_barycenter) solver is now also backend compatible.

Finally we have worked on the documentation to provide an update of existing
examples in the gallery and and several new examples including [GW dictionary
learning](https://pythonot.github.io/auto_examples/gromov/plot_gromov_wasserstein_dictionary_learning.html#sphx-glr-auto-examples-gromov-plot-gromov-wasserstein-dictionary-learning-py)
[weak Optimal
Transport](https://pythonot.github.io/auto_examples/others/plot_WeakOT_VS_OT.html#sphx-glr-auto-examples-others-plot-weakot-vs-ot-py),
[NN based dual potentials
estimation](https://pythonot.github.io/auto_examples/backends/plot_stoch_continuous_ot_pytorch.html#sphx-glr-auto-examples-backends-plot-stoch-continuous-ot-pytorch-py)
and [Factored coupling OT](https://pythonot.github.io/auto_examples/others/plot_factored_coupling.html#sphx-glr-auto-examples-others-plot-factored-coupling-py).
.

#### New features

- Remove deprecated `ot.gpu` submodule (PR #361)
- Update examples in the gallery (PR #359)
- Add stochastic loss and OT plan computation for regularized OT and
  backend examples(PR #360)
- Implementation of factored OT with emd and sinkhorn (PR #358)
- A brand new logo for POT (PR #357)
- Better list of related examples in quick start guide with `minigallery` (PR #334)
- Add optional log-domain Sinkhorn implementation in WDA to support smaller values
  of the regularization parameter (PR #336)
- Backend implementation for `ot.lp.free_support_barycenter` (PR #340)
- Add weak OT solver + example  (PR #341)
- Add backend support for Domain Adaptation and Unbalanced solvers (PR #343)
- Add (F)GW linear dictionary learning solvers + example  (PR #319)
- Add links to related PR and Issues in the doc release page (PR #350)
- Add new minimization-maximization algorithms for solving exact Unbalanced OT + example (PR #362)

#### Closed issues

- Fix mass gradient of `ot.emd2` and `ot.gromov_wasserstein2` so that they are
  centered (Issue #364, PR #363)
- Fix bug in instantiating an `autograd` function `ValFunction` (Issue #337,
  PR #338)
- Fix POT ABI compatibility with old and new numpy (Issue #346, PR #349)
- Warning when feeding integer cost matrix to EMD solver resulting in an integer transport plan (Issue #345, PR #343)
- Fix bug where gromov_wasserstein2 does not perform backpropagation with CUDA
  tensors (Issue #351, PR #352)


## 0.8.1.0
*December 2021*

This is a bug fix release that will remove the `benchmarks` module form the
installation and correct the documentation generation.

#### Closed issues

- Bug in documentation generation (tag VS master push, PR #332)
- Remove installation of the benchmarks in global namespace (Issue #331, PR #333)


## 0.8.1
*December 2021*

This release fixes several bugs and introduces two new backends: Cupy
and Tensorflow. Note that the tensorflow backend will work only when tensorflow
has enabled the Numpy behavior (for transpose that is not by default in
tensorflow). We also introduce a simple benchmark on CPU GPU for the sinkhorn
solver that will be provided in the
[backend](https://pythonot.github.io/gen_modules/ot.backend.html) documentation.

This release also brings a few changes in dependencies and compatibility. First
we removed tests for Python 3.6 that will not be updated in the future.
Also note that POT now depends on Numpy (>= 1.20) because a recent change in ABI is making the
wheels non-compatible with older numpy versions. If you really need an older
numpy POT will work with no problems but you will need to build it from source.

As always we want to that the contributors who helped make POT better (and bug free).

#### New features

- New benchmark for sinkhorn solver on CPU/GPU and between backends (PR #316)
- New tensorflow backend (PR #316)
- New Cupy backend (PR #315)
- Documentation always up-to-date with README, RELEASES, CONTRIBUTING and
  CODE_OF_CONDUCT files (PR #316, PR #322).

#### Closed issues

- Fix bug in older Numpy ABI (<1.20) (Issue #308, PR #326)
- Fix bug  in `ot.dist` function when non euclidean distance (Issue #305, PR #306)
- Fix gradient scaling for functions using `nx.set_gradients` (Issue #309,
  PR #310)
- Fix bug in generalized Conditional gradient solver and SinkhornL1L2
  (Issue #311, PR #313)
- Fix log error in `gromov_barycenters` (Issue #317, PR #3018)

## 0.8.0
*November 2021*

This new stable release introduces several important features.

First we now have
an OpenMP compatible exact ot solver in `ot.emd`. The OpenMP version is used
when the parameter `numThreads` is greater than one and can lead to nice
speedups on multi-core machines.

Second we have introduced a backend mechanism that allows to use standard POT
function seamlessly on Numpy, Pytorch and Jax arrays. Other backends are coming
but right now POT can be used seamlessly for training neural networks in
Pytorch. Notably we propose the first differentiable computation of the exact OT
loss with `ot.emd2` (can be differentiated w.r.t. both cost matrix and sample
weights), but also for the classical Sinkhorn loss with `ot.sinkhorn2`, the
Wasserstein distance in 1D with `ot.wasserstein_1d`, sliced Wasserstein with
`ot.sliced_wasserstein_distance` and Gromov-Wasserstein with `ot.gromov_wasserstein2`. Examples of how
this new feature can be used are now available in the documentation where the
Pytorch backend is used to estimate a [minimal Wasserstein
estimator](https://PythonOT.github.io/auto_examples/backends/plot_unmix_optim_torch.html),
a [Generative Network
(GAN)](https://PythonOT.github.io/auto_examples/backends/plot_wass2_gan_torch.html),
for a  [sliced Wasserstein gradient
flow](https://PythonOT.github.io/auto_examples/backends/plot_sliced_wass_grad_flow_pytorch.html)
and [optimizing the Gromov-Wasserstein distance](https://PythonOT.github.io/auto_examples/backends/plot_optim_gromov_pytorch.html). Note that the Jax backend is still in early development and quite
slow at the moment, we strongly recommend for Jax users to use the [OTT
toolbox](https://github.com/google-research/ott)  when possible.
 As a result of this new feature,
 the old `ot.gpu` submodule is now deprecated since GPU
implementations can be done using GPU arrays on the torch backends.

Other novel features include implementation for [Sampled Gromov Wasserstein and
Pointwise Gromov
Wasserstein](https://PythonOT.github.io/auto_examples/gromov/plot_gromov.html#compute-gw-with-a-scalable-stochastic-method-with-any-loss-function),
Sinkhorn in log space with `method='sinkhorn_log'`, [Projection Robust
Wasserstein](https://PythonOT.github.io/gen_modules/ot.dr.html?highlight=robust#ot.dr.projection_robust_wasserstein),
ans [debiased Sinkhorn barycenters](https://PythonOT.github.ioauto_examples/barycenters/plot_debiased_barycenter.html).

This release will also simplify the installation process. We have now a
`pyproject.toml` that defines the build dependency and POT should now build even
when cython is not installed yet. Also we now provide pe-compiled wheels for
linux `aarch64` that is used on Raspberry PI and android phones and for MacOS on
ARM processors.


Finally POT was accepted for publication in the Journal of Machine Learning
Research (JMLR) open source software track and we ask the POT users to cite [this
paper](https://www.jmlr.org/papers/v22/20-451.html) from now on. The documentation has been improved in particular by adding a
"Why OT?" section to the quick start guide and several new examples illustrating
the new features. The documentation now has two version : the stable version
[https://pythonot.github.io/](https://pythonot.github.io/)
corresponding to the last release and the master version [https://pythonot.github.io/master](https://pythonot.github.io/master) that corresponds to the
current master branch on GitHub.


As usual, we want to thank all the POT contributors (now 37 people have
contributed to the toolbox). But for this release we thank in particular Nathan
Cassereau and Kamel Guerda from the AI support team at
[IDRIS](http://www.idris.fr/) for their support to the development of the
backend and OpenMP implementations.


#### New features

- OpenMP support for exact OT solvers (PR #260)
- Backend for running POT in numpy/torch + exact solver (PR #249)
- Backend implementation of most functions in `ot.bregman` (PR #280)
- Backend implementation of most functions in `ot.optim` (PR #282)
- Backend implementation of most functions in `ot.gromov` (PR #294, PR #302)
- Test for arrays of different type and device (CPU/GPU) (PR #304, #303)
- Implementation of Sinkhorn in log space with `method='sinkhorn_log'` (PR #290)
- Implementation of regularization path for L2 Unbalanced OT (PR #274)
- Implementation of Projection Robust Wasserstein (PR #267)
- Implementation of Debiased Sinkhorn Barycenters (PR #291)
- Implementation of Sampled Gromov Wasserstein and Pointwise Gromov Wasserstein
  (PR #275)
- Add `pyproject.toml` and build POT without installing cython first (PR #293)
- Lazy implementation in log space for sinkhorn on samples (PR #259)
- Documentation cleanup (PR #298)
- Two up-to-date documentations [for stable
  release](https://PythonOT.github.io/) and for [master branch](https://pythonot.github.io/master/).
- Building wheels on ARM for Raspberry PI and smartphones (PR #238)
- Update build wheels to new version and new pythons (PR #236, #253)
- Implementation of sliced Wasserstein distance (Issue #202, PR #203)
- Add minimal build to CI and perform pep8 test separately (PR #210)
- Speedup of tests and return run time (PR #262)
- Add "Why OT" discussion to the documentation (PR #220)
- New introductory example to discrete OT in the documentation (PR #191)
- Add templates for Issues/PR on Github (PR#181)

#### Closed issues

- Debug Memory leak in GAN example (#254)
- DEbug GPU bug (Issue #284, #287, PR #288)
- set_gradients method for JAX backend (PR #278)
- Quicker GAN example for CircleCI build (PR #258)
- Better formatting in Readme (PR #234)
- Debug CI tests (PR #240, #241, #242)
- Bug in Partial OT solver dummy points (PR #215)
- Bug when Armijo linesearch  (Issue #184, #198, #281, PR #189, #199, #286)
- Bug Barycenter Sinkhorn (Issue 134, PR #195)
- Infeasible solution in exact OT (Issues #126,#93, PR #217)
- Doc for SUpport Barycenters (Issue #200, PR #201)
- Fix labels transport in BaseTransport (Issue #207, PR #208)
- Bug in `emd_1d`, non respected bounds (Issue #169, PR #170)
- Removed Python 2.7 support and update codecov file (PR #178)
- Add normalization for WDA and test it (PR #172, #296)
- Cleanup code for new version of `flake8` (PR #176)
- Fixed requirements in `setup.py` (PR #174)
- Removed specific MacOS flags (PR #175)


## 0.7.0
*May 2020*

This is the new stable release for POT. We made a lot of changes in the
documentation and added several new features such as Partial OT, Unbalanced and
Multi Sources OT Domain Adaptation and several bug fixes. One important change
is that we have created the GitHub organization
[PythonOT](https://github.com/PythonOT) that now owns the main POT repository
[https://github.com/PythonOT/POT](https://github.com/PythonOT/POT) and the
repository for the new documentation is now hosted at
[https://PythonOT.github.io/](https://PythonOT.github.io/).

This is the first release where the Python 2.7 tests have been removed. Most of
the toolbox should still work but we do not offer support for Python 2.7 and
will close related Issues.

A lot of changes have been done to the documentation that is now hosted on
[https://PythonOT.github.io/](https://PythonOT.github.io/) instead of
readthedocs. It was a hard choice but readthedocs did not allow us to run
sphinx-gallery to update our beautiful examples and it was a huge amount of work
to maintain. The documentation is now automatically compiled and updated on
merge. We also removed the notebooks from the repository for space reason and
also because they are all available in the [example
gallery](https://pythonot.github.io/auto_examples/index.html). Note that now the
output of the documentation build for each commit in the PR is available to
check that the doc builds correctly before merging which was not possible with
readthedocs.

The CI framework has also been changed with a move from Travis to Github Action
which allows to get faster tests on Windows, MacOS and Linux. We also now report
our coverage on [Codecov.io](https://codecov.io/gh/PythonOT/POT) and we have a
reasonable 92% coverage. We also now generate wheels for a number of OS and
Python versions at each merge in the master branch. They are available as
outputs of this
[action](https://github.com/PythonOT/POT/actions?query=workflow%3A%22Build+dist+and+wheels%22).
This will allow simpler multi-platform releases from now on.

In terms of new features we now have [OTDA Classes for unbalanced
OT](https://pythonot.github.io/gen_modules/ot.da.html#ot.da.UnbalancedSinkhornTransport),
a new Domain adaptation class form [multi domain problems
(JCPOT)](https://pythonot.github.io/auto_examples/domain-adaptation/plot_otda_jcpot.html#sphx-glr-auto-examples-domain-adaptation-plot-otda-jcpot-py),
and several solvers to solve the [Partial Optimal
Transport](https://pythonot.github.io/auto_examples/unbalanced-partial/plot_partial_wass_and_gromov.html#sphx-glr-auto-examples-unbalanced-partial-plot-partial-wass-and-gromov-py)
problems.

This release is also the moment to thank all the POT contributors (old and new)
for helping making POT such a nice toolbox. A lot of changes (also in the API)
are coming for the next versions.


#### Features

- New documentation on [https://PythonOT.github.io/](https://PythonOT.github.io/) (PR #160, PR #143, PR #144)
- Documentation build on CircleCI with sphinx-gallery (PR #145,PR #146, #155)
- Run sphinx gallery in CI (PR #146)
- Remove notebooks from repo because available in doc (PR #156)
- Build wheels in CI (#157)
- Move from travis to GitHub Action for Windows, MacOS and Linux (PR #148, PR #150)
- Partial Optimal Transport (PR#141 and PR #142)
- Laplace regularized OTDA (PR #140)
- Multi source DA with target shift (PR #137)
- Screenkhorn algorithm (PR #121)

#### Closed issues

- Add JMLR paper to the readme and Mathieu Blondel to the Acknowledgments (PR
  #231, #232)
- Bug in Unbalanced OT example (Issue #127)
- Clean Cython output when calling setup.py clean (Issue #122)
- Various Macosx compilation problems (Issue #113, Issue #118, PR#130)
- EMD dimension mismatch (Issue #114, Fixed in PR #116)
- 2D barycenter bug for non square images (Issue #124, fixed in PR #132)
- Bad value in EMD 1D (Issue #138, fixed in PR #139)
- Log bugs for Gromov-Wasserstein solver (Issue #107, fixed in PR #108)
- Weight issues in barycenter function (PR #106)

## 0.6.0
*July 2019*

This is the first official stable release of POT and this means a jump to 0.6!
The library has been used in
the wild for a while now and we have reached a state where a lot of fundamental
OT solvers are available and tested. It has been quite stable in the last months
but kept the beta flag in its Pypi classifiers until now.

Note that this release will be the last one supporting officially Python 2.7 (See
https://python3statement.org/ for more reasons). For next release we will keep
the travis tests for Python 2 but will make them non necessary for merge in 2020.

The features are never complete in a toolbox designed for solving mathematical
problems and research but with the new contributions we now implement algorithms
and solvers from 24 scientific papers (listed in the README.md file). New
features include a direct implementation of the [empirical Sinkhorn
divergence](https://pot.readthedocs.io/en/latest/all.html#ot.bregman.empirical_sinkhorn_divergence),
a new efficient (Cython implementation) solver for [EMD in
1D](https://pot.readthedocs.io/en/latest/all.html#ot.lp.emd_1d) and
corresponding [Wasserstein
1D](https://pot.readthedocs.io/en/latest/all.html#ot.lp.wasserstein_1d). We now
also have implementations for [Unbalanced
OT](https://github.com/rflamary/POT/blob/master/notebooks/plot_UOT_1D.ipynb) and
a solver for [Unbalanced OT
barycenters](https://github.com/rflamary/POT/blob/master/notebooks/plot_UOT_barycenter_1D.ipynb).
A new variant of Gromov-Wasserstein divergence called [Fused
Gromov-Wasserstein](https://pot.readthedocs.io/en/latest/all.html?highlight=fused_#ot.gromov.fused_gromov_wasserstein)
has been also contributed with examples of use on [structured
data](https://github.com/rflamary/POT/blob/master/notebooks/plot_fgw.ipynb) and
computing [barycenters of labeled
graphs](https://github.com/rflamary/POT/blob/master/notebooks/plot_barycenter_fgw.ipynb).


A lot of work has been done on the documentation with several new
examples corresponding to the new features and a lot of corrections for the
docstrings. But the most visible change is a new
[quick start guide](https://pot.readthedocs.io/en/latest/quickstart.html) for
POT that gives several pointers about which function or classes allow to solve which
specific OT problem. When possible a link is provided to relevant examples.

We will also provide with this release some pre-compiled Python wheels for Linux
64bit on
github and pip. This will simplify the install process that before required a C
compiler and numpy/cython already installed.

Finally we would like to acknowledge and thank the numerous contributors of POT
that has helped in the past build the foundation and are still contributing to
bring new features and solvers to the library.



#### Features

* Add compiled manylinux 64bits wheels to pip releases (PR #91)
* Add quick start guide (PR #88)
* Make doctest work on travis (PR #90)
* Update documentation (PR #79, PR #84)
* Solver for EMD in 1D (PR #89)
* Solvers for regularized unbalanced OT (PR #87, PR#99)
* Solver for Fused Gromov-Wasserstein (PR #86)
* Add empirical Sinkhorn and empirical Sinkhorn divergences (PR #80)


#### Closed issues

- Issue #59 fail when using "pip install POT" (new details in doc+ hopefully
  wheels)
- Issue #85 Cannot run gpu modules
- Issue #75 Greenkhorn do not return log (solved in PR #76)
- Issue #82 Gromov-Wasserstein fails when the cost matrices are slightly different
- Issue #72 Macosx build problem


## 0.5.0
*Sep 2018*

POT is 2 years old! This release brings numerous new features to the
toolbox as listed below but also several bug correction.

Among the new features, we can highlight a [non-regularized Gromov-Wasserstein
solver](https://github.com/rflamary/POT/blob/master/notebooks/plot_gromov.ipynb),
a new [greedy variant of sinkhorn](https://pot.readthedocs.io/en/latest/all.html#ot.bregman.greenkhorn),
[non-regularized](https://pot.readthedocs.io/en/latest/all.html#ot.lp.barycenter),
[convolutional (2D)](https://github.com/rflamary/POT/blob/master/notebooks/plot_convolutional_barycenter.ipynb)
and [free support](https://github.com/rflamary/POT/blob/master/notebooks/plot_free_support_barycenter.ipynb)
 Wasserstein barycenters and [smooth](https://github.com/rflamary/POT/blob/prV0.5/notebooks/plot_OT_1D_smooth.ipynb)
 and [stochastic](https://pot.readthedocs.io/en/latest/all.html#ot.stochastic.sgd_entropic_regularization)
implementation of entropic OT.

POT 0.5 also comes with a rewriting of ot.gpu using the cupy framework instead of
the unmaintained cudamat. Note that while we tried to keep changes to the
minimum, the OTDA classes were deprecated. If you are happy with the cudamat
implementation, we recommend you stay with stable release 0.4 for now.

The code quality has also improved with 92% code coverage in tests that is now
printed to the log in the Travis builds. The documentation has also been
greatly improved with new modules and examples/notebooks.

This new release is so full of new stuff and corrections thanks to the old
and new POT contributors (you can see the list in the [readme](https://github.com/rflamary/POT/blob/master/README.md)).

#### Features

* Add non regularized Gromov-Wasserstein solver  (PR #41)
* Linear OT mapping between empirical distributions and 90\% test coverage (PR #42)
* Add log parameter in class EMDTransport and SinkhornLpL1Transport (PR #44)
* Add Markdown format for Pipy (PR #45)
* Test for Python 3.5 and 3.6 on Travis (PR #46)
* Non regularized Wasserstein barycenter with scipy linear solver and/or cvxopt (PR #47)
* Rename dataset functions to be more sklearn compliant (PR #49)
* Smooth and sparse Optimal transport implementation with entropic and quadratic regularization (PR #50)
* Stochastic OT in the dual and semi-dual (PR #52 and PR #62)
* Free support barycenters (PR #56)
* Speed-up Sinkhorn function (PR #57 and PR #58)
* Add convolutional Wasserstein barycenters for 2D images (PR #64)
* Add Greedy Sinkhorn variant (Greenkhorn) (PR #66)
* Big ot.gpu update with cupy implementation (instead of un-maintained cudamat) (PR #67)

#### Deprecation

Deprecated OTDA Classes were removed from ot.da and ot.gpu for version 0.5
(PR #48 and PR #67). The deprecation message has been for a year here since
0.4 and it is time to pull the plug.

#### Closed issues

* Issue #35 : remove import plot from ot/__init__.py (See PR #41)
* Issue #43 : Unusable parameter log for EMDTransport (See PR #44)
* Issue #55 : UnicodeDecodeError: 'ascii' while installing with pip


## 0.4
*15 Sep 2017*

This release contains a lot of contribution from new contributors.


#### Features

* Automatic notebooks and doc update (PR #27)
* Add gromov Wasserstein solver and Gromov Barycenters (PR #23)
* emd and emd2 can now return dual variables and have max_iter (PR #29 and PR #25)
* New domain adaptation classes compatible with scikit-learn (PR #22)
* Proper tests with pytest on travis (PR #19)
* PEP 8 tests (PR #13)

#### Closed issues

* emd convergence problem du to fixed max iterations (#24)
* Semi supervised DA error (#26)

## 0.3.1
*11 Jul 2017*

* Correct bug in emd on windows

## 0.3
*7 Jul 2017*

* emd* and sinkhorn* are now performed in parallel for multiple target distributions
* emd and sinkhorn are for OT matrix computation
* emd2 and sinkhorn2 are for OT loss computation
* new notebooks for emd computation and Wasserstein Discriminant Analysis
* relocate notebooks
* update documentation
* clean_zeros(a,b,M) for removing zeros in sparse distributions
* GPU implementations for sinkhorn and group lasso regularization


## V0.2
*7 Apr 2017*

* New dimensionality reduction method (WDA)
* Efficient method emd2 returns only transport (in parallel if several histograms given)



## 0.1.11
*5 Jan 2017*

* Add sphinx gallery for better documentation
* Small efficiency tweak in sinkhorn
* Add simple tic() toc() functions for timing


## 0.1.10
*7 Nov 2016*
* numerical stabilization for sinkhorn (log domain and epsilon scaling)

## 0.1.9
*4 Nov 2016*

* Update classes and examples for domain adaptation
* Joint OT matrix and mapping estimation

## 0.1.7
*31 Oct 2016*

* Original Domain adaptation classes

## 0.1.3

* pipy works

## First pre-release
*28 Oct 2016*

It provides the following solvers:
* OT solver for the linear program/ Earth Movers Distance.
* Entropic regularization OT solver  with Sinkhorn Knopp Algorithm.
* Bregman projections for Wasserstein barycenter [3] and unmixing.
* Optimal transport for domain adaptation with group lasso regularization
* Conditional gradient and Generalized conditional gradient for regularized OT.

Some demonstrations (both in Python and Jupyter Notebook format) are available in the examples folder.<|MERGE_RESOLUTION|>--- conflicted
+++ resolved
@@ -1,18 +1,12 @@
 # Releases
 
-<<<<<<< HEAD
-## 0.9.2
-
-#### Closed issues
-- Lazily instantiate backends to avoid unnecessary GPU memory pre-allocations on package import (Issue #516, PR #520)
-=======
 ## 0.9.2dev
 
 #### New features
 + Tweaked `get_backend` to ignore `None` inputs (PR # 525)
 
 #### Closed issues
->>>>>>> 9e74f2e1
+- Lazily instantiate backends to avoid unnecessary GPU memory pre-allocations on package import (Issue #516, PR #520)
 
 
 ## 0.9.1
