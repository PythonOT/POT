--- conflicted
+++ resolved
@@ -3,15 +3,11 @@
 ## 0.9.4dev
 
 #### New features
-<<<<<<< HEAD
-+ `ot.gromov._gw.solve_gromov_linesearch` now has an argument to specifify if the matrices are symmetric in which case the computation can be done faster.
-+ Added support for [Low rank Gromov-Wasserstein](https://proceedings.mlr.press/v162/scetbon22b/scetbon22b.pdf) with `ot.gromov.lowrank_gromov_wasserstein_samples` (PR #614)
-=======
 + `ot.gromov._gw.solve_gromov_linesearch` now has an argument to specify if the matrices are symmetric in which case the computation can be done faster (PR #607).
 + Continuous entropic mapping (PR #613)
 + New general unbalanced solvers for `ot.solve` and BFGS solver and illustrative example (PR #620)
 + Add gradient computation with envelope theorem to sinkhorn solver of `ot.solve` with `grad='envelope'` (PR #605).
->>>>>>> 81d76316
++ Added support for [Low rank Gromov-Wasserstein](https://proceedings.mlr.press/v162/scetbon22b/scetbon22b.pdf) with `ot.gromov.lowrank_gromov_wasserstein_samples` (PR #614)
 
 #### Closed issues
 - Fix gpu compatibility of sr(F)GW solvers when `G0 is not None`(PR #596)
