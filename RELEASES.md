--- conflicted
+++ resolved
@@ -17,11 +17,8 @@
 - Backend implementation of `ot.dist` for (PR #701)
 - Updated documentation Quickstart guide and User guide with new API (PR #726)
 - Fix jax version for auto-grad (PR #732)
-<<<<<<< HEAD
 - Added `ot.solver_1d.linear_circular_ot` and `ot.sliced.linear_sliced_wasserstein_sphere` (PR #736)
-=======
 - Fix reg_div function compatibility with numpy in `ot.unbalanced.lbfgsb_unbalanced` via new function `ot.utils.fun_to_numpy` (PR #731)
->>>>>>> a78b1976
 - Added to each example in the examples gallery the information about the release version in which it was introduced (PR #743)
 - Removed release information from quickstart guide (PR #744)
 
