--- conflicted
+++ resolved
@@ -7,13 +7,10 @@
 - Added feature `grad=last_step` for `ot.solvers.solve` (PR #693)
 - Automatic PR labeling and release file update check (PR #704)
 - Reorganize sub-module `ot/lp/__init__.py` into separate files (PR #714)
-<<<<<<< HEAD
 - Implement fixed-point solver for OT barycenters with generic cost functions
   (generalizes `ot.lp.free_support_barycenter`), with example. (PR #715)
 - Implement fixed-point solver for barycenters between GMMs (PR #715), with example.
-=======
 - Implement projected gradient descent solvers for entropic partial FGW (PR #702)
->>>>>>> bc5fc114
 - Fix documentation in the module `ot.gaussian` (PR #718)
 - Refactored `ot.bregman._convolutional` to improve readability (PR #709)
 - Added `ot.gaussian.bures_barycenter_gradient_descent` (PR #680)
