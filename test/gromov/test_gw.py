--- conflicted
+++ resolved
@@ -867,37 +867,6 @@
     recovered_C = ot.gromov.update_kl_loss(p, lambdas, log['T'], [C1, C2])
     np.testing.assert_allclose(C, recovered_C)
 
-<<<<<<< HEAD
-
-# Related to issue 469
-def test_gromov2_nan_in_source_cost():
-    # GIVEN a source cost matrix with a NaN value
-    source_cost = np.zeros((2, 2))
-    target_cost = np.ones((2, 2))
-    source_distribution = np.array([0.5, 0.5])
-    target_distribution = np.array([0.5, 0.5])
-
-    source_cost[0, 0] = np.nan
-
-    # WHEN we call gromov_wasserstein2 - THEN we expect a ValueError
-    with pytest.raises(ValueError, match='The loss matrix should not contain NaN values.'):
-        ot.gromov_wasserstein2(source_cost, target_cost, source_distribution, target_distribution)
-
-
-# Related to issue 469
-def test_gromov2_nan_in_target_cost():
-    # GIVEN - a target cost matrix with a NaN value
-    source_cost = np.zeros((2, 2))
-    target_cost = np.ones((2, 2))
-    source_distribution = np.array([0.5, 0.5])
-    target_distribution = np.array([0.5, 0.5])
-
-    target_cost[0, 0] = np.nan
-
-    # WHEN - we call
-    with pytest.raises(ValueError, match='The loss matrix should not contain NaN values.'):
-        ot.gromov_wasserstein2(source_cost, target_cost, source_distribution, target_distribution)
-=======
     # test edge cases for fgw barycenters:
     # C1 as list
     with pytest.raises(ValueError):
@@ -936,4 +905,33 @@
 
     np.testing.assert_allclose(C, Cb, atol=1e-06)
     np.testing.assert_allclose(X, Xb, atol=1e-06)
->>>>>>> a1956601
+
+
+# Related to issue 469
+def test_gromov2_nan_in_source_cost():
+    # GIVEN a source cost matrix with a NaN value
+    source_cost = np.zeros((2, 2))
+    target_cost = np.ones((2, 2))
+    source_distribution = np.array([0.5, 0.5])
+    target_distribution = np.array([0.5, 0.5])
+
+    source_cost[0, 0] = np.nan
+
+    # WHEN we call gromov_wasserstein2 - THEN we expect a ValueError
+    with pytest.raises(ValueError, match='The loss matrix should not contain NaN values.'):
+        ot.gromov_wasserstein2(source_cost, target_cost, source_distribution, target_distribution)
+
+
+# Related to issue 469
+def test_gromov2_nan_in_target_cost():
+    # GIVEN - a target cost matrix with a NaN value
+    source_cost = np.zeros((2, 2))
+    target_cost = np.ones((2, 2))
+    source_distribution = np.array([0.5, 0.5])
+    target_distribution = np.array([0.5, 0.5])
+
+    target_cost[0, 0] = np.nan
+
+    # WHEN - we call
+    with pytest.raises(ValueError, match='The loss matrix should not contain NaN values.'):
+        ot.gromov_wasserstein2(source_cost, target_cost, source_distribution, target_distribution)