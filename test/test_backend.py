"""Tests for backend module """

# Author: Remi Flamary <remi.flamary@polytechnique.edu>
#         Nicolas Courty <ncourty@irisa.fr>
#
# License: MIT License

import ot
import ot.backend
from ot.backend import torch, jax

import pytest

import numpy as np
from numpy.testing import assert_array_almost_equal_nulp

from ot.backend import get_backend, get_backend_list, to_numpy


def test_get_backend_list():

    lst = get_backend_list()

    assert len(lst) > 0
    assert isinstance(lst[0], ot.backend.NumpyBackend)


def test_to_numpy(nx):

    v = nx.zeros(10)
    M = nx.ones((10, 10))

    v2 = to_numpy(v)
    assert isinstance(v2, np.ndarray)

    v2, M2 = to_numpy(v, M)
    assert isinstance(M2, np.ndarray)


def test_get_backend():

    A = np.zeros((3, 2))
    B = np.zeros((3, 1))

    nx = get_backend(A)
    assert nx.__name__ == 'numpy'

    nx = get_backend(A, B)
    assert nx.__name__ == 'numpy'

    # error if no parameters
    with pytest.raises(ValueError):
        get_backend()

    # error if unknown types
    with pytest.raises(ValueError):
        get_backend(1, 2.0)

    # test torch
    if torch:

        A2 = torch.from_numpy(A)
        B2 = torch.from_numpy(B)

        nx = get_backend(A2)
        assert nx.__name__ == 'torch'

        nx = get_backend(A2, B2)
        assert nx.__name__ == 'torch'

        # test not unique types in input
        with pytest.raises(ValueError):
            get_backend(A, B2)

    if jax:

        A2 = jax.numpy.array(A)
        B2 = jax.numpy.array(B)

        nx = get_backend(A2)
        assert nx.__name__ == 'jax'

        nx = get_backend(A2, B2)
        assert nx.__name__ == 'jax'

        # test not unique types in input
        with pytest.raises(ValueError):
            get_backend(A, B2)


def test_convert_between_backends(nx):

    A = np.zeros((3, 2))
    B = np.zeros((3, 1))

    A2 = nx.from_numpy(A)
    B2 = nx.from_numpy(B)

    assert isinstance(A2, nx.__type__)
    assert isinstance(B2, nx.__type__)

    nx2 = get_backend(A2, B2)

    assert nx2.__name__ == nx.__name__

    assert_array_almost_equal_nulp(nx.to_numpy(A2), A)
    assert_array_almost_equal_nulp(nx.to_numpy(B2), B)


def test_empty_backend():

    rnd = np.random.RandomState(0)
    M = rnd.randn(10, 3)
    v = rnd.randn(3)

    nx = ot.backend.Backend()

    with pytest.raises(NotImplementedError):
        nx.from_numpy(M)
    with pytest.raises(NotImplementedError):
        nx.to_numpy(M)
    with pytest.raises(NotImplementedError):
        nx.set_gradients(0, 0, 0)
    with pytest.raises(NotImplementedError):
        nx.zeros((10, 3))
    with pytest.raises(NotImplementedError):
        nx.ones((10, 3))
    with pytest.raises(NotImplementedError):
        nx.arange(10, 1, 2)
    with pytest.raises(NotImplementedError):
        nx.full((10, 3), 3.14)
    with pytest.raises(NotImplementedError):
        nx.eye((10, 3))
    with pytest.raises(NotImplementedError):
        nx.sum(M)
    with pytest.raises(NotImplementedError):
        nx.cumsum(M)
    with pytest.raises(NotImplementedError):
        nx.max(M)
    with pytest.raises(NotImplementedError):
        nx.min(M)
    with pytest.raises(NotImplementedError):
        nx.maximum(v, v)
    with pytest.raises(NotImplementedError):
        nx.minimum(v, v)
    with pytest.raises(NotImplementedError):
        nx.abs(M)
    with pytest.raises(NotImplementedError):
        nx.log(M)
    with pytest.raises(NotImplementedError):
        nx.exp(M)
    with pytest.raises(NotImplementedError):
        nx.sqrt(M)
    with pytest.raises(NotImplementedError):
        nx.power(v, 2)
    with pytest.raises(NotImplementedError):
        nx.dot(v, v)
    with pytest.raises(NotImplementedError):
        nx.norm(M)
    with pytest.raises(NotImplementedError):
        nx.exp(M)
    with pytest.raises(NotImplementedError):
        nx.any(M)
    with pytest.raises(NotImplementedError):
        nx.isnan(M)
    with pytest.raises(NotImplementedError):
        nx.isinf(M)
    with pytest.raises(NotImplementedError):
        nx.einsum('ij->i', M)
    with pytest.raises(NotImplementedError):
        nx.sort(M)
    with pytest.raises(NotImplementedError):
        nx.argsort(M)
    with pytest.raises(NotImplementedError):
        nx.searchsorted(v, v)
    with pytest.raises(NotImplementedError):
        nx.flip(M)
    with pytest.raises(NotImplementedError):
        nx.outer(v, v)
    with pytest.raises(NotImplementedError):
        nx.clip(M, -1, 1)
    with pytest.raises(NotImplementedError):
        nx.repeat(M, 0, 1)
    with pytest.raises(NotImplementedError):
        nx.take_along_axis(M, v, 0)
    with pytest.raises(NotImplementedError):
        nx.concatenate([v, v])
    with pytest.raises(NotImplementedError):
        nx.zero_pad(M, v)
    with pytest.raises(NotImplementedError):
        nx.argmax(M)
    with pytest.raises(NotImplementedError):
        nx.mean(M)
    with pytest.raises(NotImplementedError):
        nx.std(M)
    with pytest.raises(NotImplementedError):
        nx.linspace(0, 1, 50)
    with pytest.raises(NotImplementedError):
        nx.meshgrid(v, v)
    with pytest.raises(NotImplementedError):
        nx.diag(M)
    with pytest.raises(NotImplementedError):
        nx.unique([M, M])
    with pytest.raises(NotImplementedError):
        nx.logsumexp(M)
    with pytest.raises(NotImplementedError):
        nx.stack([M, M])
    with pytest.raises(NotImplementedError):
        nx.reshape(M, (5, 3, 2))
    with pytest.raises(NotImplementedError):
<<<<<<< HEAD
        nx.seed(42)
    with pytest.raises(NotImplementedError):
        nx.rand()
    with pytest.raises(NotImplementedError):
        nx.randn()
=======
        nx.coo_matrix(M, M, M)
    with pytest.raises(NotImplementedError):
        nx.issparse(M)
    with pytest.raises(NotImplementedError):
        nx.tocsr(M)
    with pytest.raises(NotImplementedError):
        nx.eliminate_zeros(M)
    with pytest.raises(NotImplementedError):
        nx.todense(M)
    with pytest.raises(NotImplementedError):
        nx.where(M, M, M)
    with pytest.raises(NotImplementedError):
        nx.copy(M)
    with pytest.raises(NotImplementedError):
        nx.allclose(M, M)
>>>>>>> a335324d


def test_func_backends(nx):

    rnd = np.random.RandomState(0)
    M = rnd.randn(10, 3)
    v = rnd.randn(3)
    val = np.array([1.0])

    # Sparse tensors test
    sp_row = np.array([0, 3, 1, 0, 3])
    sp_col = np.array([0, 3, 1, 2, 2])
    sp_data = np.array([4, 5, 7, 9, 0])

    lst_tot = []

    for nx in [ot.backend.NumpyBackend(), nx]:

        print('Backend: ', nx.__name__)

        lst_b = []
        lst_name = []

        Mb = nx.from_numpy(M)
        vb = nx.from_numpy(v)

        val = nx.from_numpy(val)

        sp_rowb = nx.from_numpy(sp_row)
        sp_colb = nx.from_numpy(sp_col)
        sp_datab = nx.from_numpy(sp_data)

        A = nx.set_gradients(val, v, v)

        lst_b.append(nx.to_numpy(A))
        lst_name.append('set_gradients')

        A = nx.zeros((10, 3))
        A = nx.zeros((10, 3), type_as=Mb)
        lst_b.append(nx.to_numpy(A))
        lst_name.append('zeros')

        A = nx.ones((10, 3))
        A = nx.ones((10, 3), type_as=Mb)
        lst_b.append(nx.to_numpy(A))
        lst_name.append('ones')

        A = nx.arange(10, 1, 2)
        lst_b.append(nx.to_numpy(A))
        lst_name.append('arange')

        A = nx.full((10, 3), 3.14)
        A = nx.full((10, 3), 3.14, type_as=Mb)
        lst_b.append(nx.to_numpy(A))
        lst_name.append('full')

        A = nx.eye(10, 3)
        A = nx.eye(10, 3, type_as=Mb)
        lst_b.append(nx.to_numpy(A))
        lst_name.append('eye')

        A = nx.sum(Mb)
        lst_b.append(nx.to_numpy(A))
        lst_name.append('sum')

        A = nx.sum(Mb, axis=1, keepdims=True)
        lst_b.append(nx.to_numpy(A))
        lst_name.append('sum(axis)')

        A = nx.cumsum(Mb, 0)
        lst_b.append(nx.to_numpy(A))
        lst_name.append('cumsum(axis)')

        A = nx.max(Mb)
        lst_b.append(nx.to_numpy(A))
        lst_name.append('max')

        A = nx.max(Mb, axis=1, keepdims=True)
        lst_b.append(nx.to_numpy(A))
        lst_name.append('max(axis)')

        A = nx.min(Mb)
        lst_b.append(nx.to_numpy(A))
        lst_name.append('min')

        A = nx.min(Mb, axis=1, keepdims=True)
        lst_b.append(nx.to_numpy(A))
        lst_name.append('min(axis)')

        A = nx.maximum(vb, 0)
        lst_b.append(nx.to_numpy(A))
        lst_name.append('maximum')

        A = nx.minimum(vb, 0)
        lst_b.append(nx.to_numpy(A))
        lst_name.append('minimum')

        A = nx.abs(Mb)
        lst_b.append(nx.to_numpy(A))
        lst_name.append('abs')

        A = nx.log(A)
        lst_b.append(nx.to_numpy(A))
        lst_name.append('log')

        A = nx.exp(Mb)
        lst_b.append(nx.to_numpy(A))
        lst_name.append('exp')

        A = nx.sqrt(nx.abs(Mb))
        lst_b.append(nx.to_numpy(A))
        lst_name.append('sqrt')

        A = nx.power(Mb, 2)
        lst_b.append(nx.to_numpy(A))
        lst_name.append('power')

        A = nx.dot(vb, vb)
        lst_b.append(nx.to_numpy(A))
        lst_name.append('dot(v,v)')

        A = nx.dot(Mb, vb)
        lst_b.append(nx.to_numpy(A))
        lst_name.append('dot(M,v)')

        A = nx.dot(Mb, Mb.T)
        lst_b.append(nx.to_numpy(A))
        lst_name.append('dot(M,M)')

        A = nx.norm(vb)
        lst_b.append(nx.to_numpy(A))
        lst_name.append('norm')

        A = nx.any(vb > 0)
        lst_b.append(nx.to_numpy(A))
        lst_name.append('any')

        A = nx.isnan(vb)
        lst_b.append(nx.to_numpy(A))
        lst_name.append('isnan')

        A = nx.isinf(vb)
        lst_b.append(nx.to_numpy(A))
        lst_name.append('isinf')

        A = nx.einsum('ij->i', Mb)
        lst_b.append(nx.to_numpy(A))
        lst_name.append('einsum(ij->i)')

        A = nx.einsum('ij,j->i', Mb, vb)
        lst_b.append(nx.to_numpy(A))
        lst_name.append('nx.einsum(ij,j->i)')

        A = nx.einsum('ij->i', Mb)
        lst_b.append(nx.to_numpy(A))
        lst_name.append('nx.einsum(ij->i)')

        A = nx.sort(Mb)
        lst_b.append(nx.to_numpy(A))
        lst_name.append('sort')

        A = nx.argsort(Mb)
        lst_b.append(nx.to_numpy(A))
        lst_name.append('argsort')

        A = nx.searchsorted(Mb, Mb, 'right')
        lst_b.append(nx.to_numpy(A))
        lst_name.append('searchsorted')

        A = nx.flip(Mb)
        lst_b.append(nx.to_numpy(A))
        lst_name.append('flip')

        A = nx.outer(vb, vb)
        lst_b.append(nx.to_numpy(A))
        lst_name.append('outer')

        A = nx.clip(vb, 0, 1)
        lst_b.append(nx.to_numpy(A))
        lst_name.append('clip')

        A = nx.repeat(Mb, 0)
        A = nx.repeat(Mb, 2, -1)
        lst_b.append(nx.to_numpy(A))
        lst_name.append('repeat')

        A = nx.take_along_axis(vb, nx.arange(3), -1)
        lst_b.append(nx.to_numpy(A))
        lst_name.append('take_along_axis')

        A = nx.concatenate((Mb, Mb), -1)
        lst_b.append(nx.to_numpy(A))
        lst_name.append('concatenate')

        A = nx.zero_pad(Mb, len(Mb.shape) * [(3, 3)])
        lst_b.append(nx.to_numpy(A))
        lst_name.append('zero_pad')

        A = nx.argmax(Mb)
        lst_b.append(nx.to_numpy(A))
        lst_name.append('argmax')

        A = nx.mean(Mb)
        lst_b.append(nx.to_numpy(A))
        lst_name.append('mean')

        A = nx.std(Mb)
        lst_b.append(nx.to_numpy(A))
        lst_name.append('std')

        A = nx.linspace(0, 1, 50)
        lst_b.append(nx.to_numpy(A))
        lst_name.append('linspace')

        X, Y = nx.meshgrid(vb, vb)
        lst_b.append(np.stack([nx.to_numpy(X), nx.to_numpy(Y)]))
        lst_name.append('meshgrid')

        A = nx.diag(Mb)
        lst_b.append(nx.to_numpy(A))
        lst_name.append('diag2D')

        A = nx.diag(vb, 1)
        lst_b.append(nx.to_numpy(A))
        lst_name.append('diag1D')

        A = nx.unique(nx.from_numpy(np.stack([M, M])))
        lst_b.append(nx.to_numpy(A))
        lst_name.append('unique')

        A = nx.logsumexp(Mb)
        lst_b.append(nx.to_numpy(A))
        lst_name.append('logsumexp')

        A = nx.stack([Mb, Mb])
        lst_b.append(nx.to_numpy(A))
        lst_name.append('stack')

        A = nx.reshape(Mb, (5, 3, 2))
        lst_b.append(nx.to_numpy(A))
        lst_name.append('reshape')

        sp_Mb = nx.coo_matrix(sp_datab, sp_rowb, sp_colb, shape=(4, 4))
        nx.todense(Mb)
        lst_b.append(nx.to_numpy(nx.todense(sp_Mb)))
        lst_name.append('coo_matrix')

        assert not nx.issparse(Mb), 'Assert fail on: issparse (expected False)'
        assert nx.issparse(sp_Mb) or nx.__name__ == "jax", 'Assert fail on: issparse (expected True)'

        A = nx.tocsr(sp_Mb)
        lst_b.append(nx.to_numpy(nx.todense(A)))
        lst_name.append('tocsr')

        A = nx.eliminate_zeros(nx.copy(sp_datab), threshold=5.)
        lst_b.append(nx.to_numpy(A))
        lst_name.append('eliminate_zeros (dense)')

        A = nx.eliminate_zeros(sp_Mb)
        lst_b.append(nx.to_numpy(nx.todense(A)))
        lst_name.append('eliminate_zeros (sparse)')

        A = nx.where(Mb >= nx.stack([nx.linspace(0, 1, 10)] * 3, axis=1), Mb, 0.0)
        lst_b.append(nx.to_numpy(A))
        lst_name.append('where')

        A = nx.copy(Mb)
        lst_b.append(nx.to_numpy(A))
        lst_name.append('copy')

        assert nx.allclose(Mb, Mb), 'Assert fail on: allclose (expected True)'
        assert not nx.allclose(2 * Mb, Mb), 'Assert fail on: allclose (expected False)'

        lst_tot.append(lst_b)

    lst_np = lst_tot[0]
    lst_b = lst_tot[1]

    for a1, a2, name in zip(lst_np, lst_b, lst_name):
        if not np.allclose(a1, a2):
            print('Assert fail on: ', name)
        assert np.allclose(a1, a2, atol=1e-7)


def test_random_backends(nx):

    tmp_u = nx.rand()

    assert tmp_u < 1

    tmp_n = nx.randn()

    nx.seed(0)
    M1 = nx.to_numpy(nx.rand(5, 2))
    nx.seed(0)
    M2 = nx.to_numpy(nx.rand(5, 2, type_as=tmp_n))

    assert np.all(M1 >= 0)
    assert np.all(M1 < 1)
    assert M1.shape == (5, 2)
    assert np.allclose(M1, M2)

    nx.seed(0)
    M1 = nx.to_numpy(nx.randn(5, 2))
    nx.seed(0)
    M2 = nx.to_numpy(nx.randn(5, 2, type_as=tmp_u))

    nx.seed(42)
    v1 = nx.randn()
    v2 = nx.randn()
    assert v1 != v2


def test_gradients_backends():

    rnd = np.random.RandomState(0)
    v = rnd.randn(10)
    c = rnd.randn()
    e = rnd.randn()

    if torch:

        nx = ot.backend.TorchBackend()

        v2 = torch.tensor(v, requires_grad=True)
        c2 = torch.tensor(c, requires_grad=True)

        val = c2 * torch.sum(v2 * v2)

        val2 = nx.set_gradients(val, (v2, c2), (v2, c2))

        val2.backward()

        assert torch.equal(v2.grad, v2)
        assert torch.equal(c2.grad, c2)

    if jax:
        nx = ot.backend.JaxBackend()
        with jax.checking_leaks():
            def fun(a, b, d):
                val = b * nx.sum(a ** 4) + d
                return nx.set_gradients(val, (a, b, d), (a, b, 2 * d))
            grad_val = jax.grad(fun, argnums=(0, 1, 2))(v, c, e)

        np.testing.assert_almost_equal(fun(v, c, e), c * np.sum(v ** 4) + e, decimal=4)
        np.testing.assert_allclose(grad_val[0], v, atol=1e-4)
        np.testing.assert_allclose(grad_val[2], 2 * e, atol=1e-4)<|MERGE_RESOLUTION|>--- conflicted
+++ resolved
@@ -208,13 +208,11 @@
     with pytest.raises(NotImplementedError):
         nx.reshape(M, (5, 3, 2))
     with pytest.raises(NotImplementedError):
-<<<<<<< HEAD
         nx.seed(42)
     with pytest.raises(NotImplementedError):
         nx.rand()
     with pytest.raises(NotImplementedError):
         nx.randn()
-=======
         nx.coo_matrix(M, M, M)
     with pytest.raises(NotImplementedError):
         nx.issparse(M)
@@ -230,7 +228,6 @@
         nx.copy(M)
     with pytest.raises(NotImplementedError):
         nx.allclose(M, M)
->>>>>>> a335324d
 
 
 def test_func_backends(nx):
