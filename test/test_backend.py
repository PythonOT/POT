"""Tests for backend module """

# Author: Remi Flamary <remi.flamary@polytechnique.edu>
#         Nicolas Courty <ncourty@irisa.fr>
#
# License: MIT License

import ot
import ot.backend
from ot.backend import torch, jax

import pytest

import numpy as np
from numpy.testing import assert_array_almost_equal_nulp

from ot.backend import get_backend, get_backend_list, to_numpy


def test_get_backend_list():

    lst = get_backend_list()

    assert len(lst) > 0
    assert isinstance(lst[0], ot.backend.NumpyBackend)


def test_to_numpy(nx):

    v = nx.zeros(10)
    M = nx.ones((10, 10))

    v2 = to_numpy(v)
    assert isinstance(v2, np.ndarray)

    v2, M2 = to_numpy(v, M)
    assert isinstance(M2, np.ndarray)


def test_get_backend():

    A = np.zeros((3, 2))
    B = np.zeros((3, 1))

    nx = get_backend(A)
    assert nx.__name__ == 'numpy'

    nx = get_backend(A, B)
    assert nx.__name__ == 'numpy'

    # error if no parameters
    with pytest.raises(ValueError):
        get_backend()

    # error if unknown types
    with pytest.raises(ValueError):
        get_backend(1, 2.0)

    # test torch
    if torch:

        A2 = torch.from_numpy(A)
        B2 = torch.from_numpy(B)

        nx = get_backend(A2)
        assert nx.__name__ == 'torch'

        nx = get_backend(A2, B2)
        assert nx.__name__ == 'torch'

        # test not unique types in input
        with pytest.raises(ValueError):
            get_backend(A, B2)

    if jax:

        A2 = jax.numpy.array(A)
        B2 = jax.numpy.array(B)

        nx = get_backend(A2)
        assert nx.__name__ == 'jax'

        nx = get_backend(A2, B2)
        assert nx.__name__ == 'jax'

        # test not unique types in input
        with pytest.raises(ValueError):
            get_backend(A, B2)


def test_convert_between_backends(nx):

    A = np.zeros((3, 2))
    B = np.zeros((3, 1))

    A2 = nx.from_numpy(A)
    B2 = nx.from_numpy(B)

    assert isinstance(A2, nx.__type__)
    assert isinstance(B2, nx.__type__)

    nx2 = get_backend(A2, B2)

    assert nx2.__name__ == nx.__name__

    assert_array_almost_equal_nulp(nx.to_numpy(A2), A)
    assert_array_almost_equal_nulp(nx.to_numpy(B2), B)


def test_empty_backend():

    rnd = np.random.RandomState(0)
    M = rnd.randn(10, 3)
    v = rnd.randn(3)

    nx = ot.backend.Backend()

    with pytest.raises(NotImplementedError):
        nx.from_numpy(M)
    with pytest.raises(NotImplementedError):
        nx.to_numpy(M)
    with pytest.raises(NotImplementedError):
        nx.set_gradients(0, 0, 0)
    with pytest.raises(NotImplementedError):
        nx.zeros((10, 3))
    with pytest.raises(NotImplementedError):
        nx.ones((10, 3))
    with pytest.raises(NotImplementedError):
        nx.arange(10, 1, 2)
    with pytest.raises(NotImplementedError):
        nx.full((10, 3), 3.14)
    with pytest.raises(NotImplementedError):
        nx.eye((10, 3))
    with pytest.raises(NotImplementedError):
        nx.sum(M)
    with pytest.raises(NotImplementedError):
        nx.cumsum(M)
    with pytest.raises(NotImplementedError):
        nx.max(M)
    with pytest.raises(NotImplementedError):
        nx.min(M)
    with pytest.raises(NotImplementedError):
        nx.maximum(v, v)
    with pytest.raises(NotImplementedError):
        nx.minimum(v, v)
    with pytest.raises(NotImplementedError):
        nx.abs(M)
    with pytest.raises(NotImplementedError):
        nx.log(M)
    with pytest.raises(NotImplementedError):
        nx.exp(M)
    with pytest.raises(NotImplementedError):
        nx.sqrt(M)
    with pytest.raises(NotImplementedError):
        nx.power(v, 2)
    with pytest.raises(NotImplementedError):
        nx.dot(v, v)
    with pytest.raises(NotImplementedError):
        nx.norm(M)
    with pytest.raises(NotImplementedError):
        nx.exp(M)
    with pytest.raises(NotImplementedError):
        nx.any(M)
    with pytest.raises(NotImplementedError):
        nx.isnan(M)
    with pytest.raises(NotImplementedError):
        nx.isinf(M)
    with pytest.raises(NotImplementedError):
        nx.einsum('ij->i', M)
    with pytest.raises(NotImplementedError):
        nx.sort(M)
    with pytest.raises(NotImplementedError):
        nx.argsort(M)
    with pytest.raises(NotImplementedError):
        nx.searchsorted(v, v)
    with pytest.raises(NotImplementedError):
        nx.flip(M)
    with pytest.raises(NotImplementedError):
<<<<<<< HEAD
        nx.outer(v, v)
=======
        nx.clip(M, -1, 1)
    with pytest.raises(NotImplementedError):
        nx.repeat(M, 0, 1)
    with pytest.raises(NotImplementedError):
        nx.take_along_axis(M, v, 0)
    with pytest.raises(NotImplementedError):
        nx.concatenate([v, v])
    with pytest.raises(NotImplementedError):
        nx.zero_pad(M, v)
    with pytest.raises(NotImplementedError):
        nx.argmax(M)
    with pytest.raises(NotImplementedError):
        nx.mean(M)
    with pytest.raises(NotImplementedError):
        nx.std(M)
    with pytest.raises(NotImplementedError):
        nx.linspace(0, 1, 50)
    with pytest.raises(NotImplementedError):
        nx.meshgrid(v, v)
    with pytest.raises(NotImplementedError):
        nx.diag(M)
    with pytest.raises(NotImplementedError):
        nx.unique([M, M])
    with pytest.raises(NotImplementedError):
        nx.logsumexp(M)
    with pytest.raises(NotImplementedError):
        nx.stack([M, M])
>>>>>>> 7a65086d


def test_func_backends(nx):

    rnd = np.random.RandomState(0)
    M = rnd.randn(10, 3)
    v = rnd.randn(3)
    val = np.array([1.0])

    lst_tot = []

    for nx in [ot.backend.NumpyBackend(), nx]:

        print('Backend: ', nx.__name__)

        lst_b = []
        lst_name = []

        Mb = nx.from_numpy(M)
        vb = nx.from_numpy(v)
        val = nx.from_numpy(val)

        A = nx.set_gradients(val, v, v)
        lst_b.append(nx.to_numpy(A))
        lst_name.append('set_gradients')

        A = nx.zeros((10, 3))
        A = nx.zeros((10, 3), type_as=Mb)
        lst_b.append(nx.to_numpy(A))
        lst_name.append('zeros')

        A = nx.ones((10, 3))
        A = nx.ones((10, 3), type_as=Mb)
        lst_b.append(nx.to_numpy(A))
        lst_name.append('ones')

        A = nx.arange(10, 1, 2)
        lst_b.append(nx.to_numpy(A))
        lst_name.append('arange')

        A = nx.full((10, 3), 3.14)
        A = nx.full((10, 3), 3.14, type_as=Mb)
        lst_b.append(nx.to_numpy(A))
        lst_name.append('full')

        A = nx.eye(10, 3)
        A = nx.eye(10, 3, type_as=Mb)
        lst_b.append(nx.to_numpy(A))
        lst_name.append('eye')

        A = nx.sum(Mb)
        lst_b.append(nx.to_numpy(A))
        lst_name.append('sum')

        A = nx.sum(Mb, axis=1, keepdims=True)
        lst_b.append(nx.to_numpy(A))
        lst_name.append('sum(axis)')

        A = nx.cumsum(Mb, 0)
        lst_b.append(nx.to_numpy(A))
        lst_name.append('cumsum(axis)')

        A = nx.max(Mb)
        lst_b.append(nx.to_numpy(A))
        lst_name.append('max')

        A = nx.max(Mb, axis=1, keepdims=True)
        lst_b.append(nx.to_numpy(A))
        lst_name.append('max(axis)')

        A = nx.min(Mb)
        lst_b.append(nx.to_numpy(A))
        lst_name.append('min')

        A = nx.min(Mb, axis=1, keepdims=True)
        lst_b.append(nx.to_numpy(A))
        lst_name.append('min(axis)')

        A = nx.maximum(vb, 0)
        lst_b.append(nx.to_numpy(A))
        lst_name.append('maximum')

        A = nx.minimum(vb, 0)
        lst_b.append(nx.to_numpy(A))
        lst_name.append('minimum')

        A = nx.abs(Mb)
        lst_b.append(nx.to_numpy(A))
        lst_name.append('abs')

        A = nx.log(A)
        lst_b.append(nx.to_numpy(A))
        lst_name.append('log')

        A = nx.exp(Mb)
        lst_b.append(nx.to_numpy(A))
        lst_name.append('exp')

        A = nx.sqrt(nx.abs(Mb))
        lst_b.append(nx.to_numpy(A))
        lst_name.append('sqrt')

        A = nx.power(Mb, 2)
        lst_b.append(nx.to_numpy(A))
        lst_name.append('power')

        A = nx.dot(vb, vb)
        lst_b.append(nx.to_numpy(A))
        lst_name.append('dot(v,v)')

        A = nx.dot(Mb, vb)
        lst_b.append(nx.to_numpy(A))
        lst_name.append('dot(M,v)')

        A = nx.dot(Mb, Mb.T)
        lst_b.append(nx.to_numpy(A))
        lst_name.append('dot(M,M)')

        A = nx.norm(vb)
        lst_b.append(nx.to_numpy(A))
        lst_name.append('norm')

        A = nx.any(vb > 0)
        lst_b.append(nx.to_numpy(A))
        lst_name.append('any')

        A = nx.isnan(vb)
        lst_b.append(nx.to_numpy(A))
        lst_name.append('isnan')

        A = nx.isinf(vb)
        lst_b.append(nx.to_numpy(A))
        lst_name.append('isinf')

        A = nx.einsum('ij->i', Mb)
        lst_b.append(nx.to_numpy(A))
        lst_name.append('einsum(ij->i)')

        A = nx.einsum('ij,j->i', Mb, vb)
        lst_b.append(nx.to_numpy(A))
        lst_name.append('nx.einsum(ij,j->i)')

        A = nx.einsum('ij->i', Mb)
        lst_b.append(nx.to_numpy(A))
        lst_name.append('nx.einsum(ij->i)')

        A = nx.sort(Mb)
        lst_b.append(nx.to_numpy(A))
        lst_name.append('sort')

        A = nx.argsort(Mb)
        lst_b.append(nx.to_numpy(A))
        lst_name.append('argsort')

        A = nx.searchsorted(Mb, Mb, 'right')
        lst_b.append(nx.to_numpy(A))
        lst_name.append('searchsorted')

        A = nx.flip(Mb)
        lst_b.append(nx.to_numpy(A))
        lst_name.append('flip')

<<<<<<< HEAD
        A = nx.outer(vb, vb)
        lst_b.append(nx.to_numpy(A))
        lst_name.append('outer')
=======
        A = nx.clip(vb, 0, 1)
        lst_b.append(nx.to_numpy(A))
        lst_name.append('clip')

        A = nx.repeat(Mb, 0)
        A = nx.repeat(Mb, 2, -1)
        lst_b.append(nx.to_numpy(A))
        lst_name.append('repeat')

        A = nx.take_along_axis(vb, nx.arange(3), -1)
        lst_b.append(nx.to_numpy(A))
        lst_name.append('take_along_axis')

        A = nx.concatenate((Mb, Mb), -1)
        lst_b.append(nx.to_numpy(A))
        lst_name.append('concatenate')

        A = nx.zero_pad(Mb, len(Mb.shape) * [(3, 3)])
        lst_b.append(nx.to_numpy(A))
        lst_name.append('zero_pad')

        A = nx.argmax(Mb)
        lst_b.append(nx.to_numpy(A))
        lst_name.append('argmax')

        A = nx.mean(Mb)
        lst_b.append(nx.to_numpy(A))
        lst_name.append('mean')

        A = nx.std(Mb)
        lst_b.append(nx.to_numpy(A))
        lst_name.append('std')

        A = nx.linspace(0, 1, 50)
        lst_b.append(nx.to_numpy(A))
        lst_name.append('linspace')

        X, Y = nx.meshgrid(vb, vb)
        lst_b.append(np.stack([nx.to_numpy(X), nx.to_numpy(Y)]))
        lst_name.append('meshgrid')

        A = nx.diag(Mb)
        lst_b.append(nx.to_numpy(A))
        lst_name.append('diag2D')

        A = nx.diag(vb, 1)
        lst_b.append(nx.to_numpy(A))
        lst_name.append('diag1D')

        A = nx.unique(nx.from_numpy(np.stack([M, M])))
        lst_b.append(nx.to_numpy(A))
        lst_name.append('unique')

        A = nx.logsumexp(Mb)
        lst_b.append(nx.to_numpy(A))
        lst_name.append('logsumexp')

        A = nx.stack([Mb, Mb])
        lst_b.append(nx.to_numpy(A))
        lst_name.append('stack')
>>>>>>> 7a65086d

        lst_tot.append(lst_b)

    lst_np = lst_tot[0]
    lst_b = lst_tot[1]

    for a1, a2, name in zip(lst_np, lst_b, lst_name):
        if not np.allclose(a1, a2):
            print('Assert fail on: ', name)
        assert np.allclose(a1, a2, atol=1e-7)


def test_gradients_backends():

    rnd = np.random.RandomState(0)
    v = rnd.randn(10)
    c = rnd.randn()
    e = rnd.randn()

    if torch:

        nx = ot.backend.TorchBackend()

        v2 = torch.tensor(v, requires_grad=True)
        c2 = torch.tensor(c, requires_grad=True)

        val = c2 * torch.sum(v2 * v2)

        val2 = nx.set_gradients(val, (v2, c2), (v2, c2))

        val2.backward()

        assert torch.equal(v2.grad, v2)
        assert torch.equal(c2.grad, c2)

    if jax:
        nx = ot.backend.JaxBackend()
        with jax.checking_leaks():
            def fun(a, b, d):
                val = b * nx.sum(a ** 4) + d
                return nx.set_gradients(val, (a, b, d), (a, b, 2 * d))
            grad_val = jax.grad(fun, argnums=(0, 1, 2))(v, c, e)

        np.testing.assert_almost_equal(fun(v, c, e), c * np.sum(v ** 4) + e, decimal=4)
        np.testing.assert_allclose(grad_val[0], v, atol=1e-4)
        np.testing.assert_allclose(grad_val[2], 2 * e, atol=1e-4)<|MERGE_RESOLUTION|>--- conflicted
+++ resolved
@@ -176,9 +176,8 @@
     with pytest.raises(NotImplementedError):
         nx.flip(M)
     with pytest.raises(NotImplementedError):
-<<<<<<< HEAD
         nx.outer(v, v)
-=======
+    with pytest.raises(NotImplementedError):
         nx.clip(M, -1, 1)
     with pytest.raises(NotImplementedError):
         nx.repeat(M, 0, 1)
@@ -206,7 +205,6 @@
         nx.logsumexp(M)
     with pytest.raises(NotImplementedError):
         nx.stack([M, M])
->>>>>>> 7a65086d
 
 
 def test_func_backends(nx):
@@ -369,11 +367,10 @@
         lst_b.append(nx.to_numpy(A))
         lst_name.append('flip')
 
-<<<<<<< HEAD
         A = nx.outer(vb, vb)
         lst_b.append(nx.to_numpy(A))
         lst_name.append('outer')
-=======
+
         A = nx.clip(vb, 0, 1)
         lst_b.append(nx.to_numpy(A))
         lst_name.append('clip')
@@ -434,7 +431,6 @@
         A = nx.stack([Mb, Mb])
         lst_b.append(nx.to_numpy(A))
         lst_name.append('stack')
->>>>>>> 7a65086d
 
         lst_tot.append(lst_b)
 
