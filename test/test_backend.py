"""Tests for backend module """

# Author: Remi Flamary <remi.flamary@polytechnique.edu>
#         Nicolas Courty <ncourty@irisa.fr>
#
# License: MIT License

import ot
import ot.backend
<<<<<<< HEAD
from ot.backend import torch, jax, tf
=======
from ot.backend import torch, jax, cp
>>>>>>> ca696584

import pytest

import numpy as np
from numpy.testing import assert_array_almost_equal_nulp

from ot.backend import get_backend, get_backend_list, to_numpy


def test_get_backend_list():

    lst = get_backend_list()

    assert len(lst) > 0
    assert isinstance(lst[0], ot.backend.NumpyBackend)


def test_to_numpy(nx):

    v = nx.zeros(10)
    M = nx.ones((10, 10))

    v2 = to_numpy(v)
    assert isinstance(v2, np.ndarray)

    v2, M2 = to_numpy(v, M)
    assert isinstance(M2, np.ndarray)


def test_get_backend():

    A = np.zeros((3, 2))
    B = np.zeros((3, 1))

    nx = get_backend(A)
    assert nx.__name__ == 'numpy'

    nx = get_backend(A, B)
    assert nx.__name__ == 'numpy'

    # error if no parameters
    with pytest.raises(ValueError):
        get_backend()

    # error if unknown types
    with pytest.raises(ValueError):
        get_backend(1, 2.0)

    # test torch
    if torch:

        A2 = torch.from_numpy(A)
        B2 = torch.from_numpy(B)

        nx = get_backend(A2)
        assert nx.__name__ == 'torch'

        nx = get_backend(A2, B2)
        assert nx.__name__ == 'torch'

        # test not unique types in input
        with pytest.raises(ValueError):
            get_backend(A, B2)

    if jax:

        A2 = jax.numpy.array(A)
        B2 = jax.numpy.array(B)

        nx = get_backend(A2)
        assert nx.__name__ == 'jax'

        nx = get_backend(A2, B2)
        assert nx.__name__ == 'jax'

        # test not unique types in input
        with pytest.raises(ValueError):
            get_backend(A, B2)

<<<<<<< HEAD
    if tf:
        A2 = tf.convert_to_tensor(A)
        B2 = tf.convert_to_tensor(B)

        nx = get_backend(A2)
        assert nx.__name__ == 'tf'

        nx = get_backend(A2, B2)
        assert nx.__name__ == 'tf'
=======
    if cp:
        A2 = cp.asarray(A)
        B2 = cp.asarray(B)

        nx = get_backend(A2)
        assert nx.__name__ == 'cupy'

        nx = get_backend(A2, B2)
        assert nx.__name__ == 'cupy'
>>>>>>> ca696584

        # test not unique types in input
        with pytest.raises(ValueError):
            get_backend(A, B2)


def test_convert_between_backends(nx):

    A = np.zeros((3, 2))
    B = np.zeros((3, 1))

    A2 = nx.from_numpy(A)
    B2 = nx.from_numpy(B)

    assert isinstance(A2, nx.__type__)
    assert isinstance(B2, nx.__type__)

    nx2 = get_backend(A2, B2)

    assert nx2.__name__ == nx.__name__

    assert_array_almost_equal_nulp(nx.to_numpy(A2), A)
    assert_array_almost_equal_nulp(nx.to_numpy(B2), B)


def test_empty_backend():

    rnd = np.random.RandomState(0)
    M = rnd.randn(10, 3)
    v = rnd.randn(3)

    nx = ot.backend.Backend()

    with pytest.raises(NotImplementedError):
        nx.from_numpy(M)
    with pytest.raises(NotImplementedError):
        nx.to_numpy(M)
    with pytest.raises(NotImplementedError):
        nx.set_gradients(0, 0, 0)
    with pytest.raises(NotImplementedError):
        nx.zeros((10, 3))
    with pytest.raises(NotImplementedError):
        nx.ones((10, 3))
    with pytest.raises(NotImplementedError):
        nx.arange(10, 1, 2)
    with pytest.raises(NotImplementedError):
        nx.full((10, 3), 3.14)
    with pytest.raises(NotImplementedError):
        nx.eye((10, 3))
    with pytest.raises(NotImplementedError):
        nx.sum(M)
    with pytest.raises(NotImplementedError):
        nx.cumsum(M)
    with pytest.raises(NotImplementedError):
        nx.max(M)
    with pytest.raises(NotImplementedError):
        nx.min(M)
    with pytest.raises(NotImplementedError):
        nx.maximum(v, v)
    with pytest.raises(NotImplementedError):
        nx.minimum(v, v)
    with pytest.raises(NotImplementedError):
        nx.abs(M)
    with pytest.raises(NotImplementedError):
        nx.log(M)
    with pytest.raises(NotImplementedError):
        nx.exp(M)
    with pytest.raises(NotImplementedError):
        nx.sqrt(M)
    with pytest.raises(NotImplementedError):
        nx.power(v, 2)
    with pytest.raises(NotImplementedError):
        nx.dot(v, v)
    with pytest.raises(NotImplementedError):
        nx.norm(M)
    with pytest.raises(NotImplementedError):
        nx.exp(M)
    with pytest.raises(NotImplementedError):
        nx.any(M)
    with pytest.raises(NotImplementedError):
        nx.isnan(M)
    with pytest.raises(NotImplementedError):
        nx.isinf(M)
    with pytest.raises(NotImplementedError):
        nx.einsum('ij->i', M)
    with pytest.raises(NotImplementedError):
        nx.sort(M)
    with pytest.raises(NotImplementedError):
        nx.argsort(M)
    with pytest.raises(NotImplementedError):
        nx.searchsorted(v, v)
    with pytest.raises(NotImplementedError):
        nx.flip(M)
    with pytest.raises(NotImplementedError):
        nx.outer(v, v)
    with pytest.raises(NotImplementedError):
        nx.clip(M, -1, 1)
    with pytest.raises(NotImplementedError):
        nx.repeat(M, 0, 1)
    with pytest.raises(NotImplementedError):
        nx.take_along_axis(M, v, 0)
    with pytest.raises(NotImplementedError):
        nx.concatenate([v, v])
    with pytest.raises(NotImplementedError):
        nx.zero_pad(M, v)
    with pytest.raises(NotImplementedError):
        nx.argmax(M)
    with pytest.raises(NotImplementedError):
        nx.mean(M)
    with pytest.raises(NotImplementedError):
        nx.std(M)
    with pytest.raises(NotImplementedError):
        nx.linspace(0, 1, 50)
    with pytest.raises(NotImplementedError):
        nx.meshgrid(v, v)
    with pytest.raises(NotImplementedError):
        nx.diag(M)
    with pytest.raises(NotImplementedError):
        nx.unique([M, M])
    with pytest.raises(NotImplementedError):
        nx.logsumexp(M)
    with pytest.raises(NotImplementedError):
        nx.stack([M, M])
    with pytest.raises(NotImplementedError):
        nx.reshape(M, (5, 3, 2))
    with pytest.raises(NotImplementedError):
        nx.seed(42)
    with pytest.raises(NotImplementedError):
        nx.rand()
    with pytest.raises(NotImplementedError):
        nx.randn()
        nx.coo_matrix(M, M, M)
    with pytest.raises(NotImplementedError):
        nx.issparse(M)
    with pytest.raises(NotImplementedError):
        nx.tocsr(M)
    with pytest.raises(NotImplementedError):
        nx.eliminate_zeros(M)
    with pytest.raises(NotImplementedError):
        nx.todense(M)
    with pytest.raises(NotImplementedError):
        nx.where(M, M, M)
    with pytest.raises(NotImplementedError):
        nx.copy(M)
    with pytest.raises(NotImplementedError):
        nx.allclose(M, M)
    with pytest.raises(NotImplementedError):
        nx.T(M)
    with pytest.raises(NotImplementedError):
        nx.squeeze(M)


def test_func_backends(nx):

    rnd = np.random.RandomState(0)
    M = rnd.randn(10, 3)
    v = rnd.randn(3)
    val = np.array([1.0])

    # Sparse tensors test
    sp_row = np.array([0, 3, 1, 0, 3])
    sp_col = np.array([0, 3, 1, 2, 2])
    sp_data = np.array([4, 5, 7, 9, 0], dtype=np.float64)

    lst_tot = []

    for nx in [ot.backend.NumpyBackend(), nx]:

        print('Backend: ', nx.__name__)

        lst_b = []
        lst_name = []

        Mb = nx.from_numpy(M)
        vb = nx.from_numpy(v)

        val = nx.from_numpy(val)

        sp_rowb = nx.from_numpy(sp_row)
        sp_colb = nx.from_numpy(sp_col)
        sp_datab = nx.from_numpy(sp_data)

        A = nx.set_gradients(val, v, v)

        lst_b.append(nx.to_numpy(A))
        lst_name.append('set_gradients')

        A = nx.zeros((10, 3))
        A = nx.zeros((10, 3), type_as=Mb)
        lst_b.append(nx.to_numpy(A))
        lst_name.append('zeros')

        A = nx.ones((10, 3))
        A = nx.ones((10, 3), type_as=Mb)
        lst_b.append(nx.to_numpy(A))
        lst_name.append('ones')

        A = nx.arange(10, 1, 2)
        lst_b.append(nx.to_numpy(A))
        lst_name.append('arange')

        A = nx.full((10, 3), 3.14)
        A = nx.full((10, 3), 3.14, type_as=Mb)
        lst_b.append(nx.to_numpy(A))
        lst_name.append('full')

        A = nx.eye(10, 3)
        A = nx.eye(10, 3, type_as=Mb)
        lst_b.append(nx.to_numpy(A))
        lst_name.append('eye')

        A = nx.sum(Mb)
        lst_b.append(nx.to_numpy(A))
        lst_name.append('sum')

        A = nx.sum(Mb, axis=1, keepdims=True)
        lst_b.append(nx.to_numpy(A))
        lst_name.append('sum(axis)')

        A = nx.cumsum(Mb, 0)
        lst_b.append(nx.to_numpy(A))
        lst_name.append('cumsum(axis)')

        A = nx.max(Mb)
        lst_b.append(nx.to_numpy(A))
        lst_name.append('max')

        A = nx.max(Mb, axis=1, keepdims=True)
        lst_b.append(nx.to_numpy(A))
        lst_name.append('max(axis)')

        A = nx.min(Mb)
        lst_b.append(nx.to_numpy(A))
        lst_name.append('min')

        A = nx.min(Mb, axis=1, keepdims=True)
        lst_b.append(nx.to_numpy(A))
        lst_name.append('min(axis)')

        A = nx.maximum(vb, 0)
        lst_b.append(nx.to_numpy(A))
        lst_name.append('maximum')

        A = nx.minimum(vb, 0)
        lst_b.append(nx.to_numpy(A))
        lst_name.append('minimum')

        A = nx.abs(Mb)
        lst_b.append(nx.to_numpy(A))
        lst_name.append('abs')

        A = nx.log(A)
        lst_b.append(nx.to_numpy(A))
        lst_name.append('log')

        A = nx.exp(Mb)
        lst_b.append(nx.to_numpy(A))
        lst_name.append('exp')

        A = nx.sqrt(nx.abs(Mb))
        lst_b.append(nx.to_numpy(A))
        lst_name.append('sqrt')

        A = nx.power(Mb, 2)
        lst_b.append(nx.to_numpy(A))
        lst_name.append('power')

        A = nx.dot(vb, vb)
        lst_b.append(nx.to_numpy(A))
        lst_name.append('dot(v,v)')

        A = nx.dot(Mb, vb)
        lst_b.append(nx.to_numpy(A))
        lst_name.append('dot(M,v)')

        A = nx.dot(Mb, Mb.T)
        lst_b.append(nx.to_numpy(A))
        lst_name.append('dot(M,M)')

        A = nx.norm(vb)
        lst_b.append(nx.to_numpy(A))
        lst_name.append('norm')

        A = nx.any(vb > 0)
        lst_b.append(nx.to_numpy(A))
        lst_name.append('any')

        A = nx.isnan(vb)
        lst_b.append(nx.to_numpy(A))
        lst_name.append('isnan')

        A = nx.isinf(vb)
        lst_b.append(nx.to_numpy(A))
        lst_name.append('isinf')

        A = nx.einsum('ij->i', Mb)
        lst_b.append(nx.to_numpy(A))
        lst_name.append('einsum(ij->i)')

        A = nx.einsum('ij,j->i', Mb, vb)
        lst_b.append(nx.to_numpy(A))
        lst_name.append('nx.einsum(ij,j->i)')

        A = nx.einsum('ij->i', Mb)
        lst_b.append(nx.to_numpy(A))
        lst_name.append('nx.einsum(ij->i)')

        A = nx.sort(Mb)
        lst_b.append(nx.to_numpy(A))
        lst_name.append('sort')

        A = nx.argsort(Mb)
        lst_b.append(nx.to_numpy(A))
        lst_name.append('argsort')

        tmp = nx.sort(Mb)
        A = nx.searchsorted(tmp, tmp, 'right')
        lst_b.append(nx.to_numpy(A))
        lst_name.append('searchsorted')

        A = nx.flip(Mb)
        lst_b.append(nx.to_numpy(A))
        lst_name.append('flip')

        A = nx.outer(vb, vb)
        lst_b.append(nx.to_numpy(A))
        lst_name.append('outer')

        A = nx.clip(vb, 0, 1)
        lst_b.append(nx.to_numpy(A))
        lst_name.append('clip')

        A = nx.repeat(Mb, 0)
        A = nx.repeat(Mb, 2, -1)
        lst_b.append(nx.to_numpy(A))
        lst_name.append('repeat')

        A = nx.take_along_axis(vb, nx.arange(3), -1)
        lst_b.append(nx.to_numpy(A))
        lst_name.append('take_along_axis')

        A = nx.concatenate((Mb, Mb), -1)
        lst_b.append(nx.to_numpy(A))
        lst_name.append('concatenate')

        A = nx.zero_pad(Mb, len(Mb.shape) * [(3, 3)])
        lst_b.append(nx.to_numpy(A))
        lst_name.append('zero_pad')

        A = nx.argmax(Mb)
        lst_b.append(nx.to_numpy(A))
        lst_name.append('argmax')

        A = nx.mean(Mb)
        lst_b.append(nx.to_numpy(A))
        lst_name.append('mean')

        A = nx.std(Mb)
        lst_b.append(nx.to_numpy(A))
        lst_name.append('std')

        A = nx.linspace(0, 1, 50)
        lst_b.append(nx.to_numpy(A))
        lst_name.append('linspace')

        X, Y = nx.meshgrid(vb, vb)
        lst_b.append(np.stack([nx.to_numpy(X), nx.to_numpy(Y)]))
        lst_name.append('meshgrid')

        A = nx.diag(Mb)
        lst_b.append(nx.to_numpy(A))
        lst_name.append('diag2D')

        A = nx.diag(vb, 1)
        lst_b.append(nx.to_numpy(A))
        lst_name.append('diag1D')

        A = nx.unique(nx.from_numpy(np.stack([M, M])))
        lst_b.append(nx.to_numpy(A))
        lst_name.append('unique')

        A = nx.logsumexp(Mb)
        lst_b.append(nx.to_numpy(A))
        lst_name.append('logsumexp')

        A = nx.stack([Mb, Mb])
        lst_b.append(nx.to_numpy(A))
        lst_name.append('stack')

        A = nx.reshape(Mb, (5, 3, 2))
        lst_b.append(nx.to_numpy(A))
        lst_name.append('reshape')

        sp_Mb = nx.coo_matrix(sp_datab, sp_rowb, sp_colb, shape=(4, 4))
        nx.todense(Mb)
        lst_b.append(nx.to_numpy(nx.todense(sp_Mb)))
        lst_name.append('coo_matrix')

        assert not nx.issparse(Mb), 'Assert fail on: issparse (expected False)'
        assert nx.issparse(sp_Mb) or nx.__name__ in ("jax", "tf"), 'Assert fail on: issparse (expected True)'

        A = nx.tocsr(sp_Mb)
        lst_b.append(nx.to_numpy(nx.todense(A)))
        lst_name.append('tocsr')

        A = nx.eliminate_zeros(nx.copy(sp_datab), threshold=5.)
        lst_b.append(nx.to_numpy(A))
        lst_name.append('eliminate_zeros (dense)')

        A = nx.eliminate_zeros(sp_Mb)
        lst_b.append(nx.to_numpy(nx.todense(A)))
        lst_name.append('eliminate_zeros (sparse)')

        A = nx.where(Mb >= nx.stack([nx.linspace(0, 1, 10)] * 3, axis=1), Mb, 0.0)
        lst_b.append(nx.to_numpy(A))
        lst_name.append('where')

        A = nx.copy(Mb)
        lst_b.append(nx.to_numpy(A))
        lst_name.append('copy')

        assert nx.allclose(Mb, Mb), 'Assert fail on: allclose (expected True)'
        assert not nx.allclose(2 * Mb, Mb), 'Assert fail on: allclose (expected False)'

        A = nx.T(Mb)
        lst_b.append(nx.to_numpy(A))
        lst_name.append('transpose')

        A = nx.squeeze(nx.zeros((3, 1, 4, 1)))
        assert tuple(A.shape) == (3, 4), 'Assert fail on: squeeze'

        lst_tot.append(lst_b)

    lst_np = lst_tot[0]
    lst_b = lst_tot[1]

    for a1, a2, name in zip(lst_np, lst_b, lst_name):
        if not np.allclose(a1, a2):
            print('Assert fail on: ', name)
        assert np.allclose(a1, a2, atol=1e-7)


def test_random_backends(nx):

    tmp_u = nx.rand()

    assert tmp_u < 1

    tmp_n = nx.randn()

    nx.seed(0)
    M1 = nx.to_numpy(nx.rand(5, 2))
    nx.seed(0)
    M2 = nx.to_numpy(nx.rand(5, 2, type_as=tmp_n))

    assert np.all(M1 >= 0)
    assert np.all(M1 < 1)
    assert M1.shape == (5, 2)
    assert np.allclose(M1, M2)

    nx.seed(0)
    M1 = nx.to_numpy(nx.randn(5, 2))
    nx.seed(0)
    M2 = nx.to_numpy(nx.randn(5, 2, type_as=tmp_u))

    nx.seed(42)
    v1 = nx.randn()
    v2 = nx.randn()
    assert v1 != v2


def test_gradients_backends():

    rnd = np.random.RandomState(0)
    v = rnd.randn(10)
    c = rnd.randn()
    e = rnd.randn()

    if torch:

        nx = ot.backend.TorchBackend()

        v2 = torch.tensor(v, requires_grad=True)
        c2 = torch.tensor(c, requires_grad=True)

        val = c2 * torch.sum(v2 * v2)

        val2 = nx.set_gradients(val, (v2, c2), (v2, c2))

        val2.backward()

        assert torch.equal(v2.grad, v2)
        assert torch.equal(c2.grad, c2)

    if jax:
        nx = ot.backend.JaxBackend()
        with jax.checking_leaks():
            def fun(a, b, d):
                val = b * nx.sum(a ** 4) + d
                return nx.set_gradients(val, (a, b, d), (a, b, 2 * d))
            grad_val = jax.grad(fun, argnums=(0, 1, 2))(v, c, e)

        np.testing.assert_almost_equal(fun(v, c, e), c * np.sum(v ** 4) + e, decimal=4)
        np.testing.assert_allclose(grad_val[0], v, atol=1e-4)
        np.testing.assert_allclose(grad_val[2], 2 * e, atol=1e-4)<|MERGE_RESOLUTION|>--- conflicted
+++ resolved
@@ -7,11 +7,8 @@
 
 import ot
 import ot.backend
-<<<<<<< HEAD
-from ot.backend import torch, jax, tf
-=======
-from ot.backend import torch, jax, cp
->>>>>>> ca696584
+
+from ot.backend import torch, jax, cp, tf
 
 import pytest
 
@@ -91,7 +88,20 @@
         with pytest.raises(ValueError):
             get_backend(A, B2)
 
-<<<<<<< HEAD
+    if cp:
+        A2 = cp.asarray(A)
+        B2 = cp.asarray(B)
+
+        nx = get_backend(A2)
+        assert nx.__name__ == 'cupy'
+
+        nx = get_backend(A2, B2)
+        assert nx.__name__ == 'cupy'
+
+        # test not unique types in input
+        with pytest.raises(ValueError):
+            get_backend(A, B2)
+
     if tf:
         A2 = tf.convert_to_tensor(A)
         B2 = tf.convert_to_tensor(B)
@@ -101,17 +111,6 @@
 
         nx = get_backend(A2, B2)
         assert nx.__name__ == 'tf'
-=======
-    if cp:
-        A2 = cp.asarray(A)
-        B2 = cp.asarray(B)
-
-        nx = get_backend(A2)
-        assert nx.__name__ == 'cupy'
-
-        nx = get_backend(A2, B2)
-        assert nx.__name__ == 'cupy'
->>>>>>> ca696584
 
         # test not unique types in input
         with pytest.raises(ValueError):
