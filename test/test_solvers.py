--- conflicted
+++ resolved
@@ -257,8 +257,12 @@
         ot.solve_gromov(Ca, Cb, reg=1, unbalanced_type='partial', unbalanced=0.5, symmetric=False)
 
 
-<<<<<<< HEAD
-=======
+
+
+
+
+
+
 
 
 ###########################################################################################################
@@ -356,5 +360,4 @@
     
     # test not implemented reg != 0 + unbalanced_type and check raise
     with pytest.raises(NotImplementedError):
-        sol0 = ot.solve_sample(X_s, X_t, reg=0.1, unbalanced_type="kl", is_Lazy=True) 
->>>>>>> 3df3b77d
+        sol0 = ot.solve_sample(X_s, X_t, reg=0.1, unbalanced_type="kl", is_Lazy=True) 