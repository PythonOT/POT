"""Tests for ot solvers"""

# Author: Remi Flamary <remi.flamary@polytechnique.edu>
#
# License: MIT License


import itertools
import numpy as np
import pytest

import ot


lst_reg = [None, 1]
lst_reg_type = ['KL', 'entropy', 'L2']
lst_unbalanced = [None, 0.9]
lst_unbalanced_type = ['KL', 'L2', 'TV']

lst_reg_type_gromov = ['entropy']
lst_gw_losses = ['L2', 'KL']
lst_unbalanced_type_gromov = ['KL', 'semirelaxed', 'partial']
lst_unbalanced_gromov = [None, 0.9]
lst_alpha = [0, 0.4, 0.9, 1]

lst_method_params_solve_sample = [
    {'method': '1d'},
    {'method': '1d', 'metric': 'euclidean'},
    {'method': 'gaussian'},
    {'method': 'gaussian', 'reg': 1},
    {'method': 'factored', 'rank': 10},
]

lst_parameters_solve_sample_NotImplemented = [
    {'method': '1d', 'metric': 'any other one'},  # fail 1d on weird metrics
    {'method': 'gaussian', 'metric': 'euclidean'},  # fail gaussian on metric not euclidean
    {'method': 'factored', 'metric': 'euclidean'},  # fail factored on metric not euclidean
    {'lazy': True},  # fail lazy for non regularized
    {'lazy': True, 'unbalanced': 1},  # fail lazy for non regularized unbalanced
    {'lazy': True, 'reg': 1, 'unbalanced': 1},  # fail lazy for unbalanced and regularized
]

# set readable ids for each param
lst_method_params_solve_sample = [pytest.param(param, id=str(param)) for param in lst_method_params_solve_sample]
lst_parameters_solve_sample_NotImplemented = [pytest.param(param, id=str(param)) for param in lst_parameters_solve_sample_NotImplemented]


def assert_allclose_sol(sol1, sol2):

    lst_attr = ['value', 'value_linear', 'plan',
                'potential_a', 'potential_b', 'marginal_a', 'marginal_b']

    nx1 = sol1._backend if sol1._backend is not None else ot.backend.NumpyBackend()
    nx2 = sol2._backend if sol2._backend is not None else ot.backend.NumpyBackend()

    for attr in lst_attr:
        try:
            np.allclose(nx1.to_numpy(getattr(sol1, attr)), nx2.to_numpy(getattr(sol2, attr)))
        except NotImplementedError:
            pass


def test_solve(nx):
    n_samples_s = 10
    n_samples_t = 7
    n_features = 2
    rng = np.random.RandomState(0)

    x = rng.randn(n_samples_s, n_features)
    y = rng.randn(n_samples_t, n_features)
    a = ot.utils.unif(n_samples_s)
    b = ot.utils.unif(n_samples_t)

    M = ot.dist(x, y)

    # solve unif weights
    sol0 = ot.solve(M)

    print(sol0)

    # solve signe weights
    sol = ot.solve(M, a, b)

    # check some attributes
    sol.potentials
    sol.sparse_plan
    sol.marginals
    sol.status

    assert_allclose_sol(sol0, sol)

    # solve in backend
    ab, bb, Mb = nx.from_numpy(a, b, M)
    solb = ot.solve(M, a, b)

    assert_allclose_sol(sol, solb)

    # test not implemented unbalanced and check raise
    with pytest.raises(NotImplementedError):
        sol0 = ot.solve(M, unbalanced=1, unbalanced_type='cryptic divergence')

    # test not implemented reg_type and check raise
    with pytest.raises(NotImplementedError):
        sol0 = ot.solve(M, reg=1, reg_type='cryptic divergence')


@pytest.mark.parametrize("reg,reg_type,unbalanced,unbalanced_type", itertools.product(lst_reg, lst_reg_type, lst_unbalanced, lst_unbalanced_type))
def test_solve_grid(nx, reg, reg_type, unbalanced, unbalanced_type):
    n_samples_s = 10
    n_samples_t = 7
    n_features = 2
    rng = np.random.RandomState(0)

    x = rng.randn(n_samples_s, n_features)
    y = rng.randn(n_samples_t, n_features)
    a = ot.utils.unif(n_samples_s)
    b = ot.utils.unif(n_samples_t)

    M = ot.dist(x, y)

    try:

        # solve unif weights
        sol0 = ot.solve(M, reg=reg, reg_type=reg_type, unbalanced=unbalanced, unbalanced_type=unbalanced_type)

        # solve signe weights
        sol = ot.solve(M, a, b, reg=reg, reg_type=reg_type, unbalanced=unbalanced, unbalanced_type=unbalanced_type)

        assert_allclose_sol(sol0, sol)

        # solve in backend
        ab, bb, Mb = nx.from_numpy(a, b, M)
        solb = ot.solve(M, a, b, reg=reg, reg_type=reg_type, unbalanced=unbalanced, unbalanced_type=unbalanced_type)

        assert_allclose_sol(sol, solb)
    except NotImplementedError:
        pytest.skip("Not implemented")


def test_solve_not_implemented(nx):

    n_samples_s = 10
    n_samples_t = 7
    n_features = 2
    rng = np.random.RandomState(0)

    x = rng.randn(n_samples_s, n_features)
    y = rng.randn(n_samples_t, n_features)

    M = ot.dist(x, y)

    # test not implemented and check raise
    with pytest.raises(NotImplementedError):
        ot.solve(M, reg=1.0, reg_type='cryptic divergence')
    with pytest.raises(NotImplementedError):
        ot.solve(M, unbalanced=1.0, unbalanced_type='cryptic divergence')

    # pairs of incompatible divergences
    with pytest.raises(NotImplementedError):
        ot.solve(M, reg=1.0, reg_type='kl', unbalanced=1.0, unbalanced_type='tv')


def test_solve_gromov(nx):

    np.random.seed(0)

    n_samples_s = 3
    n_samples_t = 5

    Ca = np.random.rand(n_samples_s, n_samples_s)
    Ca = (Ca + Ca.T) / 2

    Cb = np.random.rand(n_samples_t, n_samples_t)
    Cb = (Cb + Cb.T) / 2

    a = ot.utils.unif(n_samples_s)
    b = ot.utils.unif(n_samples_t)

    M = np.random.rand(n_samples_s, n_samples_t)

    sol0 = ot.solve_gromov(Ca, Cb)  # GW
    sol = ot.solve_gromov(Ca, Cb, a=a, b=b)  # GW
    sol0_fgw = ot.solve_gromov(Ca, Cb, M)  # FGW

    # check some attributes
    sol.potentials
    sol.marginals

    assert_allclose_sol(sol0, sol)

    # solve in backend
    ax, bx, Mx, Cax, Cbx = nx.from_numpy(a, b, M, Ca, Cb)

    solx = ot.solve_gromov(Cax, Cbx, a=ax, b=bx)  # GW
    solx_fgw = ot.solve_gromov(Cax, Cbx, Mx)  # FGW

    assert_allclose_sol(sol, solx)
    assert_allclose_sol(sol0_fgw, solx_fgw)


@pytest.mark.parametrize("reg,reg_type,unbalanced,unbalanced_type,alpha,loss", itertools.product(lst_reg, lst_reg_type_gromov, lst_unbalanced_gromov, lst_unbalanced_type_gromov, lst_alpha, lst_gw_losses))
def test_solve_gromov_grid(nx, reg, reg_type, unbalanced, unbalanced_type, alpha, loss):

    np.random.seed(0)

    n_samples_s = 3
    n_samples_t = 5

    Ca = np.random.rand(n_samples_s, n_samples_s)
    Ca = (Ca + Ca.T) / 2

    Cb = np.random.rand(n_samples_t, n_samples_t)
    Cb = (Cb + Cb.T) / 2

    a = ot.utils.unif(n_samples_s)
    b = ot.utils.unif(n_samples_t)

    M = np.random.rand(n_samples_s, n_samples_t)

    try:

        sol0 = ot.solve_gromov(Ca, Cb, reg=reg, reg_type=reg_type, unbalanced=unbalanced, unbalanced_type=unbalanced_type, loss=loss)  # GW
        sol0_fgw = ot.solve_gromov(Ca, Cb, M, reg=reg, reg_type=reg_type, unbalanced=unbalanced, unbalanced_type=unbalanced_type, alpha=alpha, loss=loss)  # FGW

        # solve in backend
        ax, bx, Mx, Cax, Cbx = nx.from_numpy(a, b, M, Ca, Cb)

        solx = ot.solve_gromov(Cax, Cbx, reg=reg, reg_type=reg_type, unbalanced=unbalanced, unbalanced_type=unbalanced_type, loss=loss)  # GW
        solx_fgw = ot.solve_gromov(Cax, Cbx, Mx, reg=reg, reg_type=reg_type, unbalanced=unbalanced, unbalanced_type=unbalanced_type, alpha=alpha, loss=loss)  # FGW

        solx.value_quad

        assert_allclose_sol(sol0, solx)
        assert_allclose_sol(sol0_fgw, solx_fgw)

    except NotImplementedError:
        pytest.skip("Not implemented")


def test_solve_gromov_not_implemented(nx):

    np.random.seed(0)

    n_samples_s = 3
    n_samples_t = 5

    Ca = np.random.rand(n_samples_s, n_samples_s)
    Ca = (Ca + Ca.T) / 2

    Cb = np.random.rand(n_samples_t, n_samples_t)
    Cb = (Cb + Cb.T) / 2

    a = ot.utils.unif(n_samples_s)
    b = ot.utils.unif(n_samples_t)

    M = np.random.rand(n_samples_s, n_samples_t)

    Ca, Cb, M, a, b = nx.from_numpy(Ca, Cb, M, a, b)

    # test not implemented and check raise
    with pytest.raises(NotImplementedError):
        ot.solve_gromov(Ca, Cb, loss='weird loss')
    with pytest.raises(NotImplementedError):
        ot.solve_gromov(Ca, Cb, unbalanced=1, unbalanced_type='cryptic divergence')
    with pytest.raises(NotImplementedError):
        ot.solve_gromov(Ca, Cb, reg=1, reg_type='cryptic divergence')

    # detect partial not implemented and error detect in value
    with pytest.raises(ValueError):
        ot.solve_gromov(Ca, Cb, unbalanced_type='partial', unbalanced=1.5)
    with pytest.raises(NotImplementedError):
        ot.solve_gromov(Ca, Cb, unbalanced_type='partial', unbalanced=0.5, symmetric=False)
    with pytest.raises(NotImplementedError):
        ot.solve_gromov(Ca, Cb, M, unbalanced_type='partial', unbalanced=0.5)
    with pytest.raises(ValueError):
        ot.solve_gromov(Ca, Cb, reg=1, unbalanced_type='partial', unbalanced=1.5)
    with pytest.raises(NotImplementedError):
        ot.solve_gromov(Ca, Cb, reg=1, unbalanced_type='partial', unbalanced=0.5, symmetric=False)
<<<<<<< HEAD
=======


def test_solve_sample(nx):
    # test solve_sample when is_Lazy = False
    n = 20
    X_s = np.reshape(1.0 * np.arange(n), (n, 1))
    X_t = np.reshape(1.0 * np.arange(0, n), (n, 1))

    a = ot.utils.unif(X_s.shape[0])
    b = ot.utils.unif(X_t.shape[0])

    M = ot.dist(X_s, X_t)

    # solve with ot.solve
    sol00 = ot.solve(M, a, b)

    # solve unif weights
    sol0 = ot.solve_sample(X_s, X_t)

    # solve signe weights
    sol = ot.solve_sample(X_s, X_t, a, b)

    # check some attributes
    sol.potentials
    sol.sparse_plan
    sol.marginals
    sol.status

    assert_allclose_sol(sol0, sol)
    assert_allclose_sol(sol0, sol00)

    # solve in backend
    X_sb, X_tb, ab, bb = nx.from_numpy(X_s, X_t, a, b)
    solb = ot.solve_sample(X_sb, X_tb, ab, bb)

    assert_allclose_sol(sol, solb)

    # test not implemented unbalanced and check raise
    with pytest.raises(NotImplementedError):
        sol0 = ot.solve_sample(X_s, X_t, unbalanced=1, unbalanced_type='cryptic divergence')

    # test not implemented reg_type and check raise
    with pytest.raises(NotImplementedError):
        sol0 = ot.solve_sample(X_s, X_t, reg=1, reg_type='cryptic divergence')


def test_solve_sample_lazy(nx):
    # test solve_sample when is_Lazy = False
    n = 20
    X_s = np.reshape(1.0 * np.arange(n), (n, 1))
    X_t = np.reshape(1.0 * np.arange(0, n), (n, 1))

    a = ot.utils.unif(X_s.shape[0])
    b = ot.utils.unif(X_t.shape[0])

    X_s, X_t, a, b = nx.from_numpy(X_s, X_t, a, b)

    M = ot.dist(X_s, X_t)

    # solve with ot.solve
    sol00 = ot.solve(M, a, b, reg=1)

    sol0 = ot.solve_sample(X_s, X_t, a, b, reg=1)

    # solve signe weights
    sol = ot.solve_sample(X_s, X_t, a, b, reg=1, lazy=True)

    assert_allclose_sol(sol0, sol00)

    np.testing.assert_allclose(sol0.plan, sol.lazy_plan[:], rtol=1e-5, atol=1e-5)


@pytest.mark.parametrize("method_params", lst_method_params_solve_sample)
def test_solve_sample_methods(nx, method_params):

    n_samples_s = 20
    n_samples_t = 7
    n_features = 2
    rng = np.random.RandomState(0)

    x = rng.randn(n_samples_s, n_features)
    y = rng.randn(n_samples_t, n_features)
    a = ot.utils.unif(n_samples_s)
    b = ot.utils.unif(n_samples_t)

    xb, yb, ab, bb = nx.from_numpy(x, y, a, b)

    sol = ot.solve_sample(x, y, **method_params)
    solb = ot.solve_sample(xb, yb, ab, bb, **method_params)

    # check some attributes (no need )
    assert_allclose_sol(sol, solb)

    sol2 = ot.solve_sample(x, x, **method_params)
    if method_params['method'] != 'factored':
        np.testing.assert_allclose(sol2.value, 0)


@pytest.mark.parametrize("method_params", lst_parameters_solve_sample_NotImplemented)
def test_solve_sample_NotImplemented(nx, method_params):

    n_samples_s = 20
    n_samples_t = 7
    n_features = 2
    rng = np.random.RandomState(0)

    x = rng.randn(n_samples_s, n_features)
    y = rng.randn(n_samples_t, n_features)
    a = ot.utils.unif(n_samples_s)
    b = ot.utils.unif(n_samples_t)

    xb, yb, ab, bb = nx.from_numpy(x, y, a, b)

    with pytest.raises(NotImplementedError):
        ot.solve_sample(xb, yb, ab, bb, **method_params)
>>>>>>> ef6c3c11
<|MERGE_RESOLUTION|>--- conflicted
+++ resolved
@@ -276,8 +276,6 @@
         ot.solve_gromov(Ca, Cb, reg=1, unbalanced_type='partial', unbalanced=1.5)
     with pytest.raises(NotImplementedError):
         ot.solve_gromov(Ca, Cb, reg=1, unbalanced_type='partial', unbalanced=0.5, symmetric=False)
-<<<<<<< HEAD
-=======
 
 
 def test_solve_sample(nx):
@@ -392,5 +390,4 @@
     xb, yb, ab, bb = nx.from_numpy(x, y, a, b)
 
     with pytest.raises(NotImplementedError):
-        ot.solve_sample(xb, yb, ab, bb, **method_params)
->>>>>>> ef6c3c11
+        ot.solve_sample(xb, yb, ab, bb, **method_params)