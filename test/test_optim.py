--- conflicted
+++ resolved
@@ -151,7 +151,6 @@
     gfk = np.array([[23.04273441, 23.0449082], [23.04273441, 23.0449082]])
     old_fval = -123
     # Should not throw an exception and return None for alpha
-<<<<<<< HEAD
     alpha, a, b = ot.optim.line_search_armijo(
         lambda x: 1, nx.from_numpy(xk), nx.from_numpy(pk), nx.from_numpy(gfk), old_fval
     )
@@ -160,9 +159,6 @@
     )
     assert a == anp
     assert b == bnp
-    assert alpha is None
-=======
-    alpha, _, _ = ot.optim.line_search_armijo(lambda x: 1, xk, pk, gfk, old_fval)
     assert alpha is None
 
     # check line search armijo
@@ -188,5 +184,4 @@
 
     # check the case where the checking the wrong direction
     alpha, _, _ = ot.optim.line_search_armijo(f, xk, -pk, gfk, old_fval)
-    assert alpha <= 0
->>>>>>> 14c30d4c
+    assert alpha <= 0