""" Test for low rank sinkhorn solvers """

# Author: Laurène DAVID <laurene.david@ip-paris.fr>
#
# License: MIT License

import ot
import numpy as np
import pytest
from ot.lowrank import sklearn_import  # check sklearn installation


def test_compute_lr_sqeuclidean_matrix():
    # test computation of low rank cost matrices M1 and M2
    n = 100
    X_s = np.reshape(1.0 * np.arange(2 * n), (n, 2))
    X_t = np.reshape(1.0 * np.arange(2 * n), (n, 2))

    M1, M2 = ot.lowrank.compute_lr_sqeuclidean_matrix(X_s, X_t, rescale_cost=False)
    M = ot.dist(X_s, X_t, metric="sqeuclidean")  # original cost matrix

    np.testing.assert_allclose(np.dot(M1, M2.T), M, atol=1e-05)


def test_lowrank_sinkhorn():
    # test low rank sinkhorn
    n = 100
    a = ot.unif(n)
    b = ot.unif(n)

    X_s = np.reshape(1.0 * np.arange(n), (n, 1))
    X_t = np.reshape(1.0 * np.arange(n), (n, 1))

    Q, R, g, log = ot.lowrank.lowrank_sinkhorn(X_s, X_t, a, b, reg=0.1, log=True, rescale_cost=False)
    P = log["lazy_plan"][:]
    value_linear = log["value_linear"]

    # check constraints for P
    np.testing.assert_allclose(a, P.sum(1), atol=1e-05)
    np.testing.assert_allclose(b, P.sum(0), atol=1e-05)

    # check if lazy_plan is equal to the fully computed plan
    P_true = np.dot(Q, np.dot(np.diag(1 / g), R.T))
    np.testing.assert_allclose(P, P_true, atol=1e-05)

    # check if value_linear is correct with its original formula
    M = ot.dist(X_s, X_t, metric="sqeuclidean")
    value_linear_true = np.sum(M * P_true)
    np.testing.assert_allclose(value_linear, value_linear_true, atol=1e-05)

    # check warn parameter when Dykstra algorithm doesn't converge
    with pytest.warns(UserWarning):
        ot.lowrank.lowrank_sinkhorn(X_s, X_t, a, b, reg=0.1, stopThr=0, numItermax=1)


@pytest.mark.parametrize(("init"), ("random", "deterministic", "kmeans"))
def test_lowrank_sinkhorn_init(init):
    # test lowrank inits
    n = 100
    a = ot.unif(n)
    b = ot.unif(n)

    X_s = np.reshape(1.0 * np.arange(n), (n, 1))
    X_t = np.reshape(1.0 * np.arange(n), (n, 1))

    # test ImportError if init="kmeans" and sklearn not imported
    if init in ["random", "deterministic"] or ((init == "kmeans") and (sklearn_import is True)):
        Q, R, g, log = ot.lowrank.lowrank_sinkhorn(X_s, X_t, a, b, reg=0.1, init=init, log=True)
        P = log["lazy_plan"][:]

        # check constraints for P
        np.testing.assert_allclose(a, P.sum(1), atol=1e-05)
        np.testing.assert_allclose(b, P.sum(0), atol=1e-05)

    else:
        with pytest.raises(ImportError):
            Q, R, g = ot.lowrank.lowrank_sinkhorn(X_s, X_t, a, b, reg=0.1, init=init)


@pytest.mark.parametrize(("alpha, rank"), ((0.8, 2), (0.5, 3), (0.2, 6)))
def test_lowrank_sinkhorn_alpha_error(alpha, rank):
    # Test warning for value of alpha
    n = 100
    a = ot.unif(n)
    b = ot.unif(n)

    X_s = np.reshape(1.0 * np.arange(n), (n, 1))
    X_t = np.reshape(1.0 * np.arange(0, n), (n, 1))

    with pytest.raises(ValueError):
        ot.lowrank.lowrank_sinkhorn(X_s, X_t, a, b, reg=0.1, rank=rank, alpha=alpha, warn=False)


@pytest.mark.parametrize(("gamma_init"), ("rescale", "theory"))
def test_lowrank_sinkhorn_gamma_init(gamma_init):
    # Test lr sinkhorn with different init strategies
    n = 100
    a = ot.unif(n)
    b = ot.unif(n)

    X_s = np.reshape(1.0 * np.arange(n), (n, 1))
    X_t = np.reshape(1.0 * np.arange(n), (n, 1))

    Q, R, g, log = ot.lowrank.lowrank_sinkhorn(X_s, X_t, a, b, reg=0.1, gamma_init=gamma_init, log=True)
    P = log["lazy_plan"][:]

    # check constraints for P
<<<<<<< HEAD
    np.testing.assert_allclose(a, P.sum(1), atol=1e-04)
    np.testing.assert_allclose(b, P.sum(0), atol=1e-04)
=======
    np.testing.assert_allclose(a, P.sum(1), atol=1e-05)
    np.testing.assert_allclose(b, P.sum(0), atol=1e-05)
>>>>>>> 63e44e5d


@pytest.skip_backend('tf')
def test_lowrank_sinkhorn_backends(nx):
    # Test low rank sinkhorn for different backends
    n = 100
    a = ot.unif(n)
    b = ot.unif(n)

    X_s = np.reshape(1.0 * np.arange(n), (n, 1))
    X_t = np.reshape(1.0 * np.arange(0, n), (n, 1))

    ab, bb, X_sb, X_tb = nx.from_numpy(a, b, X_s, X_t)

    Q, R, g, log = ot.lowrank.lowrank_sinkhorn(X_sb, X_tb, ab, bb, reg=0.1, log=True)
    lazy_plan = log["lazy_plan"]
    P = lazy_plan[:]

    np.testing.assert_allclose(ab, P.sum(1), atol=1e-04)
    np.testing.assert_allclose(bb, P.sum(0), atol=1e-04)


def test__flat_product_operator():
    # test flat product operator
    n, d = 100, 2
    X = np.reshape(1.0 * np.arange(2 * n), (n, d))
    A1, A2 = ot.lowrank.compute_lr_sqeuclidean_matrix(X, X, rescale_cost=False)

    A1_ = ot.lowrank._flat_product_operator(A1)
    A2_ = ot.lowrank._flat_product_operator(A2)
    cost = ot.dist(X, X)

    # test value
    np.testing.assert_allclose(cost**2, np.dot(A1_, A2_.T), atol=1e-05)


def test_lowrank_gromov_wasserstein():
    # test low rank gromov wasserstein
    n_samples = 20  # nb samples
    mu_s = np.array([0, 0])
    cov_s = np.array([[1, 0], [0, 1]])

    X_s = ot.datasets.make_2D_samples_gauss(n_samples, mu_s, cov_s, random_state=1)
    X_t = X_s[::-1].copy()

    a = ot.unif(n_samples)
    b = ot.unif(n_samples)

    Q, R, g, log = ot.lowrank.lowrank_gromov_wasserstein(X_s, X_t, a, b, reg=0.1, log=True, rescale_cost=False)
    P = log["lazy_plan"][:]

    # check constraints for P
    np.testing.assert_allclose(a, P.sum(1), atol=1e-04)
    np.testing.assert_allclose(b, P.sum(0), atol=1e-04)

    # check if lazy_plan is equal to the fully computed plan
    P_true = np.dot(Q, np.dot(np.diag(1 / g), R.T))
    np.testing.assert_allclose(P, P_true, atol=1e-05)

    # check warn parameter when low rank GW algorithm doesn't converge
    with pytest.warns(UserWarning):
        ot.lowrank.lowrank_gromov_wasserstein(
            X_s, X_t, a, b, reg=0.1, stopThr=0, numItermax=1, warn=True, warn_dykstra=False
        )

    # check warn parameter when Dykstra algorithm doesn't converge
    with pytest.warns(UserWarning):
        ot.lowrank.lowrank_gromov_wasserstein(
            X_s, X_t, a, b, reg=0.1, stopThr_dykstra=0, numItermax_dykstra=1, warn=False, warn_dykstra=True
        )


@pytest.mark.parametrize(("alpha, rank"), ((0.8, 2), (0.5, 3), (0.2, 6)))
def test_lowrank_gromov_wasserstein_alpha_error(alpha, rank):
    # Test warning for value of alpha
    n_samples = 20  # nb samples
    mu_s = np.array([0, 0])
    cov_s = np.array([[1, 0], [0, 1]])

    X_s = ot.datasets.make_2D_samples_gauss(n_samples, mu_s, cov_s, random_state=1)
    X_t = X_s[::-1].copy()

    a = ot.unif(n_samples)
    b = ot.unif(n_samples)

    with pytest.raises(ValueError):
        ot.lowrank.lowrank_gromov_wasserstein(X_s, X_t, a, b, reg=0.1, rank=rank, alpha=alpha, warn=False)


@pytest.mark.parametrize(("gamma_init"), ("rescale", "theory"))
def test_lowrank_wasserstein_gamma_init(gamma_init):
    # Test lr sinkhorn with different init strategies
    n_samples = 20  # nb samples
    mu_s = np.array([0, 0])
    cov_s = np.array([[1, 0], [0, 1]])

    X_s = ot.datasets.make_2D_samples_gauss(n_samples, mu_s, cov_s, random_state=1)
    X_t = X_s[::-1].copy()

    a = ot.unif(n_samples)
    b = ot.unif(n_samples)

    Q, R, g, log = ot.lowrank.lowrank_gromov_wasserstein(X_s, X_t, a, b, reg=0.1, gamma_init=gamma_init, log=True)
    P = log["lazy_plan"][:]

    # check constraints for P
    np.testing.assert_allclose(a, P.sum(1), atol=1e-04)
    np.testing.assert_allclose(b, P.sum(0), atol=1e-04)


@pytest.skip_backend('tf')
def test_lowrank_gromov_wasserstein_backends(nx):
    # Test low rank sinkhorn for different backends
    n_samples = 20  # nb samples
    mu_s = np.array([0, 0])
    cov_s = np.array([[1, 0], [0, 1]])

    X_s = ot.datasets.make_2D_samples_gauss(n_samples, mu_s, cov_s, random_state=1)
    X_t = X_s[::-1].copy()

    a = ot.unif(n_samples)
    b = ot.unif(n_samples)

    ab, bb, X_sb, X_tb = nx.from_numpy(a, b, X_s, X_t)

    Q, R, g, log = ot.lowrank.lowrank_gromov_wasserstein(X_sb, X_tb, ab, bb, reg=0.1, log=True)
    lazy_plan = log["lazy_plan"]
    P = lazy_plan[:]

    np.testing.assert_allclose(ab, P.sum(1), atol=1e-04)
    np.testing.assert_allclose(bb, P.sum(0), atol=1e-04)<|MERGE_RESOLUTION|>--- conflicted
+++ resolved
@@ -105,13 +105,8 @@
     P = log["lazy_plan"][:]
 
     # check constraints for P
-<<<<<<< HEAD
-    np.testing.assert_allclose(a, P.sum(1), atol=1e-04)
-    np.testing.assert_allclose(b, P.sum(0), atol=1e-04)
-=======
     np.testing.assert_allclose(a, P.sum(1), atol=1e-05)
     np.testing.assert_allclose(b, P.sum(0), atol=1e-05)
->>>>>>> 63e44e5d
 
 
 @pytest.skip_backend('tf')
