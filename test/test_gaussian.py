--- conflicted
+++ resolved
@@ -152,13 +152,7 @@
 
     # Test weights argument
     weights = nx.ones(k) / k
-<<<<<<< HEAD
     mbw, Cbw = ot.gaussian.bures_wasserstein_barycenter(m, C, weights=weights, method=method, log=False)
-=======
-    mbw, Cbw = ot.gaussian.bures_wasserstein_barycenter(
-        m, C, weights=weights, log=False
-    )
->>>>>>> 38922c0b
     np.testing.assert_allclose(Cbw, Cb, rtol=1e-2, atol=1e-2)
 
     # test with closed form for diagonal covariance matrices
