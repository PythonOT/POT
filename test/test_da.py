"""Tests for module da on Domain Adaptation """

# Author: Remi Flamary <remi.flamary@unice.fr>
#
# License: MIT License

import numpy as np
from numpy.testing.utils import assert_allclose, assert_equal

import ot
from ot.datasets import make_data_classif
from ot.utils import unif


def test_sinkhorn_lpl1_transport_class():
    """test_sinkhorn_transport
    """

    ns = 150
    nt = 200

    Xs, ys = make_data_classif('3gauss', ns)
    Xt, yt = make_data_classif('3gauss2', nt)

    otda = ot.da.SinkhornLpl1Transport()

    # test its computed
    otda.fit(Xs=Xs, ys=ys, Xt=Xt)
    assert hasattr(otda, "cost_")
    assert hasattr(otda, "coupling_")

    # test dimensions of coupling
    assert_equal(otda.cost_.shape, ((Xs.shape[0], Xt.shape[0])))
    assert_equal(otda.coupling_.shape, ((Xs.shape[0], Xt.shape[0])))

    # test margin constraints
    mu_s = unif(ns)
    mu_t = unif(nt)
    assert_allclose(
        np.sum(otda.coupling_, axis=0), mu_t, rtol=1e-3, atol=1e-3)
    assert_allclose(
        np.sum(otda.coupling_, axis=1), mu_s, rtol=1e-3, atol=1e-3)

    # test transform
    transp_Xs = otda.transform(Xs=Xs)
    assert_equal(transp_Xs.shape, Xs.shape)

    Xs_new, _ = make_data_classif('3gauss', ns + 1)
    transp_Xs_new = otda.transform(Xs_new)

    # check that the oos method is working
    assert_equal(transp_Xs_new.shape, Xs_new.shape)

    # test inverse transform
    transp_Xt = otda.inverse_transform(Xt=Xt)
    assert_equal(transp_Xt.shape, Xt.shape)

    Xt_new, _ = make_data_classif('3gauss2', nt + 1)
    transp_Xt_new = otda.inverse_transform(Xt=Xt_new)

    # check that the oos method is working
    assert_equal(transp_Xt_new.shape, Xt_new.shape)

    # test fit_transform
    transp_Xs = otda.fit_transform(Xs=Xs, ys=ys, Xt=Xt)
    assert_equal(transp_Xs.shape, Xs.shape)

    # test unsupervised vs semi-supervised mode
    otda_unsup = ot.da.SinkhornLpl1Transport()
    otda_unsup.fit(Xs=Xs, ys=ys, Xt=Xt)
    n_unsup = np.sum(otda_unsup.cost_)

    otda_semi = ot.da.SinkhornLpl1Transport()
    otda_semi.fit(Xs=Xs, ys=ys, Xt=Xt, yt=yt)
    assert_equal(otda_semi.cost_.shape, ((Xs.shape[0], Xt.shape[0])))
    n_semisup = np.sum(otda_semi.cost_)

    # check that the cost matrix norms are indeed different
    assert n_unsup != n_semisup, "semisupervised mode not working"

    # check that the coupling forbids mass transport between labeled source
    # and labeled target samples
    mass_semi = np.sum(
        otda_semi.coupling_[otda_semi.cost_ == otda_semi.limit_max])
    assert mass_semi == 0, "semisupervised mode not working"


def test_sinkhorn_l1l2_transport_class():
    """test_sinkhorn_transport
    """

    ns = 150
    nt = 200

    Xs, ys = make_data_classif('3gauss', ns)
    Xt, yt = make_data_classif('3gauss2', nt)

    otda = ot.da.SinkhornL1l2Transport()

    # test its computed
    otda.fit(Xs=Xs, ys=ys, Xt=Xt)
    assert hasattr(otda, "cost_")
    assert hasattr(otda, "coupling_")
    assert hasattr(otda, "log_")

    # test dimensions of coupling
    assert_equal(otda.cost_.shape, ((Xs.shape[0], Xt.shape[0])))
    assert_equal(otda.coupling_.shape, ((Xs.shape[0], Xt.shape[0])))

    # test margin constraints
    mu_s = unif(ns)
    mu_t = unif(nt)
    assert_allclose(
        np.sum(otda.coupling_, axis=0), mu_t, rtol=1e-3, atol=1e-3)
    assert_allclose(
        np.sum(otda.coupling_, axis=1), mu_s, rtol=1e-3, atol=1e-3)

    # test transform
    transp_Xs = otda.transform(Xs=Xs)
    assert_equal(transp_Xs.shape, Xs.shape)

    Xs_new, _ = make_data_classif('3gauss', ns + 1)
    transp_Xs_new = otda.transform(Xs_new)

    # check that the oos method is working
    assert_equal(transp_Xs_new.shape, Xs_new.shape)

    # test inverse transform
    transp_Xt = otda.inverse_transform(Xt=Xt)
    assert_equal(transp_Xt.shape, Xt.shape)

    Xt_new, _ = make_data_classif('3gauss2', nt + 1)
    transp_Xt_new = otda.inverse_transform(Xt=Xt_new)

    # check that the oos method is working
    assert_equal(transp_Xt_new.shape, Xt_new.shape)

    # test fit_transform
    transp_Xs = otda.fit_transform(Xs=Xs, ys=ys, Xt=Xt)
    assert_equal(transp_Xs.shape, Xs.shape)

    # test unsupervised vs semi-supervised mode
    otda_unsup = ot.da.SinkhornL1l2Transport()
    otda_unsup.fit(Xs=Xs, ys=ys, Xt=Xt)
    n_unsup = np.sum(otda_unsup.cost_)

    otda_semi = ot.da.SinkhornL1l2Transport()
    otda_semi.fit(Xs=Xs, ys=ys, Xt=Xt, yt=yt)
    assert_equal(otda_semi.cost_.shape, ((Xs.shape[0], Xt.shape[0])))
    n_semisup = np.sum(otda_semi.cost_)

    # check that the cost matrix norms are indeed different
    assert n_unsup != n_semisup, "semisupervised mode not working"

    # check that the coupling forbids mass transport between labeled source
    # and labeled target samples
    mass_semi = np.sum(
        otda_semi.coupling_[otda_semi.cost_ == otda_semi.limit_max])
    mass_semi = otda_semi.coupling_[otda_semi.cost_ == otda_semi.limit_max]
    assert_allclose(mass_semi, np.zeros_like(mass_semi),
                    rtol=1e-9, atol=1e-9)

    # check everything runs well with log=True
    otda = ot.da.SinkhornL1l2Transport(log=True)
    otda.fit(Xs=Xs, ys=ys, Xt=Xt)
    assert len(otda.log_.keys()) != 0


def test_sinkhorn_transport_class():
    """test_sinkhorn_transport
    """

    ns = 150
    nt = 200

    Xs, ys = make_data_classif('3gauss', ns)
    Xt, yt = make_data_classif('3gauss2', nt)

    otda = ot.da.SinkhornTransport()

    # test its computed
    otda.fit(Xs=Xs, Xt=Xt)
    assert hasattr(otda, "cost_")
    assert hasattr(otda, "coupling_")
    assert hasattr(otda, "log_")

    # test dimensions of coupling
    assert_equal(otda.cost_.shape, ((Xs.shape[0], Xt.shape[0])))
    assert_equal(otda.coupling_.shape, ((Xs.shape[0], Xt.shape[0])))

    # test margin constraints
    mu_s = unif(ns)
    mu_t = unif(nt)
    assert_allclose(
        np.sum(otda.coupling_, axis=0), mu_t, rtol=1e-3, atol=1e-3)
    assert_allclose(
        np.sum(otda.coupling_, axis=1), mu_s, rtol=1e-3, atol=1e-3)

    # test transform
    transp_Xs = otda.transform(Xs=Xs)
    assert_equal(transp_Xs.shape, Xs.shape)

    Xs_new, _ = make_data_classif('3gauss', ns + 1)
    transp_Xs_new = otda.transform(Xs_new)

    # check that the oos method is working
    assert_equal(transp_Xs_new.shape, Xs_new.shape)

    # test inverse transform
    transp_Xt = otda.inverse_transform(Xt=Xt)
    assert_equal(transp_Xt.shape, Xt.shape)

    Xt_new, _ = make_data_classif('3gauss2', nt + 1)
    transp_Xt_new = otda.inverse_transform(Xt=Xt_new)

    # check that the oos method is working
    assert_equal(transp_Xt_new.shape, Xt_new.shape)

    # test fit_transform
    transp_Xs = otda.fit_transform(Xs=Xs, Xt=Xt)
    assert_equal(transp_Xs.shape, Xs.shape)

    # test unsupervised vs semi-supervised mode
    otda_unsup = ot.da.SinkhornTransport()
    otda_unsup.fit(Xs=Xs, Xt=Xt)
    n_unsup = np.sum(otda_unsup.cost_)

    otda_semi = ot.da.SinkhornTransport()
    otda_semi.fit(Xs=Xs, ys=ys, Xt=Xt, yt=yt)
    assert_equal(otda_semi.cost_.shape, ((Xs.shape[0], Xt.shape[0])))
    n_semisup = np.sum(otda_semi.cost_)

    # check that the cost matrix norms are indeed different
    assert n_unsup != n_semisup, "semisupervised mode not working"

    # check that the coupling forbids mass transport between labeled source
    # and labeled target samples
    mass_semi = np.sum(
        otda_semi.coupling_[otda_semi.cost_ == otda_semi.limit_max])
    assert mass_semi == 0, "semisupervised mode not working"

    # check everything runs well with log=True
    otda = ot.da.SinkhornTransport(log=True)
    otda.fit(Xs=Xs, ys=ys, Xt=Xt)
    assert len(otda.log_.keys()) != 0


def test_emd_transport_class():
    """test_sinkhorn_transport
    """

    ns = 150
    nt = 200

    Xs, ys = make_data_classif('3gauss', ns)
    Xt, yt = make_data_classif('3gauss2', nt)

    otda = ot.da.EMDTransport()

    # test its computed
    otda.fit(Xs=Xs, Xt=Xt)
    assert hasattr(otda, "cost_")
    assert hasattr(otda, "coupling_")

    # test dimensions of coupling
    assert_equal(otda.cost_.shape, ((Xs.shape[0], Xt.shape[0])))
    assert_equal(otda.coupling_.shape, ((Xs.shape[0], Xt.shape[0])))

    # test margin constraints
    mu_s = unif(ns)
    mu_t = unif(nt)
    assert_allclose(
        np.sum(otda.coupling_, axis=0), mu_t, rtol=1e-3, atol=1e-3)
    assert_allclose(
        np.sum(otda.coupling_, axis=1), mu_s, rtol=1e-3, atol=1e-3)

    # test transform
    transp_Xs = otda.transform(Xs=Xs)
    assert_equal(transp_Xs.shape, Xs.shape)

    Xs_new, _ = make_data_classif('3gauss', ns + 1)
    transp_Xs_new = otda.transform(Xs_new)

    # check that the oos method is working
    assert_equal(transp_Xs_new.shape, Xs_new.shape)

    # test inverse transform
    transp_Xt = otda.inverse_transform(Xt=Xt)
    assert_equal(transp_Xt.shape, Xt.shape)

    Xt_new, _ = make_data_classif('3gauss2', nt + 1)
    transp_Xt_new = otda.inverse_transform(Xt=Xt_new)

    # check that the oos method is working
    assert_equal(transp_Xt_new.shape, Xt_new.shape)

    # test fit_transform
    transp_Xs = otda.fit_transform(Xs=Xs, Xt=Xt)
    assert_equal(transp_Xs.shape, Xs.shape)

    # test unsupervised vs semi-supervised mode
    otda_unsup = ot.da.EMDTransport()
    otda_unsup.fit(Xs=Xs, ys=ys, Xt=Xt)
    n_unsup = np.sum(otda_unsup.cost_)

    otda_semi = ot.da.EMDTransport()
    otda_semi.fit(Xs=Xs, ys=ys, Xt=Xt, yt=yt)
    assert_equal(otda_semi.cost_.shape, ((Xs.shape[0], Xt.shape[0])))
    n_semisup = np.sum(otda_semi.cost_)

    # check that the cost matrix norms are indeed different
    assert n_unsup != n_semisup, "semisupervised mode not working"

    # check that the coupling forbids mass transport between labeled source
    # and labeled target samples
    mass_semi = np.sum(
        otda_semi.coupling_[otda_semi.cost_ == otda_semi.limit_max])
    mass_semi = otda_semi.coupling_[otda_semi.cost_ == otda_semi.limit_max]

    # we need to use a small tolerance here, otherwise the test breaks
    assert_allclose(mass_semi, np.zeros_like(mass_semi),
                    rtol=1e-2, atol=1e-2)


def test_mapping_transport_class():
    """test_mapping_transport
    """

    ns = 60
    nt = 120

    Xs, ys = make_data_classif('3gauss', ns)
    Xt, yt = make_data_classif('3gauss2', nt)
    Xs_new, _ = make_data_classif('3gauss', ns + 1)

    ##########################################################################
    # kernel == linear mapping tests
    ##########################################################################

    # check computation and dimensions if bias == False
    otda = ot.da.MappingTransport(kernel="linear", bias=False)
    otda.fit(Xs=Xs, Xt=Xt)
    assert hasattr(otda, "coupling_")
    assert hasattr(otda, "mapping_")
    assert hasattr(otda, "log_")

    assert_equal(otda.coupling_.shape, ((Xs.shape[0], Xt.shape[0])))
    assert_equal(otda.mapping_.shape, ((Xs.shape[1], Xt.shape[1])))

    # test margin constraints
    mu_s = unif(ns)
    mu_t = unif(nt)
    assert_allclose(
        np.sum(otda.coupling_, axis=0), mu_t, rtol=1e-3, atol=1e-3)
    assert_allclose(
        np.sum(otda.coupling_, axis=1), mu_s, rtol=1e-3, atol=1e-3)

    # test transform
    transp_Xs = otda.transform(Xs=Xs)
    assert_equal(transp_Xs.shape, Xs.shape)

    transp_Xs_new = otda.transform(Xs_new)

    # check that the oos method is working
    assert_equal(transp_Xs_new.shape, Xs_new.shape)

    # check computation and dimensions if bias == True
    otda = ot.da.MappingTransport(kernel="linear", bias=True)
    otda.fit(Xs=Xs, Xt=Xt)
    assert_equal(otda.coupling_.shape, ((Xs.shape[0], Xt.shape[0])))
    assert_equal(otda.mapping_.shape, ((Xs.shape[1] + 1, Xt.shape[1])))

    # test margin constraints
    mu_s = unif(ns)
    mu_t = unif(nt)
    assert_allclose(
        np.sum(otda.coupling_, axis=0), mu_t, rtol=1e-3, atol=1e-3)
    assert_allclose(
        np.sum(otda.coupling_, axis=1), mu_s, rtol=1e-3, atol=1e-3)

    # test transform
    transp_Xs = otda.transform(Xs=Xs)
    assert_equal(transp_Xs.shape, Xs.shape)

    transp_Xs_new = otda.transform(Xs_new)

    # check that the oos method is working
    assert_equal(transp_Xs_new.shape, Xs_new.shape)

    ##########################################################################
    # kernel == gaussian mapping tests
    ##########################################################################

    # check computation and dimensions if bias == False
    otda = ot.da.MappingTransport(kernel="gaussian", bias=False)
    otda.fit(Xs=Xs, Xt=Xt)

    assert_equal(otda.coupling_.shape, ((Xs.shape[0], Xt.shape[0])))
    assert_equal(otda.mapping_.shape, ((Xs.shape[0], Xt.shape[1])))

    # test margin constraints
    mu_s = unif(ns)
    mu_t = unif(nt)
    assert_allclose(
        np.sum(otda.coupling_, axis=0), mu_t, rtol=1e-3, atol=1e-3)
    assert_allclose(
        np.sum(otda.coupling_, axis=1), mu_s, rtol=1e-3, atol=1e-3)

    # test transform
    transp_Xs = otda.transform(Xs=Xs)
    assert_equal(transp_Xs.shape, Xs.shape)

    transp_Xs_new = otda.transform(Xs_new)

    # check that the oos method is working
    assert_equal(transp_Xs_new.shape, Xs_new.shape)

    # check computation and dimensions if bias == True
    otda = ot.da.MappingTransport(kernel="gaussian", bias=True)
    otda.fit(Xs=Xs, Xt=Xt)
    assert_equal(otda.coupling_.shape, ((Xs.shape[0], Xt.shape[0])))
    assert_equal(otda.mapping_.shape, ((Xs.shape[0] + 1, Xt.shape[1])))

    # test margin constraints
    mu_s = unif(ns)
    mu_t = unif(nt)
    assert_allclose(
        np.sum(otda.coupling_, axis=0), mu_t, rtol=1e-3, atol=1e-3)
    assert_allclose(
        np.sum(otda.coupling_, axis=1), mu_s, rtol=1e-3, atol=1e-3)

    # test transform
    transp_Xs = otda.transform(Xs=Xs)
    assert_equal(transp_Xs.shape, Xs.shape)

    transp_Xs_new = otda.transform(Xs_new)

    # check that the oos method is working
    assert_equal(transp_Xs_new.shape, Xs_new.shape)

    # check everything runs well with log=True
    otda = ot.da.MappingTransport(kernel="gaussian", log=True)
    otda.fit(Xs=Xs, Xt=Xt)
    assert len(otda.log_.keys()) != 0


def test_linear_mapping():

    ns = 150
    nt = 200

    Xs, ys = make_data_classif('3gauss', ns)
    Xt, yt = make_data_classif('3gauss2', nt)

    A, b = ot.da.OT_mapping_linear(Xs, Xt)

    Xst = Xs.dot(A) + b

    Ct = np.cov(Xt.T)
    Cst = np.cov(Xst.T)

    np.testing.assert_allclose(Ct, Cst, rtol=1e-2, atol=1e-2)


def test_linear_mapping_class():

    ns = 150
    nt = 200

    Xs, ys = make_data_classif('3gauss', ns)
    Xt, yt = make_data_classif('3gauss2', nt)

    otmap = ot.da.LinearTransport()

    otmap.fit(Xs=Xs, Xt=Xt)
    assert hasattr(otmap, "A_")
    assert hasattr(otmap, "B_")
    assert hasattr(otmap, "A1_")
    assert hasattr(otmap, "B1_")

    Xst = otmap.transform(Xs=Xs)

    Ct = np.cov(Xt.T)
    Cst = np.cov(Xst.T)

<<<<<<< HEAD
    np.testing.assert_allclose(Ct, Cst, rtol=1e-2, atol=1e-2)
=======
    np.testing.assert_allclose(Ct, Cst, rtol=1e-2, atol=1e-2)


def test_otda():

    n_samples = 150  # nb samples
    np.random.seed(0)

    xs, ys = ot.datasets.make_data_classif('3gauss', n_samples)
    xt, yt = ot.datasets.make_data_classif('3gauss2', n_samples)

    a, b = ot.unif(n_samples), ot.unif(n_samples)

    # LP problem
    da_emd = ot.da.OTDA()     # init class
    da_emd.fit(xs, xt)       # fit distributions
    da_emd.interp()    # interpolation of source samples
    da_emd.predict(xs)    # interpolation of source samples

    np.testing.assert_allclose(a, np.sum(da_emd.G, 1))
    np.testing.assert_allclose(b, np.sum(da_emd.G, 0))

    # sinkhorn regularization
    lambd = 1e-1
    da_entrop = ot.da.OTDA_sinkhorn()
    da_entrop.fit(xs, xt, reg=lambd)
    da_entrop.interp()
    da_entrop.predict(xs)

    np.testing.assert_allclose(
        a, np.sum(da_entrop.G, 1), rtol=1e-3, atol=1e-3)
    np.testing.assert_allclose(b, np.sum(da_entrop.G, 0), rtol=1e-3, atol=1e-3)

    # non-convex Group lasso regularization
    reg = 1e-1
    eta = 1e0
    da_lpl1 = ot.da.OTDA_lpl1()
    da_lpl1.fit(xs, ys, xt, reg=reg, eta=eta)
    da_lpl1.interp()
    da_lpl1.predict(xs)

    np.testing.assert_allclose(a, np.sum(da_lpl1.G, 1), rtol=1e-3, atol=1e-3)
    np.testing.assert_allclose(b, np.sum(da_lpl1.G, 0), rtol=1e-3, atol=1e-3)

    # True Group lasso regularization
    reg = 1e-1
    eta = 2e0
    da_l1l2 = ot.da.OTDA_l1l2()
    da_l1l2.fit(xs, ys, xt, reg=reg, eta=eta, numItermax=20, verbose=True)
    da_l1l2.interp()
    da_l1l2.predict(xs)

    np.testing.assert_allclose(a, np.sum(da_l1l2.G, 1), rtol=1e-3, atol=1e-3)
    np.testing.assert_allclose(b, np.sum(da_l1l2.G, 0), rtol=1e-3, atol=1e-3)

    # linear mapping
    da_emd = ot.da.OTDA_mapping_linear()     # init class
    da_emd.fit(xs, xt, numItermax=10)       # fit distributions
    da_emd.predict(xs)    # interpolation of source samples

    # nonlinear mapping
    da_emd = ot.da.OTDA_mapping_kernel()     # init class
    da_emd.fit(xs, xt, numItermax=10)       # fit distributions
    da_emd.predict(xs)    # interpolation of source samples
>>>>>>> 530dc93a
<|MERGE_RESOLUTION|>--- conflicted
+++ resolved
@@ -483,71 +483,4 @@
     Ct = np.cov(Xt.T)
     Cst = np.cov(Xst.T)
 
-<<<<<<< HEAD
-    np.testing.assert_allclose(Ct, Cst, rtol=1e-2, atol=1e-2)
-=======
-    np.testing.assert_allclose(Ct, Cst, rtol=1e-2, atol=1e-2)
-
-
-def test_otda():
-
-    n_samples = 150  # nb samples
-    np.random.seed(0)
-
-    xs, ys = ot.datasets.make_data_classif('3gauss', n_samples)
-    xt, yt = ot.datasets.make_data_classif('3gauss2', n_samples)
-
-    a, b = ot.unif(n_samples), ot.unif(n_samples)
-
-    # LP problem
-    da_emd = ot.da.OTDA()     # init class
-    da_emd.fit(xs, xt)       # fit distributions
-    da_emd.interp()    # interpolation of source samples
-    da_emd.predict(xs)    # interpolation of source samples
-
-    np.testing.assert_allclose(a, np.sum(da_emd.G, 1))
-    np.testing.assert_allclose(b, np.sum(da_emd.G, 0))
-
-    # sinkhorn regularization
-    lambd = 1e-1
-    da_entrop = ot.da.OTDA_sinkhorn()
-    da_entrop.fit(xs, xt, reg=lambd)
-    da_entrop.interp()
-    da_entrop.predict(xs)
-
-    np.testing.assert_allclose(
-        a, np.sum(da_entrop.G, 1), rtol=1e-3, atol=1e-3)
-    np.testing.assert_allclose(b, np.sum(da_entrop.G, 0), rtol=1e-3, atol=1e-3)
-
-    # non-convex Group lasso regularization
-    reg = 1e-1
-    eta = 1e0
-    da_lpl1 = ot.da.OTDA_lpl1()
-    da_lpl1.fit(xs, ys, xt, reg=reg, eta=eta)
-    da_lpl1.interp()
-    da_lpl1.predict(xs)
-
-    np.testing.assert_allclose(a, np.sum(da_lpl1.G, 1), rtol=1e-3, atol=1e-3)
-    np.testing.assert_allclose(b, np.sum(da_lpl1.G, 0), rtol=1e-3, atol=1e-3)
-
-    # True Group lasso regularization
-    reg = 1e-1
-    eta = 2e0
-    da_l1l2 = ot.da.OTDA_l1l2()
-    da_l1l2.fit(xs, ys, xt, reg=reg, eta=eta, numItermax=20, verbose=True)
-    da_l1l2.interp()
-    da_l1l2.predict(xs)
-
-    np.testing.assert_allclose(a, np.sum(da_l1l2.G, 1), rtol=1e-3, atol=1e-3)
-    np.testing.assert_allclose(b, np.sum(da_l1l2.G, 0), rtol=1e-3, atol=1e-3)
-
-    # linear mapping
-    da_emd = ot.da.OTDA_mapping_linear()     # init class
-    da_emd.fit(xs, xt, numItermax=10)       # fit distributions
-    da_emd.predict(xs)    # interpolation of source samples
-
-    # nonlinear mapping
-    da_emd = ot.da.OTDA_mapping_kernel()     # init class
-    da_emd.fit(xs, xt, numItermax=10)       # fit distributions
-    da_emd.predict(xs)    # interpolation of source samples
->>>>>>> 530dc93a
+    np.testing.assert_allclose(Ct, Cst, rtol=1e-2, atol=1e-2)