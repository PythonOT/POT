--- conflicted
+++ resolved
@@ -422,153 +422,4 @@
     x = np.concatenate([x1, y1]).T
     x_p = ot.utils.get_coordinate_circle(x)
 
-    np.testing.assert_allclose(u[0], x_p)
-
-<<<<<<< HEAD
-=======
-
-def test_LazyTensor(nx):
-
-    n1 = 100
-    n2 = 200
-    shape = (n1, n2)
-
-    rng = np.random.RandomState(42)
-    x1 = rng.randn(n1, 2)
-    x2 = rng.randn(n2, 2)
-
-    x1, x2 = nx.from_numpy(x1, x2)
-
-    # i,j can be integers or slices, x1,x2 have to be passed as keyword arguments
-    def getitem(i, j, x1, x2):
-        return nx.dot(x1[i], x2[j].T)
-
-    # create a lazy tensor
-    T = ot.utils.LazyTensor((n1, n2), getitem, x1=x1, x2=x2)
-
-    assert T.shape == (n1, n2)
-    assert str(T) == "LazyTensor(shape=(100, 200),attributes=(x1,x2))"
-
-    assert T.x1 is x1
-    assert T.x2 is x2
-
-    # get the full tensor (not lazy)
-    assert T[:].shape == shape
-
-    # get one component
-    assert T[1, 1] == nx.dot(x1[1], x2[1].T)
-
-    # get one row
-    assert T[1].shape == (n2,)
-
-    # get one column with slices
-    assert T[::10, 5].shape == (10,)
-
-    with pytest.raises(NotImplementedError):
-        T["error"]
-
-
-def test_OTResult_LazyTensor(nx):
-
-    T, a, b = get_LazyTensor(nx)
-
-    res = ot.utils.OTResult(lazy_plan=T, batch_size=9, backend=nx)
-
-    np.testing.assert_allclose(nx.to_numpy(a), nx.to_numpy(res.marginal_a))
-    np.testing.assert_allclose(nx.to_numpy(b), nx.to_numpy(res.marginal_b))
-
-
-def test_LazyTensor_reduce(nx):
-
-    T, a, b = get_LazyTensor(nx)
-
-    T0 = T[:]
-    s0 = nx.sum(T0)
-
-    # total sum
-    s = ot.utils.reduce_lazytensor(T, nx.sum, nx=nx)
-    np.testing.assert_allclose(nx.to_numpy(s), 1)
-    np.testing.assert_allclose(nx.to_numpy(s), nx.to_numpy(s0))
-
-    s2 = ot.utils.reduce_lazytensor(T, nx.sum)
-    np.testing.assert_allclose(nx.to_numpy(s), nx.to_numpy(s2))
-
-    s2 = ot.utils.reduce_lazytensor(T, nx.sum, batch_size=500)
-    np.testing.assert_allclose(nx.to_numpy(s), nx.to_numpy(s2))
-
-    s2 = ot.utils.reduce_lazytensor(T, nx.sum, batch_size=11)
-    np.testing.assert_allclose(nx.to_numpy(s), nx.to_numpy(s2))
-
-    # sum over axis 0
-    s = ot.utils.reduce_lazytensor(T, nx.sum, axis=0, nx=nx)
-    np.testing.assert_allclose(nx.to_numpy(s), nx.to_numpy(b))
-
-    # sum over axis 1
-    s = ot.utils.reduce_lazytensor(T, nx.sum, axis=1, nx=nx)
-    np.testing.assert_allclose(nx.to_numpy(s), nx.to_numpy(a))
-
-    # test otehr reduction function
-    s = ot.utils.reduce_lazytensor(T, nx.logsumexp, axis=1, nx=nx)
-    s2 = nx.logsumexp(T[:], axis=1)
-    np.testing.assert_allclose(nx.to_numpy(s), nx.to_numpy(s2))
-
-    # test 3D tensors
-    def getitem(i, j, k, a, b, c):
-        return a[i, None, None] * b[None, j, None] * c[None, None, k]
-
-    # create a lazy tensor
-    n = a.shape[0]
-    T = ot.utils.LazyTensor((n, n, n), getitem, a=a, b=a, c=a)
-
-    # total sum
-    s1 = ot.utils.reduce_lazytensor(T, nx.sum, axis=0, nx=nx)
-    s2 = ot.utils.reduce_lazytensor(T, nx.sum, axis=1, nx=nx)
-
-    np.testing.assert_allclose(nx.to_numpy(s1), nx.to_numpy(s2))
-
-    with pytest.raises(NotImplementedError):
-        ot.utils.reduce_lazytensor(T, nx.sum, axis=2, nx=nx, batch_size=10)
-
-
-def test_lowrank_LazyTensor(nx):
-
-    p = 5
-    n1 = 100
-    n2 = 200
-
-    shape = (n1, n2)
-
-    rng = np.random.RandomState(42)
-    X1 = rng.randn(n1, p)
-    X2 = rng.randn(n2, p)
-    diag_d = rng.rand(p)
-
-    X1, X2, diag_d = nx.from_numpy(X1, X2, diag_d)
-
-    T0 = nx.dot(X1, X2.T)
-
-    T = ot.utils.get_lowrank_lazytensor(X1, X2)
-
-    np.testing.assert_allclose(nx.to_numpy(T[:]), nx.to_numpy(T0))
-
-    assert T.Q is X1
-    assert T.R is X2
-
-    # get the full tensor (not lazy)
-    assert T[:].shape == shape
-
-    # get one component
-    assert T[1, 1] == nx.dot(X1[1], X2[1].T)
-
-    # get one row
-    assert T[1].shape == (n2,)
-
-    # get one column with slices
-    assert T[::10, 5].shape == (10,)
-
-    T0 = nx.dot(X1 * diag_d[None, :], X2.T)
-
-    T = ot.utils.get_lowrank_lazytensor(X1, X2, diag_d, nx=nx)
-
-    np.testing.assert_allclose(nx.to_numpy(T[:]), nx.to_numpy(T0))
->>>>>>> 53dde7a0
+    np.testing.assert_allclose(u[0], x_p)