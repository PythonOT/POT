--- conflicted
+++ resolved
@@ -422,9 +422,6 @@
     x = np.concatenate([x1, y1]).T
     x_p = ot.utils.get_coordinate_circle(x)
 
-<<<<<<< HEAD
-    np.testing.assert_allclose(u[0], x_p)
-=======
     np.testing.assert_allclose(u[0], x_p)
 
 
@@ -572,5 +569,4 @@
     T = ot.utils.get_lowrank_lazytensor(X1, X2, diag_d, nx=nx)
 
     np.testing.assert_allclose(nx.to_numpy(T[:]), nx.to_numpy(T0))
-    
->>>>>>> 3df3b77d
+    