name: Tests

on:
  workflow_dispatch:
  pull_request:
    branches:
      - 'master'    
  push:
    branches:
      - 'master'  
  create:
    branches:
      - 'master'
    tags:
      - '**'

jobs:
  linux:

    runs-on: ubuntu-latest
    if: "!contains(github.event.head_commit.message, 'no ci')"
    strategy:
      max-parallel: 4
      matrix:
<<<<<<< HEAD
        python-version: [3.6, 3.7, 3.8]
=======
        python-version: [ 3.6, 3.7, 3.8, 3.9]
>>>>>>> d06eee87

    steps:
    - uses: actions/checkout@v1
    - name: Set up Python ${{ matrix.python-version }}
      uses: actions/setup-python@v1
      with:
        python-version: ${{ matrix.python-version }}
    - name: Install dependencies
      run: |
        python -m pip install --upgrade pip
        pip install -r requirements.txt
        pip install pytest "pytest-cov<2.6" codecov
    - name: Install POT
      run: |
        pip install -e .
    - name: Run tests
      run: |
        python -m pytest -v test/ ot/ --doctest-modules --ignore ot/gpu/ --cov=ot
    - name: Upload codecov
      run: |
        codecov

  pep8:
    runs-on: ubuntu-latest
    if: "!contains(github.event.head_commit.message, 'no pep8')"
    strategy:
       max-parallel: 4
       matrix:
         python-version: [3.8]

    steps:
    - uses: actions/checkout@v1
    - name: Set up Python ${{ matrix.python-version }}
      uses: actions/setup-python@v1
      with:
        python-version: ${{ matrix.python-version }}
    - name: Install dependencies
      run: |
        python -m pip install --upgrade pip
        pip install flake8 
    - name: Lint with flake8
      run: |
        # stop the build if there are Python syntax errors or undefined names
        flake8 . --count --select=E9,F63,F7,F82 --show-source --statistics
        # exit-zero treats all errors as warnings. The GitHub editor is 127 chars wide
        flake8 examples/ ot/ test/ --count --max-line-length=127 --statistics

  linux-minimal-deps:

    runs-on: ubuntu-latest
    if: "!contains(github.event.head_commit.message, 'no ci')"
    strategy:
      max-parallel: 4
      matrix:
        python-version: [3.8]

    steps:
    - uses: actions/checkout@v1
    - name: Set up Python ${{ matrix.python-version }}
      uses: actions/setup-python@v1
      with:
        python-version: ${{ matrix.python-version }}
    - name: Install dependencies
      run: |
        python -m pip install --upgrade pip
        pip install -r .github/requirements_strict.txt
        pip install pytest
    - name: Install POT
      run: |
        pip install -e .
    - name: Run tests
      run: |
        python -m pytest -v test/ ot/ --ignore ot/gpu/


  macos:
     runs-on: macos-latest
     if: "!contains(github.event.head_commit.message, 'no ci')"
     strategy:
       max-parallel: 4
       matrix:
         python-version: [3.7, 3.8, 3.9]

     steps:
     - uses: actions/checkout@v1
     - name: Set up Python ${{ matrix.python-version }}
       uses: actions/setup-python@v1
       with:
         python-version: ${{ matrix.python-version }}
     - name: Install dependencies
       run: |
         python -m pip install --upgrade pip
         pip install -r requirements.txt
         pip install pytest "pytest-cov<2.6"
     - name: Install POT
       run: |
         pip install -e .
     - name: Run tests
       run: |
         python -m pytest -v test/ ot/ --doctest-modules --ignore ot/gpu/ --cov=ot


  windows:
    runs-on: windows-2019
    if: "!contains(github.event.head_commit.message, 'no ci')"
    strategy:
      max-parallel: 4
      matrix:
        python-version: [3.7, 3.8, 3.9]

    steps:
    - uses: actions/checkout@v1
    - name: Set up Python ${{ matrix.python-version }}
      uses: actions/setup-python@v1
      with:
        python-version: ${{ matrix.python-version }}
    - name: Install dependencies
      run: |
        python -m pip install --upgrade pip
        pip install -r requirements.txt
        pip install torch==1.7.0+cpu -f https://download.pytorch.org/whl/torch_stable.html
        pip install pytest "pytest-cov<2.6"
    - name: Install POT
      run: |
        pip install -e .
    - name: Run tests
      run: |
        python -m pytest -v test/ ot/ --doctest-modules --ignore ot/gpu/ --cov=ot<|MERGE_RESOLUTION|>--- conflicted
+++ resolved
@@ -22,11 +22,7 @@
     strategy:
       max-parallel: 4
       matrix:
-<<<<<<< HEAD
-        python-version: [3.6, 3.7, 3.8]
-=======
         python-version: [ 3.6, 3.7, 3.8, 3.9]
->>>>>>> d06eee87
 
     steps:
     - uses: actions/checkout@v1
