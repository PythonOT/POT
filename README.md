# POT: Python Optimal Transport

[![PyPI version](https://badge.fury.io/py/POT.svg)](https://badge.fury.io/py/POT)
[![Anaconda Cloud](https://anaconda.org/conda-forge/pot/badges/version.svg)](https://anaconda.org/conda-forge/pot)
[![Build Status](https://github.com/PythonOT/POT/actions/workflows/build_tests.yml/badge.svg)](https://github.com/PythonOT/POT/actions)
[![Codecov Status](https://codecov.io/gh/PythonOT/POT/branch/master/graph/badge.svg)](https://codecov.io/gh/PythonOT/POT)
[![Downloads](https://static.pepy.tech/badge/pot)](https://pepy.tech/project/pot)
[![Anaconda downloads](https://anaconda.org/conda-forge/pot/badges/downloads.svg)](https://anaconda.org/conda-forge/pot)
[![License](https://anaconda.org/conda-forge/pot/badges/license.svg)](https://github.com/PythonOT/POT/blob/master/LICENSE)

This open source Python library provides several solvers for optimization
problems related to Optimal Transport for signal, image processing and machine
learning.

Website and documentation: [https://PythonOT.github.io/](https://PythonOT.github.io/)

Source Code (MIT): [https://github.com/PythonOT/POT](https://github.com/PythonOT/POT)

POT provides the following generic OT solvers (links to examples):

* [OT Network Simplex solver](https://pythonot.github.io/auto_examples/plot_OT_1D.html) for the linear program/ Earth Movers Distance [1] .
* [Conditional gradient](https://pythonot.github.io/auto_examples/plot_optim_OTreg.html) [6] and [Generalized conditional gradient](https://pythonot.github.io/auto_examples/plot_optim_OTreg.html) for regularized OT [7].
* Entropic regularization OT solver with [Sinkhorn Knopp
  Algorithm](https://pythonot.github.io/auto_examples/plot_OT_1D.html) [2] ,
  stabilized version [9] [10] [34], lazy CPU/GPU solver from geomloss [60] [61], greedy Sinkhorn [22] and [Screening
  Sinkhorn [26]
  ](https://pythonot.github.io/auto_examples/plot_screenkhorn_1D.html).
* Bregman projections for [Wasserstein barycenter](https://pythonot.github.io/auto_examples/barycenters/plot_barycenter_lp_vs_entropic.html) [3], [convolutional barycenter](https://pythonot.github.io/auto_examples/barycenters/plot_convolutional_barycenter.html) [21]  and unmixing [4].
* Sinkhorn divergence [23] and entropic regularization OT from empirical data.
* Debiased Sinkhorn barycenters [Sinkhorn divergence barycenter](https://pythonot.github.io/auto_examples/barycenters/plot_debiased_barycenter.html) [37]
* [Smooth optimal transport solvers](https://pythonot.github.io/auto_examples/plot_OT_1D_smooth.html) (dual and semi-dual) for KL and squared L2 regularizations [17].
* Weak OT solver between empirical distributions [39]
* Non regularized [Wasserstein barycenters [16] ](https://pythonot.github.io/auto_examples/barycenters/plot_barycenter_lp_vs_entropic.html) with LP solver (only small scale).
* [Gromov-Wasserstein distances](https://pythonot.github.io/auto_examples/gromov/plot_gromov.html) and [GW barycenters](https://pythonot.github.io/auto_examples/gromov/plot_gromov_barycenter.html)  (exact [13] and regularized [12,51]), differentiable using gradients from Graph Dictionary Learning [38]
 * [Fused-Gromov-Wasserstein distances solver](https://pythonot.github.io/auto_examples/gromov/plot_fgw.html#sphx-glr-auto-examples-plot-fgw-py) and [FGW barycenters](https://pythonot.github.io/auto_examples/gromov/plot_barycenter_fgw.html) (exact [24] and regularized [12,51]).
* [Stochastic
  solver](https://pythonot.github.io/auto_examples/others/plot_stochastic.html) and
  [differentiable losses](https://pythonot.github.io/auto_examples/backends/plot_stoch_continuous_ot_pytorch.html) for
  Large-scale Optimal Transport (semi-dual problem [18] and dual problem [19])
* [Sampled solver of Gromov Wasserstein](https://pythonot.github.io/auto_examples/gromov/plot_gromov.html) for large-scale problem with any loss functions [33]
* Non regularized [free support Wasserstein barycenters](https://pythonot.github.io/auto_examples/barycenters/plot_free_support_barycenter.html) [20].
* [One dimensional Unbalanced OT](https://pythonot.github.io/auto_examples/unbalanced-partial/plot_UOT_1D.html) with KL relaxation and [barycenter](https://pythonot.github.io/auto_examples/unbalanced-partial/plot_UOT_barycenter_1D.html) [10, 25]. Also [exact unbalanced OT](https://pythonot.github.io/auto_examples/unbalanced-partial/plot_unbalanced_ot.html) with KL and quadratic regularization and the [regularization path of UOT](https://pythonot.github.io/auto_examples/unbalanced-partial/plot_regpath.html) [41]
* [Partial Wasserstein and Gromov-Wasserstein](https://pythonot.github.io/auto_examples/unbalanced-partial/plot_partial_wass_and_gromov.html) and [Partial Fused Gromov-Wasserstein](https://pythonot.github.io/auto_examples/gromov/plot_partial_fgw.html) (exact [29] and entropic [3] formulations).
* [Sliced Wasserstein](https://pythonot.github.io/auto_examples/sliced-wasserstein/plot_variance.html) [31, 32] and Max-sliced Wasserstein [35] that can be used for gradient flows [36].
* [Wasserstein distance on the circle](https://pythonot.github.io/auto_examples/plot_compute_wasserstein_circle.html) [44, 45]
* [Spherical Sliced Wasserstein](https://pythonot.github.io/auto_examples/sliced-wasserstein/plot_variance_ssw.html) [46]
* [Graph Dictionary Learning solvers](https://pythonot.github.io/auto_examples/gromov/plot_gromov_wasserstein_dictionary_learning.html) [38].
* [Semi-relaxed (Fused) Gromov-Wasserstein divergences](https://pythonot.github.io/auto_examples/gromov/plot_semirelaxed_fgw.html) with corresponding [barycenter solvers](https://pythonot.github.io/auto_examples/gromov/plot_semirelaxed_gromov_wasserstein_barycenter.hmtl) (exact and regularized [48]).
* [Quantized (Fused) Gromov-Wasserstein distances](https://pythonot.github.io/auto_examples/gromov/plot_quantized_gromov_wasserstein.html) [68].
* [Efficient Discrete Multi Marginal Optimal Transport Regularization](https://pythonot.github.io/auto_examples/others/plot_demd_gradient_minimize.html) [50].
* [Several backends](https://pythonot.github.io/quickstart.html#solving-ot-with-multiple-backends) for easy use of POT with  [Pytorch](https://pytorch.org/)/[jax](https://github.com/google/jax)/[Numpy](https://numpy.org/)/[Cupy](https://cupy.dev/)/[Tensorflow](https://www.tensorflow.org/) arrays.
* [Smooth Strongly Convex Nearest Brenier Potentials](https://pythonot.github.io/auto_examples/others/plot_SSNB.html#sphx-glr-auto-examples-others-plot-ssnb-py) [58], with an extension to bounding potentials using [59].
* [Gaussian Mixture Model OT](https://pythonot.github.io/auto_examples/others/plot_GMMOT_plan.html#sphx-glr-auto-examples-others-plot-gmmot-plan-py) [69].
* [Co-Optimal Transport](https://pythonot.github.io/auto_examples/others/plot_COOT.html) [49] and
[unbalanced Co-Optimal Transport](https://pythonot.github.io/auto_examples/others/plot_learning_weights_with_COOT.html) [71].
* Fused unbalanced Gromov-Wasserstein [70].

POT provides the following Machine Learning related solvers:

* [Optimal transport for domain
  adaptation](https://pythonot.github.io/auto_examples/domain-adaptation/plot_otda_classes.html)
  with [group lasso regularization](https://pythonot.github.io/auto_examples/domain-adaptation/plot_otda_classes.html),   [Laplacian regularization](https://pythonot.github.io/auto_examples/domain-adaptation/plot_otda_laplacian.html) [5] [30] and [semi
  supervised setting](https://pythonot.github.io/auto_examples/domain-adaptation/plot_otda_semi_supervised.html).
* [Linear OT mapping](https://pythonot.github.io/auto_examples/domain-adaptation/plot_otda_linear_mapping.html) [14] and [Joint OT mapping estimation](https://pythonot.github.io/auto_examples/domain-adaptation/plot_otda_mapping.html) [8].
* [Wasserstein Discriminant Analysis](https://pythonot.github.io/auto_examples/others/plot_WDA.html) [11] (requires autograd + pymanopt).
* [JCPOT algorithm for multi-source domain adaptation with target shift](https://pythonot.github.io/auto_examples/domain-adaptation/plot_otda_jcpot.html) [27].
* [Graph Neural Network OT layers TFGW](https://pythonot.github.io/auto_examples/gromov/plot_gnn_TFGW.html) [52] and TW (OT-GNN) [53]

Some other examples are available in the  [documentation](https://pythonot.github.io/auto_examples/index.html).

#### Using and citing the toolbox

If you use this toolbox in your research and find it useful, please cite POT
using the following references from the current version and from our [JMLR
paper](https://jmlr.org/papers/v22/20-451.html):

    Flamary R., Vincent-Cuaz C., Courty N., Gramfort A., Kachaiev O., Quang Tran H., David L., Bonet C., Cassereau N., Gnassounou T., Tanguy E., Delon J., Collas A., Mazelet S., Chapel L., Kerdoncuff T., Yu X., Feickert M., Krzakala P., Liu T., Fernandes Montesuma E. POT Python Optimal Transport (version 0.9.5). URL: https://github.com/PythonOT/POT

    Rémi Flamary, Nicolas Courty, Alexandre Gramfort, Mokhtar Z. Alaya, Aurélie Boisbunon, Stanislas Chambon, Laetitia Chapel, Adrien Corenflos, Kilian Fatras, Nemo Fournier, Léo Gautheron, Nathalie T.H. Gayraud, Hicham Janati, Alain Rakotomamonjy, Ievgen Redko, Antoine Rolet, Antony Schutz, Vivien Seguy, Danica J. Sutherland, Romain Tavenard, Alexander Tong, Titouan Vayer, POT Python Optimal Transport library, Journal of Machine Learning Research, 22(78):1−8, 2021. URL: https://pythonot.github.io/

In Bibtex format:

```bibtex
@misc{flamary2024pot,
  author = {Flamary, R{\'e}mi and Vincent-Cuaz, C{\'e}dric and Courty, Nicolas and Gramfort, Alexandre and Kachaiev, Oleksii and Quang Tran, Huy and David, Laurène and Bonet, Cl{\'e}ment and Cassereau, Nathan and Gnassounou, Th{\'e}o and Tanguy, Eloi and Delon, Julie and Collas, Antoine and Mazelet, Sonia and Chapel, Laetitia and Kerdoncuff, Tanguy and Yu, Xizheng and Feickert, Matthew and Krzakala, Paul and Liu, Tianlin and Fernandes Montesuma, Eduardo},
  title = {POT Python Optimal Transport (version 0.9.5)},
  url = {https://github.com/PythonOT/POT},
  year = {2024}
}

@article{flamary2021pot,
  author  = {R{\'e}mi Flamary and Nicolas Courty and Alexandre Gramfort and Mokhtar Z. Alaya and Aur{\'e}lie Boisbunon and Stanislas Chambon and Laetitia Chapel and Adrien Corenflos and Kilian Fatras and Nemo Fournier and L{\'e}o Gautheron and Nathalie T.H. Gayraud and Hicham Janati and Alain Rakotomamonjy and Ievgen Redko and Antoine Rolet and Antony Schutz and Vivien Seguy and Danica J. Sutherland and Romain Tavenard and Alexander Tong and Titouan Vayer},
  title   = {POT: Python Optimal Transport},
  journal = {Journal of Machine Learning Research},
  year    = {2021},
  volume  = {22},
  number  = {78},
  pages   = {1-8},
  url     = {http://jmlr.org/papers/v22/20-451.html}
}
```

## Installation

The library has been tested on Linux, MacOSX and Windows. It requires a C++ compiler for building/installing the EMD solver and relies on the following Python modules:

- Numpy (>=1.16)
- Scipy (>=1.0)
- Cython (>=0.23) (build only, not necessary when installing from pip or conda)

#### Pip installation


You can install the toolbox through PyPI with:

```console
pip install POT
```

or get the very latest version by running:

```console
pip install -U https://github.com/PythonOT/POT/archive/master.zip # with --user for user install (no root)
```

Optional dependencies may be installed with
```console
pip install POT[all]
```
Note that this installs `cvxopt`, which is licensed under GPL 3.0. Alternatively, if you cannot use GPL-licensed software, the specific optional dependencies may be installed individually, or per-submodule. The available optional installations are `backend-jax, backend-tf, backend-torch, cvxopt, dr, gnn, all`.

#### Anaconda installation with conda-forge

If you use the Anaconda python distribution, POT is available in [conda-forge](https://conda-forge.org). To install it and the required dependencies:

```console
conda install -c conda-forge pot
```

#### Post installation check
After a correct installation, you should be able to import the module without errors:

```python
import ot
```

Note that for easier access the module is named `ot` instead of `pot`.


### Dependencies

Some sub-modules require additional dependencies which are discussed below

* **ot.dr** (Wasserstein dimensionality reduction) depends on autograd and pymanopt that can be installed with:

```shell
pip install pymanopt autograd
```


## Examples

### Short examples

* Import the toolbox

```python
import ot
```

* Compute Wasserstein distances

```python
# a,b are 1D histograms (sum to 1 and positive)
# M is the ground cost matrix
Wd = ot.emd2(a, b, M) # exact linear program
Wd_reg = ot.sinkhorn2(a, b, M, reg) # entropic regularized OT
# if b is a matrix compute all distances to a and return a vector
```

* Compute OT matrix

```python
# a,b are 1D histograms (sum to 1 and positive)
# M is the ground cost matrix
T = ot.emd(a, b, M) # exact linear program
T_reg = ot.sinkhorn(a, b, M, reg) # entropic regularized OT
```

* Compute Wasserstein barycenter

```python
# A is a n*d matrix containing d  1D histograms
# M is the ground cost matrix
ba = ot.barycenter(A, M, reg) # reg is regularization parameter
```

### Examples and Notebooks

The examples folder contain several examples and use case for the library. The full documentation with examples and output is available on [https://PythonOT.github.io/](https://PythonOT.github.io/).


## Acknowledgements

This toolbox has been created by [Rémi Flamary](https://remi.flamary.com/) and [Nicolas Courty](http://people.irisa.fr/Nicolas.Courty/).

It is currently maintained by :

* [Rémi Flamary](https://remi.flamary.com/)
* [Cédric Vincent-Cuaz](https://cedricvincentcuaz.github.io/)

The numerous contributors to this library are listed [here](CONTRIBUTORS.md).

POT has benefited from the financing or manpower from the following partners:

<img src="https://pythonot.github.io/master/_static/images/logo_anr.jpg" alt="ANR" style="height:60px;"/><img src="https://pythonot.github.io/master/_static/images/logo_cnrs.jpg" alt="CNRS" style="height:60px;"/><img src="https://pythonot.github.io/master/_static/images/logo_3ia.jpg" alt="3IA" style="height:60px;"/><img src="https://pythonot.github.io/master/_static/images/logo_hiparis.png" alt="Hi!PARIS" style="height:60px;"/>

## Contributions and code of conduct

Every contribution is welcome and should respect the [contribution guidelines](https://pythonot.github.io/master/contributing.html). Each member of the project is expected to follow the [code of conduct](https://pythonot.github.io/master/code_of_conduct.html).

## Support

You can ask questions and join the development discussion:

* On the POT [slack channel](https://pot-toolbox.slack.com)
* On the POT [gitter channel](https://gitter.im/PythonOT/community)
* On the POT [mailing list](https://mail.python.org/mm3/mailman3/lists/pot.python.org/)

You can also post bug reports and feature requests in Github issues. Make sure to read our [guidelines](.github/CONTRIBUTING.md) first.

## References

[1] Bonneel, N., Van De Panne, M., Paris, S., & Heidrich, W. (2011, December). [Displacement interpolation using Lagrangian mass transport](https://people.csail.mit.edu/sparis/publi/2011/sigasia/Bonneel_11_Displacement_Interpolation.pdf). In ACM Transactions on Graphics (TOG) (Vol. 30, No. 6, p. 158). ACM.

[2] Cuturi, M. (2013). [Sinkhorn distances: Lightspeed computation of optimal transport](https://arxiv.org/pdf/1306.0895.pdf). In Advances in Neural Information Processing Systems (pp. 2292-2300).

[3] Benamou, J. D., Carlier, G., Cuturi, M., Nenna, L., & Peyré, G. (2015). [Iterative Bregman projections for regularized transportation problems](https://arxiv.org/pdf/1412.5154.pdf). SIAM Journal on Scientific Computing, 37(2), A1111-A1138.

[4] S. Nakhostin, N. Courty, R. Flamary, D. Tuia, T. Corpetti, [Supervised planetary unmixing with optimal transport](https://hal.archives-ouvertes.fr/hal-01377236/document), Workshop on Hyperspectral Image and Signal Processing : Evolution in Remote Sensing (WHISPERS), 2016.

[5] N. Courty; R. Flamary; D. Tuia; A. Rakotomamonjy, [Optimal Transport for Domain Adaptation](https://arxiv.org/pdf/1507.00504.pdf), in IEEE Transactions on Pattern Analysis and Machine Intelligence , vol.PP, no.99, pp.1-1

[6] Ferradans, S., Papadakis, N., Peyré, G., & Aujol, J. F. (2014). [Regularized discrete optimal transport](https://arxiv.org/pdf/1307.5551.pdf). SIAM Journal on Imaging Sciences, 7(3), 1853-1882.

[7] Rakotomamonjy, A., Flamary, R., & Courty, N. (2015). [Generalized conditional gradient: analysis of convergence and applications](https://arxiv.org/pdf/1510.06567.pdf). arXiv preprint arXiv:1510.06567.

[8] M. Perrot, N. Courty, R. Flamary, A. Habrard (2016), [Mapping estimation for discrete optimal transport](http://remi.flamary.com/biblio/perrot2016mapping.pdf), Neural Information Processing Systems (NIPS).

[9] Schmitzer, B. (2016). [Stabilized Sparse Scaling Algorithms for Entropy Regularized Transport Problems](https://arxiv.org/pdf/1610.06519.pdf). arXiv preprint arXiv:1610.06519.

[10] Chizat, L., Peyré, G., Schmitzer, B., & Vialard, F. X. (2016). [Scaling algorithms for unbalanced transport problems](https://arxiv.org/pdf/1607.05816.pdf). arXiv preprint arXiv:1607.05816.

[11] Flamary, R., Cuturi, M., Courty, N., & Rakotomamonjy, A. (2016). [Wasserstein Discriminant Analysis](https://arxiv.org/pdf/1608.08063.pdf). arXiv preprint arXiv:1608.08063.

[12] Gabriel Peyré, Marco Cuturi, and Justin Solomon (2016), [Gromov-Wasserstein averaging of kernel and distance matrices](http://proceedings.mlr.press/v48/peyre16.html)  International Conference on Machine Learning (ICML).

[13] Mémoli, Facundo (2011). [Gromov–Wasserstein distances and the metric approach to object matching](https://media.adelaide.edu.au/acvt/Publications/2011/2011-Gromov%E2%80%93Wasserstein%20Distances%20and%20the%20Metric%20Approach%20to%20Object%20Matching.pdf). Foundations of computational mathematics 11.4 : 417-487.

[14] Knott, M. and Smith, C. S. (1984).[On the optimal mapping of distributions](https://link.springer.com/article/10.1007/BF00934745), Journal of Optimization Theory and Applications Vol 43.

[15] Peyré, G., & Cuturi, M. (2018). [Computational Optimal Transport](https://arxiv.org/pdf/1803.00567.pdf) .

[16] Agueh, M., & Carlier, G. (2011). [Barycenters in the Wasserstein space](https://hal.archives-ouvertes.fr/hal-00637399/document). SIAM Journal on Mathematical Analysis, 43(2), 904-924.

[17] Blondel, M., Seguy, V., & Rolet, A. (2018). [Smooth and Sparse Optimal Transport](https://arxiv.org/abs/1710.06276). Proceedings of the Twenty-First International Conference on Artificial Intelligence and Statistics (AISTATS).

[18] Genevay, A., Cuturi, M., Peyré, G. & Bach, F. (2016) [Stochastic Optimization for Large-scale Optimal Transport](https://arxiv.org/abs/1605.08527). Advances in Neural Information Processing Systems (2016).

[19] Seguy, V., Bhushan Damodaran, B., Flamary, R., Courty, N., Rolet, A.& Blondel, M. [Large-scale Optimal Transport and Mapping Estimation](https://arxiv.org/pdf/1711.02283.pdf). International Conference on Learning Representation (2018)

[20] Cuturi, M. and Doucet, A. (2014) [Fast Computation of Wasserstein Barycenters](http://proceedings.mlr.press/v32/cuturi14.html). International Conference in Machine Learning

[21] Solomon, J., De Goes, F., Peyré, G., Cuturi, M., Butscher, A., Nguyen, A. & Guibas, L. (2015). [Convolutional wasserstein distances: Efficient optimal transportation on geometric domains](https://dl.acm.org/citation.cfm?id=2766963). ACM Transactions on Graphics (TOG), 34(4), 66.

[22] J. Altschuler, J.Weed, P. Rigollet, (2017) [Near-linear time approximation algorithms for optimal transport via Sinkhorn iteration](https://papers.nips.cc/paper/6792-near-linear-time-approximation-algorithms-for-optimal-transport-via-sinkhorn-iteration.pdf), Advances in Neural Information Processing Systems (NIPS) 31

[23] Aude, G., Peyré, G., Cuturi, M., [Learning Generative Models with Sinkhorn Divergences](https://arxiv.org/abs/1706.00292), Proceedings of the Twenty-First International Conference on Artificial Intelligence and Statistics, (AISTATS) 21, 2018

[24] Vayer, T., Chapel, L., Flamary, R., Tavenard, R. and Courty, N. (2019). [Optimal Transport for structured data with application on graphs](http://proceedings.mlr.press/v97/titouan19a.html) Proceedings of the 36th International Conference on Machine Learning (ICML).

[25] Frogner C., Zhang C., Mobahi H., Araya-Polo M., Poggio T. (2015). [Learning with a Wasserstein Loss](http://cbcl.mit.edu/wasserstein/)  Advances in Neural Information Processing Systems (NIPS).

[26] Alaya M. Z., Bérar M., Gasso G., Rakotomamonjy A. (2019). [Screening Sinkhorn Algorithm for Regularized Optimal Transport](https://papers.nips.cc/paper/9386-screening-sinkhorn-algorithm-for-regularized-optimal-transport), Advances in Neural Information Processing Systems 33 (NeurIPS).

[27] Redko I., Courty N., Flamary R., Tuia D. (2019). [Optimal Transport for Multi-source Domain Adaptation under Target Shift](http://proceedings.mlr.press/v89/redko19a.html), Proceedings of the Twenty-Second International Conference on Artificial Intelligence and Statistics (AISTATS) 22, 2019.

[28] Caffarelli, L. A., McCann, R. J. (2010). [Free boundaries in optimal transport and Monge-Ampere obstacle problems](http://www.math.toronto.edu/~mccann/papers/annals2010.pdf), Annals of mathematics, 673-730.

[29] Chapel, L., Alaya, M., Gasso, G. (2020). [Partial Optimal Transport with Applications on Positive-Unlabeled Learning](https://arxiv.org/abs/2002.08276), Advances in Neural Information Processing Systems (NeurIPS), 2020.

[30] Flamary R., Courty N., Tuia D., Rakotomamonjy A. (2014). [Optimal transport with Laplacian regularization: Applications to domain adaptation and shape matching](https://remi.flamary.com/biblio/flamary2014optlaplace.pdf), NIPS Workshop on Optimal Transport and Machine Learning OTML, 2014.

[31] Bonneel, Nicolas, et al. [Sliced and radon wasserstein barycenters of measures](https://perso.liris.cnrs.fr/nicolas.bonneel/WassersteinSliced-JMIV.pdf), Journal of Mathematical Imaging and Vision 51.1 (2015): 22-45

[32] Huang, M., Ma S., Lai, L. (2021). [A Riemannian Block Coordinate Descent Method for Computing the Projection Robust Wasserstein Distance](http://proceedings.mlr.press/v139/huang21e.html), Proceedings of the 38th International Conference on Machine Learning (ICML).

[33] Kerdoncuff T., Emonet R., Marc S. [Sampled Gromov Wasserstein](https://hal.archives-ouvertes.fr/hal-03232509/document), Machine Learning Journal (MJL), 2021

[34] Feydy, J., Séjourné, T., Vialard, F. X., Amari, S. I., Trouvé, A., & Peyré, G. (2019, April). [Interpolating between optimal transport and MMD using Sinkhorn divergences](http://proceedings.mlr.press/v89/feydy19a/feydy19a.pdf). In The 22nd International Conference on Artificial Intelligence and Statistics (pp. 2681-2690). PMLR.

[35] Deshpande, I., Hu, Y. T., Sun, R., Pyrros, A., Siddiqui, N., Koyejo, S., ... & Schwing, A. G. (2019). [Max-sliced wasserstein distance and its use for gans](https://openaccess.thecvf.com/content_CVPR_2019/papers/Deshpande_Max-Sliced_Wasserstein_Distance_and_Its_Use_for_GANs_CVPR_2019_paper.pdf). In Proceedings of the IEEE/CVF Conference on Computer Vision and Pattern Recognition (pp. 10648-10656).

[36] Liutkus, A., Simsekli, U., Majewski, S., Durmus, A., & Stöter, F. R.
(2019, May). [Sliced-Wasserstein flows: Nonparametric generative modeling
via optimal transport and diffusions](http://proceedings.mlr.press/v97/liutkus19a/liutkus19a.pdf). In International Conference on
Machine Learning (pp. 4104-4113). PMLR.

[37] Janati, H., Cuturi, M., Gramfort, A. [Debiased sinkhorn barycenters](http://proceedings.mlr.press/v119/janati20a/janati20a.pdf) Proceedings of the 37th International
Conference on Machine Learning, PMLR 119:4692-4701, 2020

[38] C. Vincent-Cuaz, T. Vayer, R. Flamary, M. Corneli, N. Courty, [Online Graph
Dictionary Learning](https://arxiv.org/pdf/2102.06555.pdf), International Conference on Machine Learning (ICML), 2021.

[39] Gozlan, N., Roberto, C., Samson, P. M., & Tetali, P. (2017). [Kantorovich duality for general transport costs and applications](https://citeseerx.ist.psu.edu/viewdoc/download?doi=10.1.1.712.1825&rep=rep1&type=pdf). Journal of Functional Analysis, 273(11), 3327-3405.

[40] Forrow, A., Hütter, J. C., Nitzan, M., Rigollet, P., Schiebinger, G., & Weed, J. (2019, April). [Statistical optimal transport via factored couplings](http://proceedings.mlr.press/v89/forrow19a/forrow19a.pdf). In The 22nd International Conference on Artificial Intelligence and Statistics (pp. 2454-2465). PMLR.

[41] Chapel*, L., Flamary*, R., Wu, H., Févotte, C., Gasso, G. (2021). [Unbalanced Optimal Transport through Non-negative Penalized Linear Regression](https://proceedings.neurips.cc/paper/2021/file/c3c617a9b80b3ae1ebd868b0017cc349-Paper.pdf) Advances in Neural Information Processing Systems (NeurIPS), 2020. (Two first co-authors)

[42] Delon, J., Gozlan, N., and Saint-Dizier, A. [Generalized Wasserstein barycenters between probability measures living on different subspaces](https://arxiv.org/pdf/2105.09755). arXiv preprint arXiv:2105.09755, 2021.

[43]  Álvarez-Esteban, Pedro C., et al. [A fixed-point approach to barycenters in Wasserstein space.](https://arxiv.org/pdf/1511.05355.pdf) Journal of Mathematical Analysis and Applications 441.2 (2016): 744-762.

[44] Delon, Julie, Julien Salomon, and Andrei Sobolevski. [Fast transport optimization for Monge costs on the circle.](https://arxiv.org/abs/0902.3527) SIAM Journal on Applied Mathematics 70.7 (2010): 2239-2258.

[45] Hundrieser, Shayan, Marcel Klatt, and Axel Munk. [The statistics of circular optimal transport.](https://arxiv.org/abs/2103.15426) Directional Statistics for Innovative Applications: A Bicentennial Tribute to Florence Nightingale. Singapore: Springer Nature Singapore, 2022. 57-82.

[46] Bonet, C., Berg, P., Courty, N., Septier, F., Drumetz, L., & Pham, M. T. (2023). [Spherical Sliced-Wasserstein](https://openreview.net/forum?id=jXQ0ipgMdU). International Conference on Learning Representations.

[47] Chowdhury, S., & Mémoli, F. (2019). [The gromov–wasserstein distance between networks and stable network invariants](https://academic.oup.com/imaiai/article/8/4/757/5627736). Information and Inference: A Journal of the IMA, 8(4), 757-787.

[48] Cédric Vincent-Cuaz, Rémi Flamary, Marco Corneli, Titouan Vayer, Nicolas Courty (2022). [Semi-relaxed Gromov-Wasserstein divergence and applications on graphs](https://openreview.net/pdf?id=RShaMexjc-x). International Conference on Learning Representations (ICLR), 2022.

[49] Redko, I., Vayer, T., Flamary, R., and Courty, N. (2020). [CO-Optimal Transport](https://proceedings.neurips.cc/paper/2020/file/cc384c68ad503482fb24e6d1e3b512ae-Paper.pdf). Advances in Neural Information Processing Systems, 33.

[50] Liu, T., Puigcerver, J., & Blondel, M. (2023). [Sparsity-constrained optimal transport](https://openreview.net/forum?id=yHY9NbQJ5BP). Proceedings of the Eleventh International Conference on Learning Representations (ICLR).

[51] Xu, H., Luo, D., Zha, H., & Duke, L. C. (2019). [Gromov-wasserstein learning for graph matching and node embedding](http://proceedings.mlr.press/v97/xu19b.html). In International Conference on Machine Learning (ICML), 2019.

[52] Collas, A., Vayer, T., Flamary, F., & Breloy, A. (2023). [Entropic Wasserstein Component Analysis](https://arxiv.org/abs/2303.05119). ArXiv.

[53] C. Vincent-Cuaz, R. Flamary, M. Corneli, T. Vayer, N. Courty (2022). [Template based graph neural network with optimal transport distances](https://papers.nips.cc/paper_files/paper/2022/file/4d3525bc60ba1adc72336c0392d3d902-Paper-Conference.pdf). Advances in Neural Information Processing Systems, 35.

[54] Bécigneul, G., Ganea, O. E., Chen, B., Barzilay, R., & Jaakkola, T. S. (2020). [Optimal transport graph neural networks](https://arxiv.org/pdf/2006.04804).

[55] Ronak Mehta, Jeffery Kline, Vishnu Suresh Lokhande, Glenn Fung, & Vikas Singh (2023). [Efficient Discrete Multi Marginal Optimal Transport Regularization](https://openreview.net/forum?id=R98ZfMt-jE). In The Eleventh International Conference on Learning Representations (ICLR).

[56] Jeffery Kline. [Properties of the d-dimensional earth mover’s problem](https://www.sciencedirect.com/science/article/pii/S0166218X19301441). Discrete Applied Mathematics, 265: 128–141, 2019.

[57] Delon, J., Desolneux, A., & Salmona, A. (2022). [Gromov–Wasserstein
distances between Gaussian distributions](https://hal.science/hal-03197398v2/file/main.pdf). Journal of Applied Probability, 59(4),
1178-1198.

[58] Paty F-P., d’Aspremont 1., & Cuturi M. (2020). [Regularity as regularization:Smooth and strongly convex brenier potentials in optimal transport.](http://proceedings.mlr.press/v108/paty20a/paty20a.pdf) In International Conference on Artificial Intelligence and Statistics, pages 1222–1232. PMLR, 2020.

[59] Taylor A. B. (2017). [Convex interpolation and performance estimation of first-order methods for convex optimization.](https://dial.uclouvain.be/pr/boreal/object/boreal%3A182881/datastream/PDF_01/view) PhD thesis, Catholic University of Louvain, Louvain-la-Neuve, Belgium, 2017.

[60] Feydy, J., Roussillon, P., Trouvé, A., & Gori, P. (2019). [Fast and scalable optimal transport for brain tractograms](https://arxiv.org/pdf/2107.02010.pdf). In Medical Image Computing and Computer Assisted Intervention–MICCAI 2019: 22nd International Conference, Shenzhen, China, October 13–17, 2019, Proceedings, Part III 22 (pp. 636-644). Springer International Publishing.

[61] Charlier, B., Feydy, J., Glaunes, J. A., Collin, F. D., & Durif, G. (2021). [Kernel operations on the gpu, with autodiff, without memory overflows](https://www.jmlr.org/papers/volume22/20-275/20-275.pdf). The Journal of Machine Learning Research, 22(1), 3457-3462.

[62] H. Van Assel, C. Vincent-Cuaz, T. Vayer, R. Flamary, N. Courty (2023). [Interpolating between Clustering and Dimensionality Reduction with Gromov-Wasserstein](https://arxiv.org/pdf/2310.03398.pdf). NeurIPS 2023 Workshop Optimal Transport and Machine Learning.

[63] Li, J., Tang, J., Kong, L., Liu, H., Li, J., So, A. M. C., & Blanchet, J. (2022). [A Convergent Single-Loop Algorithm for Relaxation of Gromov-Wasserstein in Graph Data](https://openreview.net/pdf?id=0jxPyVWmiiF). In The Eleventh International Conference on Learning Representations.

[64] Ma, X., Chu, X., Wang, Y., Lin, Y., Zhao, J., Ma, L., & Zhu, W. (2023). [Fused Gromov-Wasserstein Graph Mixup for Graph-level Classifications](https://openreview.net/pdf?id=uqkUguNu40). In Thirty-seventh Conference on Neural Information Processing Systems.

[65] Scetbon, M., Cuturi, M., & Peyré, G. (2021). [Low-Rank Sinkhorn Factorization](https://arxiv.org/pdf/2103.04737.pdf).

[66] Pooladian, Aram-Alexandre, and Jonathan Niles-Weed. [Entropic estimation of optimal transport maps](https://arxiv.org/pdf/2109.12004.pdf). arXiv preprint arXiv:2109.12004 (2021).

[67] Scetbon, M., Peyré, G. & Cuturi, M. (2022). [Linear-Time Gromov-Wasserstein Distances using Low Rank Couplings and Costs](https://proceedings.mlr.press/v162/scetbon22b/scetbon22b.pdf). In International Conference on Machine Learning (ICML), 2022.

[68] Chowdhury, S., Miller, D., & Needham, T. (2021). [Quantized gromov-wasserstein](https://link.springer.com/chapter/10.1007/978-3-030-86523-8_49). ECML PKDD 2021. Springer International Publishing.

[69] Delon, J., & Desolneux, A. (2020). [A Wasserstein-type distance in the space of Gaussian mixture models](https://epubs.siam.org/doi/abs/10.1137/19M1301047). SIAM Journal on Imaging Sciences, 13(2), 936-970.

[70] A. Thual, H. Tran, T. Zemskova, N. Courty, R. Flamary, S. Dehaene
& B. Thirion (2022). [Aligning individual brains with Fused Unbalanced Gromov-Wasserstein.](https://proceedings.neurips.cc/paper_files/paper/2022/file/8906cac4ca58dcaf17e97a0486ad57ca-Paper-Conference.pdf). Neural Information Processing Systems (NeurIPS).

[71] H. Tran, H. Janati, N. Courty, R. Flamary, I. Redko, P. Demetci & R. Singh (2023). [Unbalanced Co-Optimal Transport](https://dl.acm.org/doi/10.1609/aaai.v37i8.26193). AAAI Conference on
Artificial Intelligence.

[72] Thibault Séjourné, François-Xavier Vialard, and Gabriel Peyré (2021). [The Unbalanced Gromov Wasserstein Distance: Conic Formulation and Relaxation](https://proceedings.neurips.cc/paper/2021/file/4990974d150d0de5e6e15a1454fe6b0f-Paper.pdf). Neural Information Processing Systems (NeurIPS).

[73] Séjourné, T., Vialard, F. X., & Peyré, G. (2022). [Faster Unbalanced Optimal Transport: Translation Invariant Sinkhorn and 1-D Frank-Wolfe](https://proceedings.mlr.press/v151/sejourne22a.html). In International Conference on Artificial Intelligence and Statistics (pp. 4995-5021). PMLR.

[74] Chewi, S., Maunu, T., Rigollet, P., & Stromme, A. J. (2020). [Gradient descent algorithms for Bures-Wasserstein barycenters](https://proceedings.mlr.press/v125/chewi20a.html). In Conference on Learning Theory (pp. 1276-1304). PMLR.

[75] Altschuler, J., Chewi, S., Gerber, P. R., & Stromme, A. (2021). [Averaging on the Bures-Wasserstein manifold: dimension-free convergence of gradient descent](https://papers.neurips.cc/paper_files/paper/2021/hash/b9acb4ae6121c941324b2b1d3fac5c30-Abstract.html). Advances in Neural Information Processing Systems, 34, 22132-22145.

<<<<<<< HEAD
[76] Martin, R. D., Medri, I., Bai, Y., Liu, X., Yan, K., Rohde, G. K., & Kolouri, S. (2024). [LCOT: Linear Circular Optimal Transport](https://openreview.net/forum?id=49z97Y9lMq). International Conference on Learning Representations.

[77] Liu, X., Bai, Y., Martín, R. D., Shi, K., Shahbazi, A., Landman, B. A., Chang, C., & Kolouri, S. (2025). [Linear Spherical Sliced Optimal Transport: A Fast Metric for Comparing Spherical Data](https://openreview.net/forum?id=fgUFZAxywx). International Conference on Learning Representations.
=======
[76] Chapel, L., Tavenard, R. (2025). [One for all and all for one: Efficient computation of partial Wasserstein distances on the line](https://iclr.cc/virtual/2025/poster/28547). In International Conference on Learning Representations.
>>>>>>> d2ea0846
<|MERGE_RESOLUTION|>--- conflicted
+++ resolved
@@ -390,10 +390,8 @@
 
 [75] Altschuler, J., Chewi, S., Gerber, P. R., & Stromme, A. (2021). [Averaging on the Bures-Wasserstein manifold: dimension-free convergence of gradient descent](https://papers.neurips.cc/paper_files/paper/2021/hash/b9acb4ae6121c941324b2b1d3fac5c30-Abstract.html). Advances in Neural Information Processing Systems, 34, 22132-22145.
 
-<<<<<<< HEAD
-[76] Martin, R. D., Medri, I., Bai, Y., Liu, X., Yan, K., Rohde, G. K., & Kolouri, S. (2024). [LCOT: Linear Circular Optimal Transport](https://openreview.net/forum?id=49z97Y9lMq). International Conference on Learning Representations.
-
-[77] Liu, X., Bai, Y., Martín, R. D., Shi, K., Shahbazi, A., Landman, B. A., Chang, C., & Kolouri, S. (2025). [Linear Spherical Sliced Optimal Transport: A Fast Metric for Comparing Spherical Data](https://openreview.net/forum?id=fgUFZAxywx). International Conference on Learning Representations.
-=======
 [76] Chapel, L., Tavenard, R. (2025). [One for all and all for one: Efficient computation of partial Wasserstein distances on the line](https://iclr.cc/virtual/2025/poster/28547). In International Conference on Learning Representations.
->>>>>>> d2ea0846
+
+[77] Martin, R. D., Medri, I., Bai, Y., Liu, X., Yan, K., Rohde, G. K., & Kolouri, S. (2024). [LCOT: Linear Circular Optimal Transport](https://openreview.net/forum?id=49z97Y9lMq). International Conference on Learning Representations.
+
+[78] Liu, X., Bai, Y., Martín, R. D., Shi, K., Shahbazi, A., Landman, B. A., Chang, C., & Kolouri, S. (2025). [Linear Spherical Sliced Optimal Transport: A Fast Metric for Comparing Spherical Data](https://openreview.net/forum?id=fgUFZAxywx). International Conference on Learning Representations.