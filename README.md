# POT: Python Optimal Transport

[![PyPI version](https://badge.fury.io/py/POT.svg)](https://badge.fury.io/py/POT)
[![Anaconda Cloud](https://anaconda.org/conda-forge/pot/badges/version.svg)](https://anaconda.org/conda-forge/pot)
[![Build Status](https://github.com/PythonOT/POT/actions/workflows/build_tests.yml/badge.svg)](https://github.com/PythonOT/POT/actions)
[![Codecov Status](https://codecov.io/gh/PythonOT/POT/branch/master/graph/badge.svg)](https://codecov.io/gh/PythonOT/POT)
[![Downloads](https://static.pepy.tech/badge/pot)](https://pepy.tech/project/pot)
[![Anaconda downloads](https://anaconda.org/conda-forge/pot/badges/downloads.svg)](https://anaconda.org/conda-forge/pot)
[![License](https://anaconda.org/conda-forge/pot/badges/license.svg)](https://github.com/PythonOT/POT/blob/master/LICENSE)

This open source Python library provide several solvers for optimization
problems related to Optimal Transport for signal, image processing and machine
learning.

Website and documentation: [https://PythonOT.github.io/](https://PythonOT.github.io/)

Source Code (MIT): [https://github.com/PythonOT/POT](https://github.com/PythonOT/POT)

POT provides the following generic OT solvers (links to examples):

* [OT Network Simplex solver](https://pythonot.github.io/auto_examples/plot_OT_1D.html) for the linear program/ Earth Movers Distance [1] .
* [Conditional gradient](https://pythonot.github.io/auto_examples/plot_optim_OTreg.html) [6] and [Generalized conditional gradient](https://pythonot.github.io/auto_examples/plot_optim_OTreg.html) for regularized OT [7].
* Entropic regularization OT solver with [Sinkhorn Knopp
  Algorithm](https://pythonot.github.io/auto_examples/plot_OT_1D.html) [2] ,
  stabilized version [9] [10] [34], lazy CPU/GPU solver from geomloss [60] [61], greedy Sinkhorn [22] and [Screening
  Sinkhorn [26]
  ](https://pythonot.github.io/auto_examples/plot_screenkhorn_1D.html).
* Bregman projections for [Wasserstein barycenter](https://pythonot.github.io/auto_examples/barycenters/plot_barycenter_lp_vs_entropic.html) [3], [convolutional barycenter](https://pythonot.github.io/auto_examples/barycenters/plot_convolutional_barycenter.html) [21]  and unmixing [4].
* Sinkhorn divergence [23] and entropic regularization OT from empirical data.
* Debiased Sinkhorn barycenters [Sinkhorn divergence barycenter](https://pythonot.github.io/auto_examples/barycenters/plot_debiased_barycenter.html) [37]
* [Smooth optimal transport solvers](https://pythonot.github.io/auto_examples/plot_OT_1D_smooth.html) (dual and semi-dual) for KL and squared L2 regularizations [17].
* Weak OT solver between empirical distributions [39]
* Non regularized [Wasserstein barycenters [16] ](https://pythonot.github.io/auto_examples/barycenters/plot_barycenter_lp_vs_entropic.html) with LP solver (only small scale).
* [Gromov-Wasserstein distances](https://pythonot.github.io/auto_examples/gromov/plot_gromov.html) and [GW barycenters](https://pythonot.github.io/auto_examples/gromov/plot_gromov_barycenter.html)  (exact [13] and regularized [12,51]), differentiable using gradients from Graph Dictionary Learning [38]
 * [Fused-Gromov-Wasserstein distances solver](https://pythonot.github.io/auto_examples/gromov/plot_fgw.html#sphx-glr-auto-examples-plot-fgw-py) and [FGW barycenters](https://pythonot.github.io/auto_examples/gromov/plot_barycenter_fgw.html) (exact [24] and regularized [12,51]).
* [Stochastic
  solver](https://pythonot.github.io/auto_examples/others/plot_stochastic.html) and
  [differentiable losses](https://pythonot.github.io/auto_examples/backends/plot_stoch_continuous_ot_pytorch.html) for
  Large-scale Optimal Transport (semi-dual problem [18] and dual problem [19])
* [Sampled solver of Gromov Wasserstein](https://pythonot.github.io/auto_examples/gromov/plot_gromov.html) for large-scale problem with any loss functions [33]
* Non regularized [free support Wasserstein barycenters](https://pythonot.github.io/auto_examples/barycenters/plot_free_support_barycenter.html) [20].
* [One dimensional Unbalanced OT](https://pythonot.github.io/auto_examples/unbalanced-partial/plot_UOT_1D.html) with KL relaxation and [barycenter](https://pythonot.github.io/auto_examples/unbalanced-partial/plot_UOT_barycenter_1D.html) [10, 25]. Also [exact unbalanced OT](https://pythonot.github.io/auto_examples/unbalanced-partial/plot_unbalanced_ot.html) with KL and quadratic regularization and the [regularization path of UOT](https://pythonot.github.io/auto_examples/unbalanced-partial/plot_regpath.html) [41]
* [Partial Wasserstein and Gromov-Wasserstein](https://pythonot.github.io/auto_examples/unbalanced-partial/plot_partial_wass_and_gromov.html) (exact [29] and entropic [3]
  formulations).
* [Sliced Wasserstein](https://pythonot.github.io/auto_examples/sliced-wasserstein/plot_variance.html) [31, 32] and Max-sliced Wasserstein [35] that can be used for gradient flows [36].
* [Wasserstein distance on the circle](https://pythonot.github.io/auto_examples/plot_compute_wasserstein_circle.html) [44, 45]
* [Spherical Sliced Wasserstein](https://pythonot.github.io/auto_examples/sliced-wasserstein/plot_variance_ssw.html) [46]
* [Graph Dictionary Learning solvers](https://pythonot.github.io/auto_examples/gromov/plot_gromov_wasserstein_dictionary_learning.html) [38].
* [Semi-relaxed (Fused) Gromov-Wasserstein divergences](https://pythonot.github.io/auto_examples/gromov/plot_semirelaxed_fgw.html) (exact and regularized [48]).
* [Efficient Discrete Multi Marginal Optimal Transport Regularization](https://pythonot.github.io/auto_examples/others/plot_demd_gradient_minimize.html) [50].
* [Several backends](https://pythonot.github.io/quickstart.html#solving-ot-with-multiple-backends) for easy use of POT with  [Pytorch](https://pytorch.org/)/[jax](https://github.com/google/jax)/[Numpy](https://numpy.org/)/[Cupy](https://cupy.dev/)/[Tensorflow](https://www.tensorflow.org/) arrays.
* Smooth Strongly Convex Nearest Brenier Potentials [58], with an extension to bounding potentials using [59].

POT provides the following Machine Learning related solvers:

* [Optimal transport for domain
  adaptation](https://pythonot.github.io/auto_examples/domain-adaptation/plot_otda_classes.html)
  with [group lasso regularization](https://pythonot.github.io/auto_examples/domain-adaptation/plot_otda_classes.html),   [Laplacian regularization](https://pythonot.github.io/auto_examples/domain-adaptation/plot_otda_laplacian.html) [5] [30] and [semi
  supervised setting](https://pythonot.github.io/auto_examples/domain-adaptation/plot_otda_semi_supervised.html).
* [Linear OT mapping](https://pythonot.github.io/auto_examples/domain-adaptation/plot_otda_linear_mapping.html) [14] and [Joint OT mapping estimation](https://pythonot.github.io/auto_examples/domain-adaptation/plot_otda_mapping.html) [8].
* [Wasserstein Discriminant Analysis](https://pythonot.github.io/auto_examples/others/plot_WDA.html) [11] (requires autograd + pymanopt).
* [JCPOT algorithm for multi-source domain adaptation with target shift](https://pythonot.github.io/auto_examples/domain-adaptation/plot_otda_jcpot.html) [27].
* [Graph Neural Network OT layers TFGW](https://pythonot.github.io/auto_examples/gromov/plot_gnn_TFGW.html) [52] and TW (OT-GNN) [53] 

Some other examples are available in the  [documentation](https://pythonot.github.io/auto_examples/index.html).

#### Using and citing the toolbox

If you use this toolbox in your research and find it useful, please cite POT
using the following reference from our [JMLR paper](https://jmlr.org/papers/v22/20-451.html):

    Rémi Flamary, Nicolas Courty, Alexandre Gramfort, Mokhtar Z. Alaya, Aurélie Boisbunon, Stanislas Chambon, Laetitia Chapel, Adrien Corenflos, Kilian Fatras, Nemo Fournier, Léo Gautheron, Nathalie T.H. Gayraud, Hicham Janati, Alain Rakotomamonjy, Ievgen Redko, Antoine Rolet, Antony Schutz, Vivien Seguy, Danica J. Sutherland, Romain Tavenard, Alexander Tong, Titouan Vayer,
    POT Python Optimal Transport library,
    Journal of Machine Learning Research, 22(78):1−8, 2021.
    Website: https://pythonot.github.io/

In Bibtex format:

```bibtex
@article{flamary2021pot,
  author  = {R{\'e}mi Flamary and Nicolas Courty and Alexandre Gramfort and Mokhtar Z. Alaya and Aur{\'e}lie Boisbunon and Stanislas Chambon and Laetitia Chapel and Adrien Corenflos and Kilian Fatras and Nemo Fournier and L{\'e}o Gautheron and Nathalie T.H. Gayraud and Hicham Janati and Alain Rakotomamonjy and Ievgen Redko and Antoine Rolet and Antony Schutz and Vivien Seguy and Danica J. Sutherland and Romain Tavenard and Alexander Tong and Titouan Vayer},
  title   = {POT: Python Optimal Transport},
  journal = {Journal of Machine Learning Research},
  year    = {2021},
  volume  = {22},
  number  = {78},
  pages   = {1-8},
  url     = {http://jmlr.org/papers/v22/20-451.html}
}
```

## Installation

The library has been tested on Linux, MacOSX and Windows. It requires a C++ compiler for building/installing the EMD solver and relies on the following Python modules:

- Numpy (>=1.16)
- Scipy (>=1.0)
- Cython (>=0.23) (build only, not necessary when installing from pip or conda)

#### Pip installation


You can install the toolbox through PyPI with:

```console
pip install POT
```

or get the very latest version by running:

```console
pip install -U https://github.com/PythonOT/POT/archive/master.zip # with --user for user install (no root)
```

#### Anaconda installation with conda-forge

If you use the Anaconda python distribution, POT is available in [conda-forge](https://conda-forge.org). To install it and the required dependencies:

```console
conda install -c conda-forge pot
```

#### Post installation check
After a correct installation, you should be able to import the module without errors:

```python
import ot
```

Note that for easier access the module is named `ot` instead of `pot`.


### Dependencies

Some sub-modules require additional dependencies which are discussed below

* **ot.dr** (Wasserstein dimensionality reduction) depends on autograd and pymanopt that can be installed with:

```shell
pip install pymanopt autograd
```


## Examples

### Short examples

* Import the toolbox

```python
import ot
```

* Compute Wasserstein distances

```python
# a,b are 1D histograms (sum to 1 and positive)
# M is the ground cost matrix
Wd = ot.emd2(a, b, M) # exact linear program
Wd_reg = ot.sinkhorn2(a, b, M, reg) # entropic regularized OT
# if b is a matrix compute all distances to a and return a vector
```

* Compute OT matrix

```python
# a,b are 1D histograms (sum to 1 and positive)
# M is the ground cost matrix
T = ot.emd(a, b, M) # exact linear program
T_reg = ot.sinkhorn(a, b, M, reg) # entropic regularized OT
```

* Compute Wasserstein barycenter

```python
# A is a n*d matrix containing d  1D histograms
# M is the ground cost matrix
ba = ot.barycenter(A, M, reg) # reg is regularization parameter
```

### Examples and Notebooks

The examples folder contain several examples and use case for the library. The full documentation with examples and output is available on [https://PythonOT.github.io/](https://PythonOT.github.io/).


## Acknowledgements

This toolbox has been created and is maintained by

* [Rémi Flamary](http://remi.flamary.com/)
* [Nicolas Courty](http://people.irisa.fr/Nicolas.Courty/)

The numerous contributors to this library are listed [here](CONTRIBUTORS.md).

POT has benefited from the financing or manpower from the following partners:

<img src="https://pythonot.github.io/master/_static/images/logo_anr.jpg" alt="ANR" style="height:60px;"/><img src="https://pythonot.github.io/master/_static/images/logo_cnrs.jpg" alt="CNRS" style="height:60px;"/><img src="https://pythonot.github.io/master/_static/images/logo_3ia.jpg" alt="3IA" style="height:60px;"/>


## Contributions and code of conduct

Every contribution is welcome and should respect the [contribution guidelines](https://pythonot.github.io/master/contributing.html). Each member of the project is expected to follow the [code of conduct](https://pythonot.github.io/master/code_of_conduct.html).

## Support

You can ask questions and join the development discussion:

* On the POT [slack channel](https://pot-toolbox.slack.com)
* On the POT [gitter channel](https://gitter.im/PythonOT/community)
* On the POT [mailing list](https://mail.python.org/mm3/mailman3/lists/pot.python.org/)

You can also post bug reports and feature requests in Github issues. Make sure to read our [guidelines](.github/CONTRIBUTING.md) first.

## References

[1] Bonneel, N., Van De Panne, M., Paris, S., & Heidrich, W. (2011, December). [Displacement interpolation using Lagrangian mass transport](https://people.csail.mit.edu/sparis/publi/2011/sigasia/Bonneel_11_Displacement_Interpolation.pdf). In ACM Transactions on Graphics (TOG) (Vol. 30, No. 6, p. 158). ACM.

[2] Cuturi, M. (2013). [Sinkhorn distances: Lightspeed computation of optimal transport](https://arxiv.org/pdf/1306.0895.pdf). In Advances in Neural Information Processing Systems (pp. 2292-2300).

[3] Benamou, J. D., Carlier, G., Cuturi, M., Nenna, L., & Peyré, G. (2015). [Iterative Bregman projections for regularized transportation problems](https://arxiv.org/pdf/1412.5154.pdf). SIAM Journal on Scientific Computing, 37(2), A1111-A1138.

[4] S. Nakhostin, N. Courty, R. Flamary, D. Tuia, T. Corpetti, [Supervised planetary unmixing with optimal transport](https://hal.archives-ouvertes.fr/hal-01377236/document), Workshop on Hyperspectral Image and Signal Processing : Evolution in Remote Sensing (WHISPERS), 2016.

[5] N. Courty; R. Flamary; D. Tuia; A. Rakotomamonjy, [Optimal Transport for Domain Adaptation](https://arxiv.org/pdf/1507.00504.pdf), in IEEE Transactions on Pattern Analysis and Machine Intelligence , vol.PP, no.99, pp.1-1

[6] Ferradans, S., Papadakis, N., Peyré, G., & Aujol, J. F. (2014). [Regularized discrete optimal transport](https://arxiv.org/pdf/1307.5551.pdf). SIAM Journal on Imaging Sciences, 7(3), 1853-1882.

[7] Rakotomamonjy, A., Flamary, R., & Courty, N. (2015). [Generalized conditional gradient: analysis of convergence and applications](https://arxiv.org/pdf/1510.06567.pdf). arXiv preprint arXiv:1510.06567.

[8] M. Perrot, N. Courty, R. Flamary, A. Habrard (2016), [Mapping estimation for discrete optimal transport](http://remi.flamary.com/biblio/perrot2016mapping.pdf), Neural Information Processing Systems (NIPS).

[9] Schmitzer, B. (2016). [Stabilized Sparse Scaling Algorithms for Entropy Regularized Transport Problems](https://arxiv.org/pdf/1610.06519.pdf). arXiv preprint arXiv:1610.06519.

[10] Chizat, L., Peyré, G., Schmitzer, B., & Vialard, F. X. (2016). [Scaling algorithms for unbalanced transport problems](https://arxiv.org/pdf/1607.05816.pdf). arXiv preprint arXiv:1607.05816.

[11] Flamary, R., Cuturi, M., Courty, N., & Rakotomamonjy, A. (2016). [Wasserstein Discriminant Analysis](https://arxiv.org/pdf/1608.08063.pdf). arXiv preprint arXiv:1608.08063.

[12] Gabriel Peyré, Marco Cuturi, and Justin Solomon (2016), [Gromov-Wasserstein averaging of kernel and distance matrices](http://proceedings.mlr.press/v48/peyre16.html)  International Conference on Machine Learning (ICML).

[13] Mémoli, Facundo (2011). [Gromov–Wasserstein distances and the metric approach to object matching](https://media.adelaide.edu.au/acvt/Publications/2011/2011-Gromov%E2%80%93Wasserstein%20Distances%20and%20the%20Metric%20Approach%20to%20Object%20Matching.pdf). Foundations of computational mathematics 11.4 : 417-487.

[14] Knott, M. and Smith, C. S. (1984).[On the optimal mapping of distributions](https://link.springer.com/article/10.1007/BF00934745), Journal of Optimization Theory and Applications Vol 43.

[15] Peyré, G., & Cuturi, M. (2018). [Computational Optimal Transport](https://arxiv.org/pdf/1803.00567.pdf) .

[16] Agueh, M., & Carlier, G. (2011). [Barycenters in the Wasserstein space](https://hal.archives-ouvertes.fr/hal-00637399/document). SIAM Journal on Mathematical Analysis, 43(2), 904-924.

[17] Blondel, M., Seguy, V., & Rolet, A. (2018). [Smooth and Sparse Optimal Transport](https://arxiv.org/abs/1710.06276). Proceedings of the Twenty-First International Conference on Artificial Intelligence and Statistics (AISTATS).

[18] Genevay, A., Cuturi, M., Peyré, G. & Bach, F. (2016) [Stochastic Optimization for Large-scale Optimal Transport](https://arxiv.org/abs/1605.08527). Advances in Neural Information Processing Systems (2016).

[19] Seguy, V., Bhushan Damodaran, B., Flamary, R., Courty, N., Rolet, A.& Blondel, M. [Large-scale Optimal Transport and Mapping Estimation](https://arxiv.org/pdf/1711.02283.pdf). International Conference on Learning Representation (2018)

[20] Cuturi, M. and Doucet, A. (2014) [Fast Computation of Wasserstein Barycenters](http://proceedings.mlr.press/v32/cuturi14.html). International Conference in Machine Learning

[21] Solomon, J., De Goes, F., Peyré, G., Cuturi, M., Butscher, A., Nguyen, A. & Guibas, L. (2015). [Convolutional wasserstein distances: Efficient optimal transportation on geometric domains](https://dl.acm.org/citation.cfm?id=2766963). ACM Transactions on Graphics (TOG), 34(4), 66.

[22] J. Altschuler, J.Weed, P. Rigollet, (2017) [Near-linear time approximation algorithms for optimal transport via Sinkhorn iteration](https://papers.nips.cc/paper/6792-near-linear-time-approximation-algorithms-for-optimal-transport-via-sinkhorn-iteration.pdf), Advances in Neural Information Processing Systems (NIPS) 31

[23] Aude, G., Peyré, G., Cuturi, M., [Learning Generative Models with Sinkhorn Divergences](https://arxiv.org/abs/1706.00292), Proceedings of the Twenty-First International Conference on Artificial Intelligence and Statistics, (AISTATS) 21, 2018

[24] Vayer, T., Chapel, L., Flamary, R., Tavenard, R. and Courty, N. (2019). [Optimal Transport for structured data with application on graphs](http://proceedings.mlr.press/v97/titouan19a.html) Proceedings of the 36th International Conference on Machine Learning (ICML).

[25] Frogner C., Zhang C., Mobahi H., Araya-Polo M., Poggio T. (2015). [Learning with a Wasserstein Loss](http://cbcl.mit.edu/wasserstein/)  Advances in Neural Information Processing Systems (NIPS).

[26] Alaya M. Z., Bérar M., Gasso G., Rakotomamonjy A. (2019). [Screening Sinkhorn Algorithm for Regularized Optimal Transport](https://papers.nips.cc/paper/9386-screening-sinkhorn-algorithm-for-regularized-optimal-transport), Advances in Neural Information Processing Systems 33 (NeurIPS).

[27] Redko I., Courty N., Flamary R., Tuia D. (2019). [Optimal Transport for Multi-source Domain Adaptation under Target Shift](http://proceedings.mlr.press/v89/redko19a.html), Proceedings of the Twenty-Second International Conference on Artificial Intelligence and Statistics (AISTATS) 22, 2019.

[28] Caffarelli, L. A., McCann, R. J. (2010). [Free boundaries in optimal transport and Monge-Ampere obstacle problems](http://www.math.toronto.edu/~mccann/papers/annals2010.pdf), Annals of mathematics, 673-730.

[29] Chapel, L., Alaya, M., Gasso, G. (2020). [Partial Optimal Transport with Applications on Positive-Unlabeled Learning](https://arxiv.org/abs/2002.08276), Advances in Neural Information Processing Systems (NeurIPS), 2020.

[30] Flamary R., Courty N., Tuia D., Rakotomamonjy A. (2014). [Optimal transport with Laplacian regularization: Applications to domain adaptation and shape matching](https://remi.flamary.com/biblio/flamary2014optlaplace.pdf), NIPS Workshop on Optimal Transport and Machine Learning OTML, 2014.

[31] Bonneel, Nicolas, et al. [Sliced and radon wasserstein barycenters of measures](https://perso.liris.cnrs.fr/nicolas.bonneel/WassersteinSliced-JMIV.pdf), Journal of Mathematical Imaging and Vision 51.1 (2015): 22-45

[32] Huang, M., Ma S., Lai, L. (2021). [A Riemannian Block Coordinate Descent Method for Computing the Projection Robust Wasserstein Distance](http://proceedings.mlr.press/v139/huang21e.html), Proceedings of the 38th International Conference on Machine Learning (ICML).

[33] Kerdoncuff T., Emonet R., Marc S. [Sampled Gromov Wasserstein](https://hal.archives-ouvertes.fr/hal-03232509/document), Machine Learning Journal (MJL), 2021

[34] Feydy, J., Séjourné, T., Vialard, F. X., Amari, S. I., Trouvé, A., & Peyré, G. (2019, April). [Interpolating between optimal transport and MMD using Sinkhorn divergences](http://proceedings.mlr.press/v89/feydy19a/feydy19a.pdf). In The 22nd International Conference on Artificial Intelligence and Statistics (pp. 2681-2690). PMLR.

[35] Deshpande, I., Hu, Y. T., Sun, R., Pyrros, A., Siddiqui, N., Koyejo, S., ... & Schwing, A. G. (2019). [Max-sliced wasserstein distance and its use for gans](https://openaccess.thecvf.com/content_CVPR_2019/papers/Deshpande_Max-Sliced_Wasserstein_Distance_and_Its_Use_for_GANs_CVPR_2019_paper.pdf). In Proceedings of the IEEE/CVF Conference on Computer Vision and Pattern Recognition (pp. 10648-10656).

[36] Liutkus, A., Simsekli, U., Majewski, S., Durmus, A., & Stöter, F. R.
(2019, May). [Sliced-Wasserstein flows: Nonparametric generative modeling
via optimal transport and diffusions](http://proceedings.mlr.press/v97/liutkus19a/liutkus19a.pdf). In International Conference on
Machine Learning (pp. 4104-4113). PMLR.

[37] Janati, H., Cuturi, M., Gramfort, A. [Debiased sinkhorn barycenters](http://proceedings.mlr.press/v119/janati20a/janati20a.pdf) Proceedings of the 37th International
Conference on Machine Learning, PMLR 119:4692-4701, 2020

[38] C. Vincent-Cuaz, T. Vayer, R. Flamary, M. Corneli, N. Courty, [Online Graph
Dictionary Learning](https://arxiv.org/pdf/2102.06555.pdf), International Conference on Machine Learning (ICML), 2021.

[39] Gozlan, N., Roberto, C., Samson, P. M., & Tetali, P. (2017). [Kantorovich duality for general transport costs and applications](https://citeseerx.ist.psu.edu/viewdoc/download?doi=10.1.1.712.1825&rep=rep1&type=pdf). Journal of Functional Analysis, 273(11), 3327-3405.

[40] Forrow, A., Hütter, J. C., Nitzan, M., Rigollet, P., Schiebinger, G., & Weed, J. (2019, April). [Statistical optimal transport via factored couplings](http://proceedings.mlr.press/v89/forrow19a/forrow19a.pdf). In The 22nd International Conference on Artificial Intelligence and Statistics (pp. 2454-2465). PMLR.

[41] Chapel*, L., Flamary*, R., Wu, H., Févotte, C., Gasso, G. (2021). [Unbalanced Optimal Transport through Non-negative Penalized Linear Regression](https://proceedings.neurips.cc/paper/2021/file/c3c617a9b80b3ae1ebd868b0017cc349-Paper.pdf) Advances in Neural Information Processing Systems (NeurIPS), 2020. (Two first co-authors)

[42] Delon, J., Gozlan, N., and Saint-Dizier, A. [Generalized Wasserstein barycenters between probability measures living on different subspaces](https://arxiv.org/pdf/2105.09755). arXiv preprint arXiv:2105.09755, 2021.

[43]  Álvarez-Esteban, Pedro C., et al. [A fixed-point approach to barycenters in Wasserstein space.](https://arxiv.org/pdf/1511.05355.pdf) Journal of Mathematical Analysis and Applications 441.2 (2016): 744-762.

[44] Delon, Julie, Julien Salomon, and Andrei Sobolevski. [Fast transport optimization for Monge costs on the circle.](https://arxiv.org/abs/0902.3527) SIAM Journal on Applied Mathematics 70.7 (2010): 2239-2258.

[45] Hundrieser, Shayan, Marcel Klatt, and Axel Munk. [The statistics of circular optimal transport.](https://arxiv.org/abs/2103.15426) Directional Statistics for Innovative Applications: A Bicentennial Tribute to Florence Nightingale. Singapore: Springer Nature Singapore, 2022. 57-82.

[46] Bonet, C., Berg, P., Courty, N., Septier, F., Drumetz, L., & Pham, M. T. (2023). [Spherical Sliced-Wasserstein](https://openreview.net/forum?id=jXQ0ipgMdU). International Conference on Learning Representations.

[47] Chowdhury, S., & Mémoli, F. (2019). [The gromov–wasserstein distance between networks and stable network invariants](https://academic.oup.com/imaiai/article/8/4/757/5627736). Information and Inference: A Journal of the IMA, 8(4), 757-787.

[48] Cédric Vincent-Cuaz, Rémi Flamary, Marco Corneli, Titouan Vayer, Nicolas Courty (2022). [Semi-relaxed Gromov-Wasserstein divergence and applications on graphs](https://openreview.net/pdf?id=RShaMexjc-x). International Conference on Learning Representations (ICLR), 2022.

[49] Redko, I., Vayer, T., Flamary, R., and Courty, N. (2020). [CO-Optimal Transport](https://proceedings.neurips.cc/paper/2020/file/cc384c68ad503482fb24e6d1e3b512ae-Paper.pdf). Advances in Neural Information Processing Systems, 33.

[50] Liu, T., Puigcerver, J., & Blondel, M. (2023). [Sparsity-constrained optimal transport](https://openreview.net/forum?id=yHY9NbQJ5BP). Proceedings of the Eleventh International Conference on Learning Representations (ICLR).

[51] Xu, H., Luo, D., Zha, H., & Duke, L. C. (2019). [Gromov-wasserstein learning for graph matching and node embedding](http://proceedings.mlr.press/v97/xu19b.html). In International Conference on Machine Learning (ICML), 2019.

[52] Collas, A., Vayer, T., Flamary, F., & Breloy, A. (2023). [Entropic Wasserstein Component Analysis](https://arxiv.org/abs/2303.05119). ArXiv.

[53] C. Vincent-Cuaz, R. Flamary, M. Corneli, T. Vayer, N. Courty (2022). [Template based graph neural network with optimal transport distances](https://papers.nips.cc/paper_files/paper/2022/file/4d3525bc60ba1adc72336c0392d3d902-Paper-Conference.pdf). Advances in Neural Information Processing Systems, 35.

[54] Bécigneul, G., Ganea, O. E., Chen, B., Barzilay, R., & Jaakkola, T. S. (2020). [Optimal transport graph neural networks](https://arxiv.org/pdf/2006.04804).

[55] Ronak Mehta, Jeffery Kline, Vishnu Suresh Lokhande, Glenn Fung, & Vikas Singh (2023). [Efficient Discrete Multi Marginal Optimal Transport Regularization](https://openreview.net/forum?id=R98ZfMt-jE). In The Eleventh International Conference on Learning Representations (ICLR).

[56] Jeffery Kline. [Properties of the d-dimensional earth mover’s problem](https://www.sciencedirect.com/science/article/pii/S0166218X19301441). Discrete Applied Mathematics, 265: 128–141, 2019.

[57] Delon, J., Desolneux, A., & Salmona, A. (2022). [Gromov–Wasserstein
distances between Gaussian distributions](https://hal.science/hal-03197398v2/file/main.pdf). Journal of Applied Probability, 59(4),
1178-1198.

[58] Paty F-P., d’Aspremont 1., & Cuturi M. (2020). [Regularity as regularization:Smooth and strongly convex brenier potentials in optimal transport.](http://proceedings.mlr.press/v108/paty20a/paty20a.pdf) In International Conference on Artificial Intelligence and Statistics, pages 1222–1232. PMLR, 2020.

[59] Taylor A. B. (2017). [Convex interpolation and performance estimation of first-order methods for convex optimization.](https://dial.uclouvain.be/pr/boreal/object/boreal%3A182881/datastream/PDF_01/view) PhD thesis, Catholic University of Louvain, Louvain-la-Neuve, Belgium, 2017.

[60] Feydy, J., Roussillon, P., Trouvé, A., & Gori, P. (2019). [Fast and scalable optimal transport for brain tractograms](https://arxiv.org/pdf/2107.02010.pdf). In Medical Image Computing and Computer Assisted Intervention–MICCAI 2019: 22nd International Conference, Shenzhen, China, October 13–17, 2019, Proceedings, Part III 22 (pp. 636-644). Springer International Publishing.

[61] Charlier, B., Feydy, J., Glaunes, J. A., Collin, F. D., & Durif, G. (2021). [Kernel operations on the gpu, with autodiff, without memory overflows](https://www.jmlr.org/papers/volume22/20-275/20-275.pdf). The Journal of Machine Learning Research, 22(1), 3457-3462.

[62] H. Van Assel, C. Vincent-Cuaz, T. Vayer, R. Flamary, N. Courty (2023). [Interpolating between Clustering and Dimensionality Reduction with Gromov-Wasserstein](https://arxiv.org/pdf/2310.03398.pdf). NeurIPS 2023 Workshop Optimal Transport and Machine Learning.

<<<<<<< HEAD
[63] Scetbon, M., Cuturi, M., & Peyré, G. (2021). [Low-Rank Sinkhorn Factorization](https://arxiv.org/pdf/2103.04737.pdf).
=======
[63] Li, J., Tang, J., Kong, L., Liu, H., Li, J., So, A. M. C., & Blanchet, J. (2022). [A Convergent Single-Loop Algorithm for Relaxation of Gromov-Wasserstein in Graph Data](https://openreview.net/pdf?id=0jxPyVWmiiF). In The Eleventh International Conference on Learning Representations.

[64] Ma, X., Chu, X., Wang, Y., Lin, Y., Zhao, J., Ma, L., & Zhu, W. (2023). [Fused Gromov-Wasserstein Graph Mixup for Graph-level Classifications](https://openreview.net/pdf?id=uqkUguNu40). In Thirty-seventh Conference on Neural Information Processing Systems.
>>>>>>> 659cde8c
<|MERGE_RESOLUTION|>--- conflicted
+++ resolved
@@ -344,10 +344,8 @@
 
 [62] H. Van Assel, C. Vincent-Cuaz, T. Vayer, R. Flamary, N. Courty (2023). [Interpolating between Clustering and Dimensionality Reduction with Gromov-Wasserstein](https://arxiv.org/pdf/2310.03398.pdf). NeurIPS 2023 Workshop Optimal Transport and Machine Learning.
 
-<<<<<<< HEAD
-[63] Scetbon, M., Cuturi, M., & Peyré, G. (2021). [Low-Rank Sinkhorn Factorization](https://arxiv.org/pdf/2103.04737.pdf).
-=======
 [63] Li, J., Tang, J., Kong, L., Liu, H., Li, J., So, A. M. C., & Blanchet, J. (2022). [A Convergent Single-Loop Algorithm for Relaxation of Gromov-Wasserstein in Graph Data](https://openreview.net/pdf?id=0jxPyVWmiiF). In The Eleventh International Conference on Learning Representations.
 
 [64] Ma, X., Chu, X., Wang, Y., Lin, Y., Zhao, J., Ma, L., & Zhu, W. (2023). [Fused Gromov-Wasserstein Graph Mixup for Graph-level Classifications](https://openreview.net/pdf?id=uqkUguNu40). In Thirty-seventh Conference on Neural Information Processing Systems.
->>>>>>> 659cde8c
+
+[65] Scetbon, M., Cuturi, M., & Peyré, G. (2021). [Low-Rank Sinkhorn Factorization](https://arxiv.org/pdf/2103.04737.pdf).