--- conflicted
+++ resolved
@@ -393,10 +393,8 @@
 
 [73] Séjourné, T., Vialard, F. X., & Peyré, G. (2022). [Faster Unbalanced Optimal Transport: Translation Invariant Sinkhorn and 1-D Frank-Wolfe](https://proceedings.mlr.press/v151/sejourne22a.html). In International Conference on Artificial Intelligence and Statistics (pp. 4995-5021). PMLR.
 
-<<<<<<< HEAD
-[74] Tanguy, Eloi and Delon, Julie and Gozlan, Nathaël (2024). [Computing Barycentres of Measures for Generic Transport Costs](https://arxiv.org/abs/2501.04016). arXiv preprint 2501.04016 (2024)
-=======
 [74] Chewi, S., Maunu, T., Rigollet, P., & Stromme, A. J. (2020). [Gradient descent algorithms for Bures-Wasserstein barycenters](https://proceedings.mlr.press/v125/chewi20a.html). In Conference on Learning Theory (pp. 1276-1304). PMLR.
 
 [75] Altschuler, J., Chewi, S., Gerber, P. R., & Stromme, A. (2021). [Averaging on the Bures-Wasserstein manifold: dimension-free convergence of gradient descent](https://papers.neurips.cc/paper_files/paper/2021/hash/b9acb4ae6121c941324b2b1d3fac5c30-Abstract.html). Advances in Neural Information Processing Systems, 34, 22132-22145.
->>>>>>> bc5fc114
+
+[76] Tanguy, Eloi and Delon, Julie and Gozlan, Nathaël (2024). [Computing Barycentres of Measures for Generic Transport Costs](https://arxiv.org/abs/2501.04016). arXiv preprint 2501.04016 (2024)