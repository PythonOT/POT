# POT: Python Optimal Transport

[![PyPI version](https://badge.fury.io/py/POT.svg)](https://badge.fury.io/py/POT)
[![Anaconda Cloud](https://anaconda.org/conda-forge/pot/badges/version.svg)](https://anaconda.org/conda-forge/pot)
[![Build Status](https://github.com/PythonOT/POT/workflows/build/badge.svg?branch=master&event=push)](https://github.com/PythonOT/POT/actions)
[![Codecov Status](https://codecov.io/gh/PythonOT/POT/branch/master/graph/badge.svg)](https://codecov.io/gh/PythonOT/POT)
[![Downloads](https://pepy.tech/badge/pot)](https://pepy.tech/project/pot)
[![Anaconda downloads](https://anaconda.org/conda-forge/pot/badges/downloads.svg)](https://anaconda.org/conda-forge/pot)
[![License](https://anaconda.org/conda-forge/pot/badges/license.svg)](https://github.com/PythonOT/POT/blob/master/LICENSE)

This open source Python library provide several solvers for optimization
problems related to Optimal Transport for signal, image processing and machine
learning.

Website and documentation: [https://PythonOT.github.io/](https://PythonOT.github.io/)

Source Code (MIT): [https://github.com/PythonOT/POT](https://github.com/PythonOT/POT)

POT provides the following generic OT solvers (links to examples):

* [OT Network Simplex solver](https://pythonot.github.io/auto_examples/plot_OT_1D.html) for the linear program/ Earth Movers Distance [1] .
* [Conditional gradient](https://pythonot.github.io/auto_examples/plot_optim_OTreg.html) [6] and [Generalized conditional gradient](https://pythonot.github.io/auto_examples/plot_optim_OTreg.html) for regularized OT [7].
* Entropic regularization OT solver with [Sinkhorn Knopp Algorithm](https://pythonot.github.io/auto_examples/plot_OT_1D.html) [2] , stabilized version [9] [10] [34], greedy Sinkhorn [22] and [Screening Sinkhorn [26] ](https://pythonot.github.io/auto_examples/plot_screenkhorn_1D.html).
* Bregman projections for [Wasserstein barycenter](https://pythonot.github.io/auto_examples/barycenters/plot_barycenter_lp_vs_entropic.html) [3], [convolutional barycenter](https://pythonot.github.io/auto_examples/barycenters/plot_convolutional_barycenter.html) [21]  and unmixing [4].
* Sinkhorn divergence [23] and entropic regularization OT from empirical data.
* Debiased Sinkhorn barycenters [Sinkhorn divergence barycenter](https://pythonot.github.io/auto_examples/barycenters/plot_debiased_barycenter.html) [37]
* [Smooth optimal transport solvers](https://pythonot.github.io/auto_examples/plot_OT_1D_smooth.html) (dual and semi-dual) for KL and squared L2 regularizations [17].
* Weak OT solver between empirical distributions [39]
* Non regularized [Wasserstein barycenters [16] ](https://pythonot.github.io/auto_examples/barycenters/plot_barycenter_lp_vs_entropic.html) with LP solver (only small scale).
* [Gromov-Wasserstein distances](https://pythonot.github.io/auto_examples/gromov/plot_gromov.html) and [GW barycenters](https://pythonot.github.io/auto_examples/gromov/plot_gromov_barycenter.html)  (exact [13] and regularized [12,51]), differentiable using gradients from Graph Dictionary Learning [38]
 * [Fused-Gromov-Wasserstein distances solver](https://pythonot.github.io/auto_examples/gromov/plot_fgw.html#sphx-glr-auto-examples-plot-fgw-py) and [FGW barycenters](https://pythonot.github.io/auto_examples/gromov/plot_barycenter_fgw.html) (exact [24] and regularized [12,51]).
* [Stochastic
  solver](https://pythonot.github.io/auto_examples/others/plot_stochastic.html) and
  [differentiable losses](https://pythonot.github.io/auto_examples/backends/plot_stoch_continuous_ot_pytorch.html) for
  Large-scale Optimal Transport (semi-dual problem [18] and dual problem [19])
* [Sampled solver of Gromov Wasserstein](https://pythonot.github.io/auto_examples/gromov/plot_gromov.html) for large-scale problem with any loss functions [33]
* Non regularized [free support Wasserstein barycenters](https://pythonot.github.io/auto_examples/barycenters/plot_free_support_barycenter.html) [20].
* [One dimensional Unbalanced OT](https://pythonot.github.io/auto_examples/unbalanced-partial/plot_UOT_1D.html) with KL relaxation and [barycenter](https://pythonot.github.io/auto_examples/unbalanced-partial/plot_UOT_barycenter_1D.html) [10, 25]. Also [exact unbalanced OT](https://pythonot.github.io/auto_examples/unbalanced-partial/plot_unbalanced_ot.html) with KL and quadratic regularization and the [regularization path of UOT](https://pythonot.github.io/auto_examples/unbalanced-partial/plot_regpath.html) [41]
* [Partial Wasserstein and Gromov-Wasserstein](https://pythonot.github.io/auto_examples/unbalanced-partial/plot_partial_wass_and_gromov.html) (exact [29] and entropic [3]
  formulations).
* [Sliced Wasserstein](https://pythonot.github.io/auto_examples/sliced-wasserstein/plot_variance.html) [31, 32] and Max-sliced Wasserstein [35] that can be used for gradient flows [36].
* [Wasserstein distance on the circle](https://pythonot.github.io/auto_examples/plot_compute_wasserstein_circle.html) [44, 45]
* [Spherical Sliced Wasserstein](https://pythonot.github.io/auto_examples/sliced-wasserstein/plot_variance_ssw.html) [46]
* [Graph Dictionary Learning solvers](https://pythonot.github.io/auto_examples/gromov/plot_gromov_wasserstein_dictionary_learning.html) [38].
* [Semi-relaxed (Fused) Gromov-Wasserstein divergences](https://pythonot.github.io/auto_examples/gromov/plot_semirelaxed_fgw.html) (exact and regularized [48]).
* [Several backends](https://pythonot.github.io/quickstart.html#solving-ot-with-multiple-backends) for easy use of POT with  [Pytorch](https://pytorch.org/)/[jax](https://github.com/google/jax)/[Numpy](https://numpy.org/)/[Cupy](https://cupy.dev/)/[Tensorflow](https://www.tensorflow.org/) arrays.

POT provides the following Machine Learning related solvers:

* [Optimal transport for domain
  adaptation](https://pythonot.github.io/auto_examples/domain-adaptation/plot_otda_classes.html)
  with [group lasso regularization](https://pythonot.github.io/auto_examples/domain-adaptation/plot_otda_classes.html),   [Laplacian regularization](https://pythonot.github.io/auto_examples/domain-adaptation/plot_otda_laplacian.html) [5] [30] and [semi
  supervised setting](https://pythonot.github.io/auto_examples/domain-adaptation/plot_otda_semi_supervised.html).
* [Linear OT mapping](https://pythonot.github.io/auto_examples/domain-adaptation/plot_otda_linear_mapping.html) [14] and [Joint OT mapping estimation](https://pythonot.github.io/auto_examples/domain-adaptation/plot_otda_mapping.html) [8].
* [Wasserstein Discriminant Analysis](https://pythonot.github.io/auto_examples/others/plot_WDA.html) [11] (requires autograd + pymanopt).
* [JCPOT algorithm for multi-source domain adaptation with target shift](https://pythonot.github.io/auto_examples/domain-adaptation/plot_otda_jcpot.html) [27].
* Graph Neural Network OT layers TFGW [52] and TW (OT-GNN) [53] (https://pythonot.github.io/auto_examples/gromov/plot_gnn_TFGW.html)

Some other examples are available in the  [documentation](https://pythonot.github.io/auto_examples/index.html).

#### Using and citing the toolbox

If you use this toolbox in your research and find it useful, please cite POT
using the following reference from our [JMLR paper](https://jmlr.org/papers/v22/20-451.html):

    Rémi Flamary, Nicolas Courty, Alexandre Gramfort, Mokhtar Z. Alaya, Aurélie Boisbunon, Stanislas Chambon, Laetitia Chapel, Adrien Corenflos, Kilian Fatras, Nemo Fournier, Léo Gautheron, Nathalie T.H. Gayraud, Hicham Janati, Alain Rakotomamonjy, Ievgen Redko, Antoine Rolet, Antony Schutz, Vivien Seguy, Danica J. Sutherland, Romain Tavenard, Alexander Tong, Titouan Vayer,
    POT Python Optimal Transport library,
    Journal of Machine Learning Research, 22(78):1−8, 2021.
    Website: https://pythonot.github.io/

In Bibtex format:

```bibtex
@article{flamary2021pot,
  author  = {R{\'e}mi Flamary and Nicolas Courty and Alexandre Gramfort and Mokhtar Z. Alaya and Aur{\'e}lie Boisbunon and Stanislas Chambon and Laetitia Chapel and Adrien Corenflos and Kilian Fatras and Nemo Fournier and L{\'e}o Gautheron and Nathalie T.H. Gayraud and Hicham Janati and Alain Rakotomamonjy and Ievgen Redko and Antoine Rolet and Antony Schutz and Vivien Seguy and Danica J. Sutherland and Romain Tavenard and Alexander Tong and Titouan Vayer},
  title   = {POT: Python Optimal Transport},
  journal = {Journal of Machine Learning Research},
  year    = {2021},
  volume  = {22},
  number  = {78},
  pages   = {1-8},
  url     = {http://jmlr.org/papers/v22/20-451.html}
}
```

## Installation

The library has been tested on Linux, MacOSX and Windows. It requires a C++ compiler for building/installing the EMD solver and relies on the following Python modules:

- Numpy (>=1.16)
- Scipy (>=1.0)
- Cython (>=0.23) (build only, not necessary when installing from pip or conda)

#### Pip installation


You can install the toolbox through PyPI with:

```console
pip install POT
```

or get the very latest version by running:

```console
pip install -U https://github.com/PythonOT/POT/archive/master.zip # with --user for user install (no root)
```

#### Anaconda installation with conda-forge

If you use the Anaconda python distribution, POT is available in [conda-forge](https://conda-forge.org). To install it and the required dependencies:

```console
conda install -c conda-forge pot
```

#### Post installation check
After a correct installation, you should be able to import the module without errors:

```python
import ot
```

Note that for easier access the module is named `ot` instead of `pot`.


### Dependencies

Some sub-modules require additional dependencies which are discussed below

* **ot.dr** (Wasserstein dimensionality reduction) depends on autograd and pymanopt that can be installed with:

```shell
pip install pymanopt autograd
```


## Examples

### Short examples

* Import the toolbox

```python
import ot
```

* Compute Wasserstein distances

```python
# a,b are 1D histograms (sum to 1 and positive)
# M is the ground cost matrix
Wd = ot.emd2(a, b, M) # exact linear program
Wd_reg = ot.sinkhorn2(a, b, M, reg) # entropic regularized OT
# if b is a matrix compute all distances to a and return a vector
```

* Compute OT matrix

```python
# a,b are 1D histograms (sum to 1 and positive)
# M is the ground cost matrix
T = ot.emd(a, b, M) # exact linear program
T_reg = ot.sinkhorn(a, b, M, reg) # entropic regularized OT
```

* Compute Wasserstein barycenter

```python
# A is a n*d matrix containing d  1D histograms
# M is the ground cost matrix
ba = ot.barycenter(A, M, reg) # reg is regularization parameter
```

### Examples and Notebooks

The examples folder contain several examples and use case for the library. The full documentation with examples and output is available on [https://PythonOT.github.io/](https://PythonOT.github.io/).


## Acknowledgements

This toolbox has been created and is maintained by

* [Rémi Flamary](http://remi.flamary.com/)
* [Nicolas Courty](http://people.irisa.fr/Nicolas.Courty/)

The numerous contributors to this library are listed [here](CONTRIBUTORS.md).

POT has benefited from the financing or manpower from the following partners:

<img src="https://pythonot.github.io/master/_static/images/logo_anr.jpg" alt="ANR" style="height:60px;"/><img src="https://pythonot.github.io/master/_static/images/logo_cnrs.jpg" alt="CNRS" style="height:60px;"/><img src="https://pythonot.github.io/master/_static/images/logo_3ia.jpg" alt="3IA" style="height:60px;"/>


## Contributions and code of conduct

Every contribution is welcome and should respect the [contribution guidelines](https://pythonot.github.io/master/contributing.html). Each member of the project is expected to follow the [code of conduct](https://pythonot.github.io/master/code_of_conduct.html).

## Support

You can ask questions and join the development discussion:

* On the POT [slack channel](https://pot-toolbox.slack.com)
* On the POT [gitter channel](https://gitter.im/PythonOT/community)
* On the POT [mailing list](https://mail.python.org/mm3/mailman3/lists/pot.python.org/)

You can also post bug reports and feature requests in Github issues. Make sure to read our [guidelines](.github/CONTRIBUTING.md) first.

## References

[1] Bonneel, N., Van De Panne, M., Paris, S., & Heidrich, W. (2011, December). [Displacement interpolation using Lagrangian mass transport](https://people.csail.mit.edu/sparis/publi/2011/sigasia/Bonneel_11_Displacement_Interpolation.pdf). In ACM Transactions on Graphics (TOG) (Vol. 30, No. 6, p. 158). ACM.

[2] Cuturi, M. (2013). [Sinkhorn distances: Lightspeed computation of optimal transport](https://arxiv.org/pdf/1306.0895.pdf). In Advances in Neural Information Processing Systems (pp. 2292-2300).

[3] Benamou, J. D., Carlier, G., Cuturi, M., Nenna, L., & Peyré, G. (2015). [Iterative Bregman projections for regularized transportation problems](https://arxiv.org/pdf/1412.5154.pdf). SIAM Journal on Scientific Computing, 37(2), A1111-A1138.

[4] S. Nakhostin, N. Courty, R. Flamary, D. Tuia, T. Corpetti, [Supervised planetary unmixing with optimal transport](https://hal.archives-ouvertes.fr/hal-01377236/document), Workshop on Hyperspectral Image and Signal Processing : Evolution in Remote Sensing (WHISPERS), 2016.

[5] N. Courty; R. Flamary; D. Tuia; A. Rakotomamonjy, [Optimal Transport for Domain Adaptation](https://arxiv.org/pdf/1507.00504.pdf), in IEEE Transactions on Pattern Analysis and Machine Intelligence , vol.PP, no.99, pp.1-1

[6] Ferradans, S., Papadakis, N., Peyré, G., & Aujol, J. F. (2014). [Regularized discrete optimal transport](https://arxiv.org/pdf/1307.5551.pdf). SIAM Journal on Imaging Sciences, 7(3), 1853-1882.

[7] Rakotomamonjy, A., Flamary, R., & Courty, N. (2015). [Generalized conditional gradient: analysis of convergence and applications](https://arxiv.org/pdf/1510.06567.pdf). arXiv preprint arXiv:1510.06567.

[8] M. Perrot, N. Courty, R. Flamary, A. Habrard (2016), [Mapping estimation for discrete optimal transport](http://remi.flamary.com/biblio/perrot2016mapping.pdf), Neural Information Processing Systems (NIPS).

[9] Schmitzer, B. (2016). [Stabilized Sparse Scaling Algorithms for Entropy Regularized Transport Problems](https://arxiv.org/pdf/1610.06519.pdf). arXiv preprint arXiv:1610.06519.

[10] Chizat, L., Peyré, G., Schmitzer, B., & Vialard, F. X. (2016). [Scaling algorithms for unbalanced transport problems](https://arxiv.org/pdf/1607.05816.pdf). arXiv preprint arXiv:1607.05816.

[11] Flamary, R., Cuturi, M., Courty, N., & Rakotomamonjy, A. (2016). [Wasserstein Discriminant Analysis](https://arxiv.org/pdf/1608.08063.pdf). arXiv preprint arXiv:1608.08063.

[12] Gabriel Peyré, Marco Cuturi, and Justin Solomon (2016), [Gromov-Wasserstein averaging of kernel and distance matrices](http://proceedings.mlr.press/v48/peyre16.html)  International Conference on Machine Learning (ICML).

[13] Mémoli, Facundo (2011). [Gromov–Wasserstein distances and the metric approach to object matching](https://media.adelaide.edu.au/acvt/Publications/2011/2011-Gromov%E2%80%93Wasserstein%20Distances%20and%20the%20Metric%20Approach%20to%20Object%20Matching.pdf). Foundations of computational mathematics 11.4 : 417-487.

[14] Knott, M. and Smith, C. S. (1984).[On the optimal mapping of distributions](https://link.springer.com/article/10.1007/BF00934745), Journal of Optimization Theory and Applications Vol 43.

[15] Peyré, G., & Cuturi, M. (2018). [Computational Optimal Transport](https://arxiv.org/pdf/1803.00567.pdf) .

[16] Agueh, M., & Carlier, G. (2011). [Barycenters in the Wasserstein space](https://hal.archives-ouvertes.fr/hal-00637399/document). SIAM Journal on Mathematical Analysis, 43(2), 904-924.

[17] Blondel, M., Seguy, V., & Rolet, A. (2018). [Smooth and Sparse Optimal Transport](https://arxiv.org/abs/1710.06276). Proceedings of the Twenty-First International Conference on Artificial Intelligence and Statistics (AISTATS).

[18] Genevay, A., Cuturi, M., Peyré, G. & Bach, F. (2016) [Stochastic Optimization for Large-scale Optimal Transport](https://arxiv.org/abs/1605.08527). Advances in Neural Information Processing Systems (2016).

[19] Seguy, V., Bhushan Damodaran, B., Flamary, R., Courty, N., Rolet, A.& Blondel, M. [Large-scale Optimal Transport and Mapping Estimation](https://arxiv.org/pdf/1711.02283.pdf). International Conference on Learning Representation (2018)

[20] Cuturi, M. and Doucet, A. (2014) [Fast Computation of Wasserstein Barycenters](http://proceedings.mlr.press/v32/cuturi14.html). International Conference in Machine Learning

[21] Solomon, J., De Goes, F., Peyré, G., Cuturi, M., Butscher, A., Nguyen, A. & Guibas, L. (2015). [Convolutional wasserstein distances: Efficient optimal transportation on geometric domains](https://dl.acm.org/citation.cfm?id=2766963). ACM Transactions on Graphics (TOG), 34(4), 66.

[22] J. Altschuler, J.Weed, P. Rigollet, (2017) [Near-linear time approximation algorithms for optimal transport via Sinkhorn iteration](https://papers.nips.cc/paper/6792-near-linear-time-approximation-algorithms-for-optimal-transport-via-sinkhorn-iteration.pdf), Advances in Neural Information Processing Systems (NIPS) 31

[23] Aude, G., Peyré, G., Cuturi, M., [Learning Generative Models with Sinkhorn Divergences](https://arxiv.org/abs/1706.00292), Proceedings of the Twenty-First International Conference on Artificial Intelligence and Statistics, (AISTATS) 21, 2018

[24] Vayer, T., Chapel, L., Flamary, R., Tavenard, R. and Courty, N. (2019). [Optimal Transport for structured data with application on graphs](http://proceedings.mlr.press/v97/titouan19a.html) Proceedings of the 36th International Conference on Machine Learning (ICML).

[25] Frogner C., Zhang C., Mobahi H., Araya-Polo M., Poggio T. (2015). [Learning with a Wasserstein Loss](http://cbcl.mit.edu/wasserstein/)  Advances in Neural Information Processing Systems (NIPS).

[26] Alaya M. Z., Bérar M., Gasso G., Rakotomamonjy A. (2019). [Screening Sinkhorn Algorithm for Regularized Optimal Transport](https://papers.nips.cc/paper/9386-screening-sinkhorn-algorithm-for-regularized-optimal-transport), Advances in Neural Information Processing Systems 33 (NeurIPS).

[27] Redko I., Courty N., Flamary R., Tuia D. (2019). [Optimal Transport for Multi-source Domain Adaptation under Target Shift](http://proceedings.mlr.press/v89/redko19a.html), Proceedings of the Twenty-Second International Conference on Artificial Intelligence and Statistics (AISTATS) 22, 2019.

[28] Caffarelli, L. A., McCann, R. J. (2010). [Free boundaries in optimal transport and Monge-Ampere obstacle problems](http://www.math.toronto.edu/~mccann/papers/annals2010.pdf), Annals of mathematics, 673-730.

[29] Chapel, L., Alaya, M., Gasso, G. (2020). [Partial Optimal Transport with Applications on Positive-Unlabeled Learning](https://arxiv.org/abs/2002.08276), Advances in Neural Information Processing Systems (NeurIPS), 2020.

[30] Flamary R., Courty N., Tuia D., Rakotomamonjy A. (2014). [Optimal transport with Laplacian regularization: Applications to domain adaptation and shape matching](https://remi.flamary.com/biblio/flamary2014optlaplace.pdf), NIPS Workshop on Optimal Transport and Machine Learning OTML, 2014.

[31] Bonneel, Nicolas, et al. [Sliced and radon wasserstein barycenters of measures](https://perso.liris.cnrs.fr/nicolas.bonneel/WassersteinSliced-JMIV.pdf), Journal of Mathematical Imaging and Vision 51.1 (2015): 22-45

[32] Huang, M., Ma S., Lai, L. (2021). [A Riemannian Block Coordinate Descent Method for Computing the Projection Robust Wasserstein Distance](http://proceedings.mlr.press/v139/huang21e.html), Proceedings of the 38th International Conference on Machine Learning (ICML).

[33] Kerdoncuff T., Emonet R., Marc S. [Sampled Gromov Wasserstein](https://hal.archives-ouvertes.fr/hal-03232509/document), Machine Learning Journal (MJL), 2021

[34] Feydy, J., Séjourné, T., Vialard, F. X., Amari, S. I., Trouvé, A., & Peyré, G. (2019, April). [Interpolating between optimal transport and MMD using Sinkhorn divergences](http://proceedings.mlr.press/v89/feydy19a/feydy19a.pdf). In The 22nd International Conference on Artificial Intelligence and Statistics (pp. 2681-2690). PMLR.

[35] Deshpande, I., Hu, Y. T., Sun, R., Pyrros, A., Siddiqui, N., Koyejo, S., ... & Schwing, A. G. (2019). [Max-sliced wasserstein distance and its use for gans](https://openaccess.thecvf.com/content_CVPR_2019/papers/Deshpande_Max-Sliced_Wasserstein_Distance_and_Its_Use_for_GANs_CVPR_2019_paper.pdf). In Proceedings of the IEEE/CVF Conference on Computer Vision and Pattern Recognition (pp. 10648-10656).

[36] Liutkus, A., Simsekli, U., Majewski, S., Durmus, A., & Stöter, F. R.
(2019, May). [Sliced-Wasserstein flows: Nonparametric generative modeling
via optimal transport and diffusions](http://proceedings.mlr.press/v97/liutkus19a/liutkus19a.pdf). In International Conference on
Machine Learning (pp. 4104-4113). PMLR.

[37] Janati, H., Cuturi, M., Gramfort, A. [Debiased sinkhorn barycenters](http://proceedings.mlr.press/v119/janati20a/janati20a.pdf) Proceedings of the 37th International
Conference on Machine Learning, PMLR 119:4692-4701, 2020

[38] C. Vincent-Cuaz, T. Vayer, R. Flamary, M. Corneli, N. Courty, [Online Graph
Dictionary Learning](https://arxiv.org/pdf/2102.06555.pdf), International Conference on Machine Learning (ICML), 2021.

[39] Gozlan, N., Roberto, C., Samson, P. M., & Tetali, P. (2017). [Kantorovich duality for general transport costs and applications](https://citeseerx.ist.psu.edu/viewdoc/download?doi=10.1.1.712.1825&rep=rep1&type=pdf). Journal of Functional Analysis, 273(11), 3327-3405.

[40] Forrow, A., Hütter, J. C., Nitzan, M., Rigollet, P., Schiebinger, G., & Weed, J. (2019, April). [Statistical optimal transport via factored couplings](http://proceedings.mlr.press/v89/forrow19a/forrow19a.pdf). In The 22nd International Conference on Artificial Intelligence and Statistics (pp. 2454-2465). PMLR.

[41] Chapel*, L., Flamary*, R., Wu, H., Févotte, C., Gasso, G. (2021). [Unbalanced Optimal Transport through Non-negative Penalized Linear Regression](https://proceedings.neurips.cc/paper/2021/file/c3c617a9b80b3ae1ebd868b0017cc349-Paper.pdf) Advances in Neural Information Processing Systems (NeurIPS), 2020. (Two first co-authors)

[42] Delon, J., Gozlan, N., and Saint-Dizier, A. [Generalized Wasserstein barycenters between probability measures living on different subspaces](https://arxiv.org/pdf/2105.09755). arXiv preprint arXiv:2105.09755, 2021.

[43]  Álvarez-Esteban, Pedro C., et al. [A fixed-point approach to barycenters in Wasserstein space.](https://arxiv.org/pdf/1511.05355.pdf) Journal of Mathematical Analysis and Applications 441.2 (2016): 744-762.

[44] Delon, Julie, Julien Salomon, and Andrei Sobolevski. [Fast transport optimization for Monge costs on the circle.](https://arxiv.org/abs/0902.3527) SIAM Journal on Applied Mathematics 70.7 (2010): 2239-2258.

[45] Hundrieser, Shayan, Marcel Klatt, and Axel Munk. [The statistics of circular optimal transport.](https://arxiv.org/abs/2103.15426) Directional Statistics for Innovative Applications: A Bicentennial Tribute to Florence Nightingale. Singapore: Springer Nature Singapore, 2022. 57-82.

[46] Bonet, C., Berg, P., Courty, N., Septier, F., Drumetz, L., & Pham, M. T. (2023). [Spherical Sliced-Wasserstein](https://openreview.net/forum?id=jXQ0ipgMdU). International Conference on Learning Representations.

[47] Chowdhury, S., & Mémoli, F. (2019). [The gromov–wasserstein distance between networks and stable network invariants](https://academic.oup.com/imaiai/article/8/4/757/5627736). Information and Inference: A Journal of the IMA, 8(4), 757-787.

[48] Cédric Vincent-Cuaz, Rémi Flamary, Marco Corneli, Titouan Vayer, Nicolas Courty (2022). [Semi-relaxed Gromov-Wasserstein divergence and applications on graphs](https://openreview.net/pdf?id=RShaMexjc-x). International Conference on Learning Representations (ICLR), 2022.

[49] Redko, I., Vayer, T., Flamary, R., and Courty, N. (2020). [CO-Optimal Transport](https://proceedings.neurips.cc/paper/2020/file/cc384c68ad503482fb24e6d1e3b512ae-Paper.pdf). Advances in Neural Information Processing Systems, 33.

[50] Liu, T., Puigcerver, J., & Blondel, M. (2023). [Sparsity-constrained optimal transport](https://openreview.net/forum?id=yHY9NbQJ5BP). Proceedings of the Eleventh International Conference on Learning Representations (ICLR).

[51] Xu, H., Luo, D., Zha, H., & Duke, L. C. (2019). [Gromov-wasserstein learning for graph matching and node embedding](http://proceedings.mlr.press/v97/xu19b.html). In International Conference on Machine Learning (ICML), 2019.

<<<<<<< HEAD
[52] C. Vincent-Cuaz, R. Flamary, M. Corneli, T. Vayer, N. Courty (2022). [Template based graph neural network with optimal transport distances](https://papers.nips.cc/paper_files/paper/2022/file/4d3525bc60ba1adc72336c0392d3d902-Paper-Conference.pdf). Advances in Neural Information Processing Systems, 35.

[53] Bécigneul, G., Ganea, O. E., Chen, B., Barzilay, R., & Jaakkola, T. S. (2020). [Optimal transport graph neural networks](https://arxiv.org/pdf/2006.04804).
=======
[52] Collas, A., Vayer, T., Flamary, F., & Breloy, A. (2023). [Entropic Wasserstein Component Analysis](https://arxiv.org/abs/2303.05119). ArXiv.
>>>>>>> b11f5a00
<|MERGE_RESOLUTION|>--- conflicted
+++ resolved
@@ -314,10 +314,8 @@
 
 [51] Xu, H., Luo, D., Zha, H., & Duke, L. C. (2019). [Gromov-wasserstein learning for graph matching and node embedding](http://proceedings.mlr.press/v97/xu19b.html). In International Conference on Machine Learning (ICML), 2019.
 
-<<<<<<< HEAD
-[52] C. Vincent-Cuaz, R. Flamary, M. Corneli, T. Vayer, N. Courty (2022). [Template based graph neural network with optimal transport distances](https://papers.nips.cc/paper_files/paper/2022/file/4d3525bc60ba1adc72336c0392d3d902-Paper-Conference.pdf). Advances in Neural Information Processing Systems, 35.
-
-[53] Bécigneul, G., Ganea, O. E., Chen, B., Barzilay, R., & Jaakkola, T. S. (2020). [Optimal transport graph neural networks](https://arxiv.org/pdf/2006.04804).
-=======
 [52] Collas, A., Vayer, T., Flamary, F., & Breloy, A. (2023). [Entropic Wasserstein Component Analysis](https://arxiv.org/abs/2303.05119). ArXiv.
->>>>>>> b11f5a00
+
+[53] C. Vincent-Cuaz, R. Flamary, M. Corneli, T. Vayer, N. Courty (2022). [Template based graph neural network with optimal transport distances](https://papers.nips.cc/paper_files/paper/2022/file/4d3525bc60ba1adc72336c0392d3d902-Paper-Conference.pdf). Advances in Neural Information Processing Systems, 35.
+
+[54] Bécigneul, G., Ganea, O. E., Chen, B., Barzilay, R., & Jaakkola, T. S. (2020). [Optimal transport graph neural networks](https://arxiv.org/pdf/2006.04804).