# POT: Python Optimal Transport

[![PyPI version](https://badge.fury.io/py/POT.svg)](https://badge.fury.io/py/POT)
[![Anaconda Cloud](https://anaconda.org/conda-forge/pot/badges/version.svg)](https://anaconda.org/conda-forge/pot)
[![Build Status](https://github.com/PythonOT/POT/workflows/build/badge.svg?branch=master&event=push)](https://github.com/PythonOT/POT/actions)
[![Codecov Status](https://codecov.io/gh/PythonOT/POT/branch/master/graph/badge.svg)](https://codecov.io/gh/PythonOT/POT)
[![Downloads](https://pepy.tech/badge/pot)](https://pepy.tech/project/pot)
[![Anaconda downloads](https://anaconda.org/conda-forge/pot/badges/downloads.svg)](https://anaconda.org/conda-forge/pot)
[![License](https://anaconda.org/conda-forge/pot/badges/license.svg)](https://github.com/PythonOT/POT/blob/master/LICENSE)

This open source Python library provide several solvers for optimization
problems related to Optimal Transport for signal, image processing and machine
learning.

Website and documentation: [https://PythonOT.github.io/](https://PythonOT.github.io/)

Source Code (MIT): [https://github.com/PythonOT/POT](https://github.com/PythonOT/POT)

POT provides the following generic OT solvers (links to examples):

* [OT Network Simplex solver](https://pythonot.github.io/auto_examples/plot_OT_1D.html) for the linear program/ Earth Movers Distance [1] .
* [Conditional gradient](https://pythonot.github.io/auto_examples/plot_optim_OTreg.html) [6] and [Generalized conditional gradient](https://pythonot.github.io/auto_examples/plot_optim_OTreg.html) for regularized OT [7].
* Entropic regularization OT solver with [Sinkhorn Knopp Algorithm](https://pythonot.github.io/auto_examples/plot_OT_1D.html) [2] , stabilized version [9] [10], greedy Sinkhorn [22] and [Screening Sinkhorn [26] ](https://pythonot.github.io/auto_examples/plot_screenkhorn_1D.html).
* Bregman projections for [Wasserstein barycenter](https://pythonot.github.io/auto_examples/barycenters/plot_barycenter_lp_vs_entropic.html) [3], [convolutional barycenter](https://pythonot.github.io/auto_examples/barycenters/plot_convolutional_barycenter.html) [21]  and unmixing [4].
* Sinkhorn divergence [23] and entropic regularization OT  from empirical data.
* [Smooth optimal transport solvers](https://pythonot.github.io/auto_examples/plot_OT_1D_smooth.html) (dual and semi-dual) for KL and squared L2 regularizations [17].
* Non regularized [Wasserstein barycenters [16] ](https://pythonot.github.io/auto_examples/barycenters/plot_barycenter_lp_vs_entropic.html)) with LP solver (only small scale).
* [Gromov-Wasserstein distances](https://pythonot.github.io/auto_examples/gromov/plot_gromov.html) and [GW barycenters](https://pythonot.github.io/auto_examples/gromov/plot_gromov_barycenter.html)  (exact [13] and regularized [12])
 * [Fused-Gromov-Wasserstein distances solver](https://pythonot.github.io/auto_examples/gromov/plot_fgw.html#sphx-glr-auto-examples-plot-fgw-py) and [FGW barycenters](https://pythonot.github.io/auto_examples/gromov/plot_barycenter_fgw.html) [24]
* [Stochastic solver](https://pythonot.github.io/auto_examples/plot_stochastic.html) for Large-scale Optimal Transport (semi-dual problem [18] and dual problem [19])
* [Stochastic solver of Gromov Wasserstein](https://pythonot.github.io/auto_examples/gromov/plot_gromov.html) for large-scale problem with any loss functions [33]
* Non regularized [free support Wasserstein barycenters](https://pythonot.github.io/auto_examples/barycenters/plot_free_support_barycenter.html) [20].
* [Unbalanced OT](https://pythonot.github.io/auto_examples/unbalanced-partial/plot_UOT_1D.html) with KL relaxation and [barycenter](https://pythonot.github.io/auto_examples/unbalanced-partial/plot_UOT_barycenter_1D.html) [10, 25].
* [Partial Wasserstein and Gromov-Wasserstein](https://pythonot.github.io/auto_examples/unbalanced-partial/plot_partial_wass_and_gromov.html) (exact [29] and entropic [3]
  formulations).
* [Sliced Wasserstein](https://pythonot.github.io/auto_examples/sliced-wasserstein/plot_variance.html) [31, 32].
* [Several backends](https://pythonot.github.io/quickstart.html#solving-ot-with-multiple-backends) for easy use of POT with  [Pytorch](https://pytorch.org/)/[jax](https://github.com/google/jax)/[Numpy](https://numpy.org/) arrays.

POT provides the following Machine Learning related solvers:

* [Optimal transport for domain
  adaptation](https://pythonot.github.io/auto_examples/domain-adaptation/plot_otda_classes.html)
  with [group lasso regularization](https://pythonot.github.io/auto_examples/domain-adaptation/plot_otda_classes.html),   [Laplacian regularization](https://pythonot.github.io/auto_examples/domain-adaptation/plot_otda_laplacian.html) [5] [30] and [semi
  supervised setting](https://pythonot.github.io/auto_examples/domain-adaptation/plot_otda_semi_supervised.html).
* [Linear OT mapping](https://pythonot.github.io/auto_examples/domain-adaptation/plot_otda_linear_mapping.html) [14] and [Joint OT mapping estimation](https://pythonot.github.io/auto_examples/domain-adaptation/plot_otda_mapping.html) [8].
* [Wasserstein Discriminant Analysis](https://pythonot.github.io/auto_examples/others/plot_WDA.html) [11] (requires autograd + pymanopt).
* [JCPOT algorithm for multi-source domain adaptation with target shift](https://pythonot.github.io/auto_examples/domain-adaptation/plot_otda_jcpot.html) [27].

Some other examples are available in the  [documentation](https://pythonot.github.io/auto_examples/index.html).

#### Using and citing the toolbox

If you use this toolbox in your research and find it useful, please cite POT
using the following reference from our [JMLR paper](https://jmlr.org/papers/v22/20-451.html):

    Rémi Flamary, Nicolas Courty, Alexandre Gramfort, Mokhtar Z. Alaya, Aurélie Boisbunon, Stanislas Chambon, Laetitia Chapel, Adrien Corenflos, Kilian Fatras, Nemo Fournier, Léo Gautheron, Nathalie T.H. Gayraud, Hicham Janati, Alain Rakotomamonjy, Ievgen Redko, Antoine Rolet, Antony Schutz, Vivien Seguy, Danica J. Sutherland, Romain Tavenard, Alexander Tong, Titouan Vayer,
    POT Python Optimal Transport library,
    Journal of Machine Learning Research, 22(78):1−8, 2021.
    Website: https://pythonot.github.io/

In Bibtex format:

```bibtex
@article{flamary2021pot,
  author  = {R{\'e}mi Flamary and Nicolas Courty and Alexandre Gramfort and Mokhtar Z. Alaya and Aur{\'e}lie Boisbunon and Stanislas Chambon and Laetitia Chapel and Adrien Corenflos and Kilian Fatras and Nemo Fournier and L{\'e}o Gautheron and Nathalie T.H. Gayraud and Hicham Janati and Alain Rakotomamonjy and Ievgen Redko and Antoine Rolet and Antony Schutz and Vivien Seguy and Danica J. Sutherland and Romain Tavenard and Alexander Tong and Titouan Vayer},
  title   = {POT: Python Optimal Transport},
  journal = {Journal of Machine Learning Research},
  year    = {2021},
  volume  = {22},
  number  = {78},
  pages   = {1-8},
  url     = {http://jmlr.org/papers/v22/20-451.html}
}
```

## Installation

The library has been tested on Linux, MacOSX and Windows. It requires a C++ compiler for building/installing the EMD solver and relies on the following Python modules:

- Numpy (>=1.16)
- Scipy (>=1.0)
- Cython (>=0.23) (build only, not necessary when installing wheels from pip or conda)

#### Pip installation

Note that due to a limitation of pip, `cython` and `numpy` need to be installed
prior to installing POT. This can be done easily with

```console
pip install numpy cython
```

You can install the toolbox through PyPI with:

```console
pip install POT
```

or get the very latest version by running:

```console
pip install -U https://github.com/PythonOT/POT/archive/master.zip # with --user for user install (no root)
```

#### Anaconda installation with conda-forge

If you use the Anaconda python distribution, POT is available in [conda-forge](https://conda-forge.org). To install it and the required dependencies:

```console
conda install -c conda-forge pot
```

#### Post installation check
After a correct installation, you should be able to import the module without errors:

```python
import ot
```

Note that for easier access the module is named `ot` instead of `pot`.


### Dependencies

Some sub-modules require additional dependences which are discussed below

* **ot.dr** (Wasserstein dimensionality reduction) depends on autograd and pymanopt that can be installed with:

```shell
pip install pymanopt autograd
```

* **ot.gpu** (GPU accelerated OT) depends on cupy that have to be installed following instructions on [this page](https://docs-cupy.chainer.org/en/stable/install.html). Obviously you will need CUDA installed and a compatible GPU. Note that this module is deprecated since version 0.8 and will be deleted in the future. GPU is now handled automatically through the backends and several solver already can run on GPU using the Pytorch backend.

## Examples

### Short examples

* Import the toolbox

```python
import ot
```

* Compute Wasserstein distances

```python
# a,b are 1D histograms (sum to 1 and positive)
# M is the ground cost matrix
Wd = ot.emd2(a, b, M) # exact linear program
Wd_reg = ot.sinkhorn2(a, b, M, reg) # entropic regularized OT
# if b is a matrix compute all distances to a and return a vector
```

* Compute OT matrix

```python
# a,b are 1D histograms (sum to 1 and positive)
# M is the ground cost matrix
T = ot.emd(a, b, M) # exact linear program
T_reg = ot.sinkhorn(a, b, M, reg) # entropic regularized OT
```

* Compute Wasserstein barycenter

```python
# A is a n*d matrix containing d  1D histograms
# M is the ground cost matrix
ba = ot.barycenter(A, M, reg) # reg is regularization parameter
```

### Examples and Notebooks

The examples folder contain several examples and use case for the library. The full documentation with examples and output is available on [https://PythonOT.github.io/](https://PythonOT.github.io/).


## Acknowledgements

This toolbox has been created and is maintained by

* [Rémi Flamary](http://remi.flamary.com/)
* [Nicolas Courty](http://people.irisa.fr/Nicolas.Courty/)

The contributors to this library are 

* [Alexandre Gramfort](http://alexandre.gramfort.net/) (CI, documentation)
* [Laetitia Chapel](http://people.irisa.fr/Laetitia.Chapel/) (Partial OT)
* [Michael Perrot](http://perso.univ-st-etienne.fr/pem82055/) (Mapping estimation)
* [Léo Gautheron](https://github.com/aje) (GPU implementation)
* [Nathalie Gayraud](https://www.linkedin.com/in/nathalie-t-h-gayraud/?ppe=1) (DA classes)
* [Stanislas Chambon](https://slasnista.github.io/) (DA classes)
* [Antoine Rolet](https://arolet.github.io/) (EMD solver debug)
* Erwan Vautier (Gromov-Wasserstein)
* [Kilian Fatras](https://kilianfatras.github.io/) (Stochastic solvers)
* [Alain Rakotomamonjy](https://sites.google.com/site/alainrakotomamonjy/home)
* [Vayer Titouan](https://tvayer.github.io/) (Gromov-Wasserstein -, Fused-Gromov-Wasserstein)
* [Hicham Janati](https://hichamjanati.github.io/) (Unbalanced OT)
* [Romain Tavenard](https://rtavenar.github.io/) (1d Wasserstein)
* [Mokhtar Z. Alaya](http://mzalaya.github.io/) (Screenkhorn)
* [Ievgen Redko](https://ievred.github.io/) (Laplacian DA, JCPOT)
* [Adrien Corenflos](https://adriencorenflos.github.io/) (Sliced Wasserstein Distance)
<<<<<<< HEAD
* [Tanguy Kerdoncuff](https://hv0nnus.github.io/) (Sampled Gromov Wasserstein)
=======
* [Minhui Huang](https://mhhuang95.github.io) (Projection Robust Wasserstein Distance)
>>>>>>> 96bf1a46

This toolbox benefit a lot from open source research and we would like to thank the following persons for providing some code (in various languages):

* [Gabriel Peyré](http://gpeyre.github.io/) (Wasserstein Barycenters in Matlab)
* [Mathieu Blondel](https://mblondel.org/) (original implementation smooth OT)
* [Nicolas Bonneel](http://liris.cnrs.fr/~nbonneel/) ( C++ code for EMD)
* [Marco Cuturi](http://marcocuturi.net/) (Sinkhorn Knopp in Matlab/Cuda)

## Contributions and code of conduct

Every contribution is welcome and should respect the [contribution guidelines](.github/CONTRIBUTING.md). Each member of the project is expected to follow the [code of conduct](.github/CODE_OF_CONDUCT.md).

## Support

You can ask questions and join the development discussion:

* On the POT [slack channel](https://pot-toolbox.slack.com)
* On the POT [gitter channel](https://gitter.im/PythonOT/community)
* On the POT [mailing list](https://mail.python.org/mm3/mailman3/lists/pot.python.org/)

You can also post bug reports and feature requests in Github issues. Make sure to read our [guidelines](.github/CONTRIBUTING.md) first.

## References

[1] Bonneel, N., Van De Panne, M., Paris, S., & Heidrich, W. (2011, December). [Displacement interpolation using Lagrangian mass transport](https://people.csail.mit.edu/sparis/publi/2011/sigasia/Bonneel_11_Displacement_Interpolation.pdf). In ACM Transactions on Graphics (TOG) (Vol. 30, No. 6, p. 158). ACM.

[2] Cuturi, M. (2013). [Sinkhorn distances: Lightspeed computation of optimal transport](https://arxiv.org/pdf/1306.0895.pdf). In Advances in Neural Information Processing Systems (pp. 2292-2300).

[3] Benamou, J. D., Carlier, G., Cuturi, M., Nenna, L., & Peyré, G. (2015). [Iterative Bregman projections for regularized transportation problems](https://arxiv.org/pdf/1412.5154.pdf). SIAM Journal on Scientific Computing, 37(2), A1111-A1138.

[4] S. Nakhostin, N. Courty, R. Flamary, D. Tuia, T. Corpetti, [Supervised planetary unmixing with optimal transport](https://hal.archives-ouvertes.fr/hal-01377236/document), Whorkshop on Hyperspectral Image and Signal Processing : Evolution in Remote Sensing (WHISPERS), 2016.

[5] N. Courty; R. Flamary; D. Tuia; A. Rakotomamonjy, [Optimal Transport for Domain Adaptation](https://arxiv.org/pdf/1507.00504.pdf), in IEEE Transactions on Pattern Analysis and Machine Intelligence , vol.PP, no.99, pp.1-1

[6] Ferradans, S., Papadakis, N., Peyré, G., & Aujol, J. F. (2014). [Regularized discrete optimal transport](https://arxiv.org/pdf/1307.5551.pdf). SIAM Journal on Imaging Sciences, 7(3), 1853-1882.

[7] Rakotomamonjy, A., Flamary, R., & Courty, N. (2015). [Generalized conditional gradient: analysis of convergence and applications](https://arxiv.org/pdf/1510.06567.pdf). arXiv preprint arXiv:1510.06567.

[8] M. Perrot, N. Courty, R. Flamary, A. Habrard (2016), [Mapping estimation for discrete optimal transport](http://remi.flamary.com/biblio/perrot2016mapping.pdf), Neural Information Processing Systems (NIPS).

[9] Schmitzer, B. (2016). [Stabilized Sparse Scaling Algorithms for Entropy Regularized Transport Problems](https://arxiv.org/pdf/1610.06519.pdf). arXiv preprint arXiv:1610.06519.

[10] Chizat, L., Peyré, G., Schmitzer, B., & Vialard, F. X. (2016). [Scaling algorithms for unbalanced transport problems](https://arxiv.org/pdf/1607.05816.pdf). arXiv preprint arXiv:1607.05816.

[11] Flamary, R., Cuturi, M., Courty, N., & Rakotomamonjy, A. (2016). [Wasserstein Discriminant Analysis](https://arxiv.org/pdf/1608.08063.pdf). arXiv preprint arXiv:1608.08063.

[12] Gabriel Peyré, Marco Cuturi, and Justin Solomon (2016), [Gromov-Wasserstein averaging of kernel and distance matrices](http://proceedings.mlr.press/v48/peyre16.html)  International Conference on Machine Learning (ICML).

[13] Mémoli, Facundo (2011). [Gromov–Wasserstein distances and the metric approach to object matching](https://media.adelaide.edu.au/acvt/Publications/2011/2011-Gromov%E2%80%93Wasserstein%20Distances%20and%20the%20Metric%20Approach%20to%20Object%20Matching.pdf). Foundations of computational mathematics 11.4 : 417-487.

[14] Knott, M. and Smith, C. S. (1984).[On the optimal mapping of distributions](https://link.springer.com/article/10.1007/BF00934745), Journal of Optimization Theory and Applications Vol 43.

[15] Peyré, G., & Cuturi, M. (2018). [Computational Optimal Transport](https://arxiv.org/pdf/1803.00567.pdf) .

[16] Agueh, M., & Carlier, G. (2011). [Barycenters in the Wasserstein space](https://hal.archives-ouvertes.fr/hal-00637399/document). SIAM Journal on Mathematical Analysis, 43(2), 904-924.

[17] Blondel, M., Seguy, V., & Rolet, A. (2018). [Smooth and Sparse Optimal Transport](https://arxiv.org/abs/1710.06276). Proceedings of the Twenty-First International Conference on Artificial Intelligence and Statistics (AISTATS).

[18] Genevay, A., Cuturi, M., Peyré, G. & Bach, F. (2016) [Stochastic Optimization for Large-scale Optimal Transport](https://arxiv.org/abs/1605.08527). Advances in Neural Information Processing Systems (2016).

[19] Seguy, V., Bhushan Damodaran, B., Flamary, R., Courty, N., Rolet, A.& Blondel, M. [Large-scale Optimal Transport and Mapping Estimation](https://arxiv.org/pdf/1711.02283.pdf). International Conference on Learning Representation (2018)

[20] Cuturi, M. and Doucet, A. (2014) [Fast Computation of Wasserstein Barycenters](http://proceedings.mlr.press/v32/cuturi14.html). International Conference in Machine Learning

[21] Solomon, J., De Goes, F., Peyré, G., Cuturi, M., Butscher, A., Nguyen, A. & Guibas, L. (2015). [Convolutional wasserstein distances: Efficient optimal transportation on geometric domains](https://dl.acm.org/citation.cfm?id=2766963). ACM Transactions on Graphics (TOG), 34(4), 66.

[22] J. Altschuler, J.Weed, P. Rigollet, (2017) [Near-linear time approximation algorithms for optimal transport via Sinkhorn iteration](https://papers.nips.cc/paper/6792-near-linear-time-approximation-algorithms-for-optimal-transport-via-sinkhorn-iteration.pdf), Advances in Neural Information Processing Systems (NIPS) 31

[23] Aude, G., Peyré, G., Cuturi, M., [Learning Generative Models with Sinkhorn Divergences](https://arxiv.org/abs/1706.00292), Proceedings of the Twenty-First International Conference on Artficial Intelligence and Statistics, (AISTATS) 21, 2018

[24] Vayer, T., Chapel, L., Flamary, R., Tavenard, R. and Courty, N. (2019). [Optimal Transport for structured data with application on graphs](http://proceedings.mlr.press/v97/titouan19a.html) Proceedings of the 36th International Conference on Machine Learning (ICML).

[25] Frogner C., Zhang C., Mobahi H., Araya-Polo M., Poggio T. (2015). [Learning with a Wasserstein Loss](http://cbcl.mit.edu/wasserstein/)  Advances in Neural Information Processing Systems (NIPS).

[26] Alaya M. Z., Bérar M., Gasso G., Rakotomamonjy A. (2019). [Screening Sinkhorn Algorithm for Regularized Optimal Transport](https://papers.nips.cc/paper/9386-screening-sinkhorn-algorithm-for-regularized-optimal-transport), Advances in Neural Information Processing Systems 33 (NeurIPS).

[27] Redko I., Courty N., Flamary R., Tuia D. (2019). [Optimal Transport for Multi-source Domain Adaptation under Target Shift](http://proceedings.mlr.press/v89/redko19a.html), Proceedings of the Twenty-Second International Conference on Artificial Intelligence and Statistics (AISTATS) 22, 2019.

[28] Caffarelli, L. A., McCann, R. J. (2010). [Free boundaries in optimal transport and Monge-Ampere obstacle problems](http://www.math.toronto.edu/~mccann/papers/annals2010.pdf), Annals of mathematics, 673-730.

[29] Chapel, L., Alaya, M., Gasso, G. (2020). [Partial Optimal Transport with Applications on Positive-Unlabeled Learning](https://arxiv.org/abs/2002.08276), Advances in Neural Information Processing Systems (NeurIPS), 2020.

[30] Flamary R., Courty N., Tuia D., Rakotomamonjy A. (2014). [Optimal transport with Laplacian regularization: Applications to domain adaptation and shape matching](https://remi.flamary.com/biblio/flamary2014optlaplace.pdf), NIPS Workshop on Optimal Transport and Machine Learning OTML, 2014.

[31] Bonneel, Nicolas, et al. [Sliced and radon wasserstein barycenters of measures](https://perso.liris.cnrs.fr/nicolas.bonneel/WassersteinSliced-JMIV.pdf), Journal of Mathematical Imaging and Vision 51.1 (2015): 22-45

<<<<<<< HEAD
[33] Kerdoncuff T., Emonet R., Marc S. [Sampled Gromov Wasserstein](https://hal.archives-ouvertes.fr/hal-03232509/document), Machine Learning Journal (MJL), 2021
=======
[32] Huang, M., Ma S., Lai, L. (2021). [A Riemannian Block Coordinate Descent Method for Computing the Projection Robust Wasserstein Distance](http://proceedings.mlr.press/v139/huang21e.html), Proceedings of the 38th International Conference on Machine Learning (ICML).
>>>>>>> 96bf1a46
<|MERGE_RESOLUTION|>--- conflicted
+++ resolved
@@ -199,11 +199,8 @@
 * [Mokhtar Z. Alaya](http://mzalaya.github.io/) (Screenkhorn)
 * [Ievgen Redko](https://ievred.github.io/) (Laplacian DA, JCPOT)
 * [Adrien Corenflos](https://adriencorenflos.github.io/) (Sliced Wasserstein Distance)
-<<<<<<< HEAD
 * [Tanguy Kerdoncuff](https://hv0nnus.github.io/) (Sampled Gromov Wasserstein)
-=======
 * [Minhui Huang](https://mhhuang95.github.io) (Projection Robust Wasserstein Distance)
->>>>>>> 96bf1a46
 
 This toolbox benefit a lot from open source research and we would like to thank the following persons for providing some code (in various languages):
 
@@ -290,8 +287,6 @@
 
 [31] Bonneel, Nicolas, et al. [Sliced and radon wasserstein barycenters of measures](https://perso.liris.cnrs.fr/nicolas.bonneel/WassersteinSliced-JMIV.pdf), Journal of Mathematical Imaging and Vision 51.1 (2015): 22-45
 
-<<<<<<< HEAD
-[33] Kerdoncuff T., Emonet R., Marc S. [Sampled Gromov Wasserstein](https://hal.archives-ouvertes.fr/hal-03232509/document), Machine Learning Journal (MJL), 2021
-=======
 [32] Huang, M., Ma S., Lai, L. (2021). [A Riemannian Block Coordinate Descent Method for Computing the Projection Robust Wasserstein Distance](http://proceedings.mlr.press/v139/huang21e.html), Proceedings of the 38th International Conference on Machine Learning (ICML).
->>>>>>> 96bf1a46
+
+[33] Kerdoncuff T., Emonet R., Marc S. [Sampled Gromov Wasserstein](https://hal.archives-ouvertes.fr/hal-03232509/document), Machine Learning Journal (MJL), 2021