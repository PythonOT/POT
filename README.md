# POT: Python Optimal Transport

[![PyPI version](https://badge.fury.io/py/POT.svg)](https://badge.fury.io/py/POT)
[![Anaconda Cloud](https://anaconda.org/conda-forge/pot/badges/version.svg)](https://anaconda.org/conda-forge/pot)
[![Build Status](https://github.com/PythonOT/POT/actions/workflows/build_tests.yml/badge.svg)](https://github.com/PythonOT/POT/actions)
[![Codecov Status](https://codecov.io/gh/PythonOT/POT/branch/master/graph/badge.svg)](https://codecov.io/gh/PythonOT/POT)
[![Downloads](https://static.pepy.tech/badge/pot)](https://pepy.tech/project/pot)
[![Anaconda downloads](https://anaconda.org/conda-forge/pot/badges/downloads.svg)](https://anaconda.org/conda-forge/pot)
[![License](https://anaconda.org/conda-forge/pot/badges/license.svg)](https://github.com/PythonOT/POT/blob/master/LICENSE)

This open source Python library provides several solvers for optimization
problems related to Optimal Transport for signal, image processing and machine
learning.

Website and documentation: [https://PythonOT.github.io/](https://PythonOT.github.io/)

Source Code (MIT): [https://github.com/PythonOT/POT](https://github.com/PythonOT/POT)

POT provides the following generic OT solvers (links to examples):

* [OT Network Simplex solver](https://pythonot.github.io/auto_examples/plot_OT_1D.html) for the linear program/ Earth Movers Distance [1] .
* [Conditional gradient](https://pythonot.github.io/auto_examples/plot_optim_OTreg.html) [6] and [Generalized conditional gradient](https://pythonot.github.io/auto_examples/plot_optim_OTreg.html) for regularized OT [7].
* Entropic regularization OT solver with [Sinkhorn Knopp
  Algorithm](https://pythonot.github.io/auto_examples/plot_OT_1D.html) [2] ,
  stabilized version [9] [10] [34], lazy CPU/GPU solver from geomloss [60] [61], greedy Sinkhorn [22] and [Screening
  Sinkhorn [26]
  ](https://pythonot.github.io/auto_examples/plot_screenkhorn_1D.html).
* Bregman projections for [Wasserstein barycenter](https://pythonot.github.io/auto_examples/barycenters/plot_barycenter_lp_vs_entropic.html) [3], [convolutional barycenter](https://pythonot.github.io/auto_examples/barycenters/plot_convolutional_barycenter.html) [21]  and unmixing [4].
* Sinkhorn divergence [23] and entropic regularization OT from empirical data.
* Debiased Sinkhorn barycenters [Sinkhorn divergence barycenter](https://pythonot.github.io/auto_examples/barycenters/plot_debiased_barycenter.html) [37]
* [Smooth optimal transport solvers](https://pythonot.github.io/auto_examples/plot_OT_1D_smooth.html) (dual and semi-dual) for KL and squared L2 regularizations [17].
* Weak OT solver between empirical distributions [39]
* Non regularized [Wasserstein barycenters [16] ](https://pythonot.github.io/auto_examples/barycenters/plot_barycenter_lp_vs_entropic.html) with LP solver (only small scale).
* [Gromov-Wasserstein distances](https://pythonot.github.io/auto_examples/gromov/plot_gromov.html) and [GW barycenters](https://pythonot.github.io/auto_examples/gromov/plot_gromov_barycenter.html)  (exact [13] and regularized [12,51]), differentiable using gradients from Graph Dictionary Learning [38]
 * [Fused-Gromov-Wasserstein distances solver](https://pythonot.github.io/auto_examples/gromov/plot_fgw.html#sphx-glr-auto-examples-plot-fgw-py) and [FGW barycenters](https://pythonot.github.io/auto_examples/gromov/plot_barycenter_fgw.html) (exact [24] and regularized [12,51]).
* [Stochastic
  solver](https://pythonot.github.io/auto_examples/others/plot_stochastic.html) and
  [differentiable losses](https://pythonot.github.io/auto_examples/backends/plot_stoch_continuous_ot_pytorch.html) for
  Large-scale Optimal Transport (semi-dual problem [18] and dual problem [19])
* [Sampled solver of Gromov Wasserstein](https://pythonot.github.io/auto_examples/gromov/plot_gromov.html) for large-scale problem with any loss functions [33]
* Non regularized [free support Wasserstein barycenters](https://pythonot.github.io/auto_examples/barycenters/plot_free_support_barycenter.html) [20].
* [One dimensional Unbalanced OT](https://pythonot.github.io/auto_examples/unbalanced-partial/plot_UOT_1D.html) with KL relaxation and [barycenter](https://pythonot.github.io/auto_examples/unbalanced-partial/plot_UOT_barycenter_1D.html) [10, 25]. Also [exact unbalanced OT](https://pythonot.github.io/auto_examples/unbalanced-partial/plot_unbalanced_ot.html) with KL and quadratic regularization and the [regularization path of UOT](https://pythonot.github.io/auto_examples/unbalanced-partial/plot_regpath.html) [41]
* [Partial Wasserstein and Gromov-Wasserstein](https://pythonot.github.io/auto_examples/unbalanced-partial/plot_partial_wass_and_gromov.html) (exact [29] and entropic [3]
  formulations).
* [Sliced Wasserstein](https://pythonot.github.io/auto_examples/sliced-wasserstein/plot_variance.html) [31, 32] and Max-sliced Wasserstein [35] that can be used for gradient flows [36].
* [Wasserstein distance on the circle](https://pythonot.github.io/auto_examples/plot_compute_wasserstein_circle.html) [44, 45]
* [Spherical Sliced Wasserstein](https://pythonot.github.io/auto_examples/sliced-wasserstein/plot_variance_ssw.html) [46]
* [Graph Dictionary Learning solvers](https://pythonot.github.io/auto_examples/gromov/plot_gromov_wasserstein_dictionary_learning.html) [38].
* [Semi-relaxed (Fused) Gromov-Wasserstein divergences](https://pythonot.github.io/auto_examples/gromov/plot_semirelaxed_fgw.html) with corresponding [barycenter solvers](https://pythonot.github.io/auto_examples/gromov/plot_semirelaxed_gromov_wasserstein_barycenter.hmtl) (exact and regularized [48]).
* [Quantized (Fused) Gromov-Wasserstein distances](https://pythonot.github.io/auto_examples/gromov/plot_quantized_gromov_wasserstein.html) [68].
* [Efficient Discrete Multi Marginal Optimal Transport Regularization](https://pythonot.github.io/auto_examples/others/plot_demd_gradient_minimize.html) [50].
* [Several backends](https://pythonot.github.io/quickstart.html#solving-ot-with-multiple-backends) for easy use of POT with  [Pytorch](https://pytorch.org/)/[jax](https://github.com/google/jax)/[Numpy](https://numpy.org/)/[Cupy](https://cupy.dev/)/[Tensorflow](https://www.tensorflow.org/) arrays.
* [Smooth Strongly Convex Nearest Brenier Potentials](https://pythonot.github.io/auto_examples/others/plot_SSNB.html#sphx-glr-auto-examples-others-plot-ssnb-py) [58], with an extension to bounding potentials using [59].
* Gaussian Mixture Model OT [69]

POT provides the following Machine Learning related solvers:

* [Optimal transport for domain
  adaptation](https://pythonot.github.io/auto_examples/domain-adaptation/plot_otda_classes.html)
  with [group lasso regularization](https://pythonot.github.io/auto_examples/domain-adaptation/plot_otda_classes.html),   [Laplacian regularization](https://pythonot.github.io/auto_examples/domain-adaptation/plot_otda_laplacian.html) [5] [30] and [semi
  supervised setting](https://pythonot.github.io/auto_examples/domain-adaptation/plot_otda_semi_supervised.html).
* [Linear OT mapping](https://pythonot.github.io/auto_examples/domain-adaptation/plot_otda_linear_mapping.html) [14] and [Joint OT mapping estimation](https://pythonot.github.io/auto_examples/domain-adaptation/plot_otda_mapping.html) [8].
* [Wasserstein Discriminant Analysis](https://pythonot.github.io/auto_examples/others/plot_WDA.html) [11] (requires autograd + pymanopt).
* [JCPOT algorithm for multi-source domain adaptation with target shift](https://pythonot.github.io/auto_examples/domain-adaptation/plot_otda_jcpot.html) [27].
* [Graph Neural Network OT layers TFGW](https://pythonot.github.io/auto_examples/gromov/plot_gnn_TFGW.html) [52] and TW (OT-GNN) [53]

Some other examples are available in the  [documentation](https://pythonot.github.io/auto_examples/index.html).

#### Using and citing the toolbox

If you use this toolbox in your research and find it useful, please cite POT
using the following reference from our [JMLR paper](https://jmlr.org/papers/v22/20-451.html):

    Rémi Flamary, Nicolas Courty, Alexandre Gramfort, Mokhtar Z. Alaya, Aurélie Boisbunon, Stanislas Chambon, Laetitia Chapel, Adrien Corenflos, Kilian Fatras, Nemo Fournier, Léo Gautheron, Nathalie T.H. Gayraud, Hicham Janati, Alain Rakotomamonjy, Ievgen Redko, Antoine Rolet, Antony Schutz, Vivien Seguy, Danica J. Sutherland, Romain Tavenard, Alexander Tong, Titouan Vayer,
    POT Python Optimal Transport library,
    Journal of Machine Learning Research, 22(78):1−8, 2021.
    Website: https://pythonot.github.io/

In Bibtex format:

```bibtex
@article{flamary2021pot,
  author  = {R{\'e}mi Flamary and Nicolas Courty and Alexandre Gramfort and Mokhtar Z. Alaya and Aur{\'e}lie Boisbunon and Stanislas Chambon and Laetitia Chapel and Adrien Corenflos and Kilian Fatras and Nemo Fournier and L{\'e}o Gautheron and Nathalie T.H. Gayraud and Hicham Janati and Alain Rakotomamonjy and Ievgen Redko and Antoine Rolet and Antony Schutz and Vivien Seguy and Danica J. Sutherland and Romain Tavenard and Alexander Tong and Titouan Vayer},
  title   = {POT: Python Optimal Transport},
  journal = {Journal of Machine Learning Research},
  year    = {2021},
  volume  = {22},
  number  = {78},
  pages   = {1-8},
  url     = {http://jmlr.org/papers/v22/20-451.html}
}
```

## Installation

The library has been tested on Linux, MacOSX and Windows. It requires a C++ compiler for building/installing the EMD solver and relies on the following Python modules:

- Numpy (>=1.16)
- Scipy (>=1.0)
- Cython (>=0.23) (build only, not necessary when installing from pip or conda)

#### Pip installation


You can install the toolbox through PyPI with:

```console
pip install POT
```

or get the very latest version by running:

```console
pip install -U https://github.com/PythonOT/POT/archive/master.zip # with --user for user install (no root)
```

Optional dependencies may be installed with
```console
pip install POT[all]
```
Note that this installs `cvxopt`, which is licensed under GPL 3.0. Alternatively, if you cannot use GPL-licensed software, the specific optional dependencies may be installed individually, or per-submodule. The available optional installations are `backend-jax, backend-tf, backend-torch, cvxopt, dr, gnn, all`.

#### Anaconda installation with conda-forge

If you use the Anaconda python distribution, POT is available in [conda-forge](https://conda-forge.org). To install it and the required dependencies:

```console
conda install -c conda-forge pot
```

#### Post installation check
After a correct installation, you should be able to import the module without errors:

```python
import ot
```

Note that for easier access the module is named `ot` instead of `pot`.


### Dependencies

Some sub-modules require additional dependencies which are discussed below

* **ot.dr** (Wasserstein dimensionality reduction) depends on autograd and pymanopt that can be installed with:

```shell
pip install pymanopt autograd
```


## Examples

### Short examples

* Import the toolbox

```python
import ot
```

* Compute Wasserstein distances

```python
# a,b are 1D histograms (sum to 1 and positive)
# M is the ground cost matrix
Wd = ot.emd2(a, b, M) # exact linear program
Wd_reg = ot.sinkhorn2(a, b, M, reg) # entropic regularized OT
# if b is a matrix compute all distances to a and return a vector
```

* Compute OT matrix

```python
# a,b are 1D histograms (sum to 1 and positive)
# M is the ground cost matrix
T = ot.emd(a, b, M) # exact linear program
T_reg = ot.sinkhorn(a, b, M, reg) # entropic regularized OT
```

* Compute Wasserstein barycenter

```python
# A is a n*d matrix containing d  1D histograms
# M is the ground cost matrix
ba = ot.barycenter(A, M, reg) # reg is regularization parameter
```

### Examples and Notebooks

The examples folder contain several examples and use case for the library. The full documentation with examples and output is available on [https://PythonOT.github.io/](https://PythonOT.github.io/).


## Acknowledgements

This toolbox has been created by

* [Rémi Flamary](https://remi.flamary.com/)
* [Nicolas Courty](http://people.irisa.fr/Nicolas.Courty/)

It is currently maintained by

* [Rémi Flamary](https://remi.flamary.com/)
* [Cédric Vincent-Cuaz](https://cedricvincentcuaz.github.io/)

The numerous contributors to this library are listed [here](CONTRIBUTORS.md).

POT has benefited from the financing or manpower from the following partners:

<img src="https://pythonot.github.io/master/_static/images/logo_anr.jpg" alt="ANR" style="height:60px;"/><img src="https://pythonot.github.io/master/_static/images/logo_cnrs.jpg" alt="CNRS" style="height:60px;"/><img src="https://pythonot.github.io/master/_static/images/logo_3ia.jpg" alt="3IA" style="height:60px;"/><img src="https://pythonot.github.io/master/_static/images/logo_hiparis.png" alt="Hi!PARIS" style="height:60px;"/>



## Contributions and code of conduct

Every contribution is welcome and should respect the [contribution guidelines](https://pythonot.github.io/master/contributing.html). Each member of the project is expected to follow the [code of conduct](https://pythonot.github.io/master/code_of_conduct.html).

## Support

You can ask questions and join the development discussion:

* On the POT [slack channel](https://pot-toolbox.slack.com)
* On the POT [gitter channel](https://gitter.im/PythonOT/community)
* On the POT [mailing list](https://mail.python.org/mm3/mailman3/lists/pot.python.org/)

You can also post bug reports and feature requests in Github issues. Make sure to read our [guidelines](.github/CONTRIBUTING.md) first.

## References

[1] Bonneel, N., Van De Panne, M., Paris, S., & Heidrich, W. (2011, December). [Displacement interpolation using Lagrangian mass transport](https://people.csail.mit.edu/sparis/publi/2011/sigasia/Bonneel_11_Displacement_Interpolation.pdf). In ACM Transactions on Graphics (TOG) (Vol. 30, No. 6, p. 158). ACM.

[2] Cuturi, M. (2013). [Sinkhorn distances: Lightspeed computation of optimal transport](https://arxiv.org/pdf/1306.0895.pdf). In Advances in Neural Information Processing Systems (pp. 2292-2300).

[3] Benamou, J. D., Carlier, G., Cuturi, M., Nenna, L., & Peyré, G. (2015). [Iterative Bregman projections for regularized transportation problems](https://arxiv.org/pdf/1412.5154.pdf). SIAM Journal on Scientific Computing, 37(2), A1111-A1138.

[4] S. Nakhostin, N. Courty, R. Flamary, D. Tuia, T. Corpetti, [Supervised planetary unmixing with optimal transport](https://hal.archives-ouvertes.fr/hal-01377236/document), Workshop on Hyperspectral Image and Signal Processing : Evolution in Remote Sensing (WHISPERS), 2016.

[5] N. Courty; R. Flamary; D. Tuia; A. Rakotomamonjy, [Optimal Transport for Domain Adaptation](https://arxiv.org/pdf/1507.00504.pdf), in IEEE Transactions on Pattern Analysis and Machine Intelligence , vol.PP, no.99, pp.1-1

[6] Ferradans, S., Papadakis, N., Peyré, G., & Aujol, J. F. (2014). [Regularized discrete optimal transport](https://arxiv.org/pdf/1307.5551.pdf). SIAM Journal on Imaging Sciences, 7(3), 1853-1882.

[7] Rakotomamonjy, A., Flamary, R., & Courty, N. (2015). [Generalized conditional gradient: analysis of convergence and applications](https://arxiv.org/pdf/1510.06567.pdf). arXiv preprint arXiv:1510.06567.

[8] M. Perrot, N. Courty, R. Flamary, A. Habrard (2016), [Mapping estimation for discrete optimal transport](http://remi.flamary.com/biblio/perrot2016mapping.pdf), Neural Information Processing Systems (NIPS).

[9] Schmitzer, B. (2016). [Stabilized Sparse Scaling Algorithms for Entropy Regularized Transport Problems](https://arxiv.org/pdf/1610.06519.pdf). arXiv preprint arXiv:1610.06519.

[10] Chizat, L., Peyré, G., Schmitzer, B., & Vialard, F. X. (2016). [Scaling algorithms for unbalanced transport problems](https://arxiv.org/pdf/1607.05816.pdf). arXiv preprint arXiv:1607.05816.

[11] Flamary, R., Cuturi, M., Courty, N., & Rakotomamonjy, A. (2016). [Wasserstein Discriminant Analysis](https://arxiv.org/pdf/1608.08063.pdf). arXiv preprint arXiv:1608.08063.

[12] Gabriel Peyré, Marco Cuturi, and Justin Solomon (2016), [Gromov-Wasserstein averaging of kernel and distance matrices](http://proceedings.mlr.press/v48/peyre16.html)  International Conference on Machine Learning (ICML).

[13] Mémoli, Facundo (2011). [Gromov–Wasserstein distances and the metric approach to object matching](https://media.adelaide.edu.au/acvt/Publications/2011/2011-Gromov%E2%80%93Wasserstein%20Distances%20and%20the%20Metric%20Approach%20to%20Object%20Matching.pdf). Foundations of computational mathematics 11.4 : 417-487.

[14] Knott, M. and Smith, C. S. (1984).[On the optimal mapping of distributions](https://link.springer.com/article/10.1007/BF00934745), Journal of Optimization Theory and Applications Vol 43.

[15] Peyré, G., & Cuturi, M. (2018). [Computational Optimal Transport](https://arxiv.org/pdf/1803.00567.pdf) .

[16] Agueh, M., & Carlier, G. (2011). [Barycenters in the Wasserstein space](https://hal.archives-ouvertes.fr/hal-00637399/document). SIAM Journal on Mathematical Analysis, 43(2), 904-924.

[17] Blondel, M., Seguy, V., & Rolet, A. (2018). [Smooth and Sparse Optimal Transport](https://arxiv.org/abs/1710.06276). Proceedings of the Twenty-First International Conference on Artificial Intelligence and Statistics (AISTATS).

[18] Genevay, A., Cuturi, M., Peyré, G. & Bach, F. (2016) [Stochastic Optimization for Large-scale Optimal Transport](https://arxiv.org/abs/1605.08527). Advances in Neural Information Processing Systems (2016).

[19] Seguy, V., Bhushan Damodaran, B., Flamary, R., Courty, N., Rolet, A.& Blondel, M. [Large-scale Optimal Transport and Mapping Estimation](https://arxiv.org/pdf/1711.02283.pdf). International Conference on Learning Representation (2018)

[20] Cuturi, M. and Doucet, A. (2014) [Fast Computation of Wasserstein Barycenters](http://proceedings.mlr.press/v32/cuturi14.html). International Conference in Machine Learning

[21] Solomon, J., De Goes, F., Peyré, G., Cuturi, M., Butscher, A., Nguyen, A. & Guibas, L. (2015). [Convolutional wasserstein distances: Efficient optimal transportation on geometric domains](https://dl.acm.org/citation.cfm?id=2766963). ACM Transactions on Graphics (TOG), 34(4), 66.

[22] J. Altschuler, J.Weed, P. Rigollet, (2017) [Near-linear time approximation algorithms for optimal transport via Sinkhorn iteration](https://papers.nips.cc/paper/6792-near-linear-time-approximation-algorithms-for-optimal-transport-via-sinkhorn-iteration.pdf), Advances in Neural Information Processing Systems (NIPS) 31

[23] Aude, G., Peyré, G., Cuturi, M., [Learning Generative Models with Sinkhorn Divergences](https://arxiv.org/abs/1706.00292), Proceedings of the Twenty-First International Conference on Artificial Intelligence and Statistics, (AISTATS) 21, 2018

[24] Vayer, T., Chapel, L., Flamary, R., Tavenard, R. and Courty, N. (2019). [Optimal Transport for structured data with application on graphs](http://proceedings.mlr.press/v97/titouan19a.html) Proceedings of the 36th International Conference on Machine Learning (ICML).

[25] Frogner C., Zhang C., Mobahi H., Araya-Polo M., Poggio T. (2015). [Learning with a Wasserstein Loss](http://cbcl.mit.edu/wasserstein/)  Advances in Neural Information Processing Systems (NIPS).

[26] Alaya M. Z., Bérar M., Gasso G., Rakotomamonjy A. (2019). [Screening Sinkhorn Algorithm for Regularized Optimal Transport](https://papers.nips.cc/paper/9386-screening-sinkhorn-algorithm-for-regularized-optimal-transport), Advances in Neural Information Processing Systems 33 (NeurIPS).

[27] Redko I., Courty N., Flamary R., Tuia D. (2019). [Optimal Transport for Multi-source Domain Adaptation under Target Shift](http://proceedings.mlr.press/v89/redko19a.html), Proceedings of the Twenty-Second International Conference on Artificial Intelligence and Statistics (AISTATS) 22, 2019.

[28] Caffarelli, L. A., McCann, R. J. (2010). [Free boundaries in optimal transport and Monge-Ampere obstacle problems](http://www.math.toronto.edu/~mccann/papers/annals2010.pdf), Annals of mathematics, 673-730.

[29] Chapel, L., Alaya, M., Gasso, G. (2020). [Partial Optimal Transport with Applications on Positive-Unlabeled Learning](https://arxiv.org/abs/2002.08276), Advances in Neural Information Processing Systems (NeurIPS), 2020.

[30] Flamary R., Courty N., Tuia D., Rakotomamonjy A. (2014). [Optimal transport with Laplacian regularization: Applications to domain adaptation and shape matching](https://remi.flamary.com/biblio/flamary2014optlaplace.pdf), NIPS Workshop on Optimal Transport and Machine Learning OTML, 2014.

[31] Bonneel, Nicolas, et al. [Sliced and radon wasserstein barycenters of measures](https://perso.liris.cnrs.fr/nicolas.bonneel/WassersteinSliced-JMIV.pdf), Journal of Mathematical Imaging and Vision 51.1 (2015): 22-45

[32] Huang, M., Ma S., Lai, L. (2021). [A Riemannian Block Coordinate Descent Method for Computing the Projection Robust Wasserstein Distance](http://proceedings.mlr.press/v139/huang21e.html), Proceedings of the 38th International Conference on Machine Learning (ICML).

[33] Kerdoncuff T., Emonet R., Marc S. [Sampled Gromov Wasserstein](https://hal.archives-ouvertes.fr/hal-03232509/document), Machine Learning Journal (MJL), 2021

[34] Feydy, J., Séjourné, T., Vialard, F. X., Amari, S. I., Trouvé, A., & Peyré, G. (2019, April). [Interpolating between optimal transport and MMD using Sinkhorn divergences](http://proceedings.mlr.press/v89/feydy19a/feydy19a.pdf). In The 22nd International Conference on Artificial Intelligence and Statistics (pp. 2681-2690). PMLR.

[35] Deshpande, I., Hu, Y. T., Sun, R., Pyrros, A., Siddiqui, N., Koyejo, S., ... & Schwing, A. G. (2019). [Max-sliced wasserstein distance and its use for gans](https://openaccess.thecvf.com/content_CVPR_2019/papers/Deshpande_Max-Sliced_Wasserstein_Distance_and_Its_Use_for_GANs_CVPR_2019_paper.pdf). In Proceedings of the IEEE/CVF Conference on Computer Vision and Pattern Recognition (pp. 10648-10656).

[36] Liutkus, A., Simsekli, U., Majewski, S., Durmus, A., & Stöter, F. R.
(2019, May). [Sliced-Wasserstein flows: Nonparametric generative modeling
via optimal transport and diffusions](http://proceedings.mlr.press/v97/liutkus19a/liutkus19a.pdf). In International Conference on
Machine Learning (pp. 4104-4113). PMLR.

[37] Janati, H., Cuturi, M., Gramfort, A. [Debiased sinkhorn barycenters](http://proceedings.mlr.press/v119/janati20a/janati20a.pdf) Proceedings of the 37th International
Conference on Machine Learning, PMLR 119:4692-4701, 2020

[38] C. Vincent-Cuaz, T. Vayer, R. Flamary, M. Corneli, N. Courty, [Online Graph
Dictionary Learning](https://arxiv.org/pdf/2102.06555.pdf), International Conference on Machine Learning (ICML), 2021.

[39] Gozlan, N., Roberto, C., Samson, P. M., & Tetali, P. (2017). [Kantorovich duality for general transport costs and applications](https://citeseerx.ist.psu.edu/viewdoc/download?doi=10.1.1.712.1825&rep=rep1&type=pdf). Journal of Functional Analysis, 273(11), 3327-3405.

[40] Forrow, A., Hütter, J. C., Nitzan, M., Rigollet, P., Schiebinger, G., & Weed, J. (2019, April). [Statistical optimal transport via factored couplings](http://proceedings.mlr.press/v89/forrow19a/forrow19a.pdf). In The 22nd International Conference on Artificial Intelligence and Statistics (pp. 2454-2465). PMLR.

[41] Chapel*, L., Flamary*, R., Wu, H., Févotte, C., Gasso, G. (2021). [Unbalanced Optimal Transport through Non-negative Penalized Linear Regression](https://proceedings.neurips.cc/paper/2021/file/c3c617a9b80b3ae1ebd868b0017cc349-Paper.pdf) Advances in Neural Information Processing Systems (NeurIPS), 2020. (Two first co-authors)

[42] Delon, J., Gozlan, N., and Saint-Dizier, A. [Generalized Wasserstein barycenters between probability measures living on different subspaces](https://arxiv.org/pdf/2105.09755). arXiv preprint arXiv:2105.09755, 2021.

[43]  Álvarez-Esteban, Pedro C., et al. [A fixed-point approach to barycenters in Wasserstein space.](https://arxiv.org/pdf/1511.05355.pdf) Journal of Mathematical Analysis and Applications 441.2 (2016): 744-762.

[44] Delon, Julie, Julien Salomon, and Andrei Sobolevski. [Fast transport optimization for Monge costs on the circle.](https://arxiv.org/abs/0902.3527) SIAM Journal on Applied Mathematics 70.7 (2010): 2239-2258.

[45] Hundrieser, Shayan, Marcel Klatt, and Axel Munk. [The statistics of circular optimal transport.](https://arxiv.org/abs/2103.15426) Directional Statistics for Innovative Applications: A Bicentennial Tribute to Florence Nightingale. Singapore: Springer Nature Singapore, 2022. 57-82.

[46] Bonet, C., Berg, P., Courty, N., Septier, F., Drumetz, L., & Pham, M. T. (2023). [Spherical Sliced-Wasserstein](https://openreview.net/forum?id=jXQ0ipgMdU). International Conference on Learning Representations.

[47] Chowdhury, S., & Mémoli, F. (2019). [The gromov–wasserstein distance between networks and stable network invariants](https://academic.oup.com/imaiai/article/8/4/757/5627736). Information and Inference: A Journal of the IMA, 8(4), 757-787.

[48] Cédric Vincent-Cuaz, Rémi Flamary, Marco Corneli, Titouan Vayer, Nicolas Courty (2022). [Semi-relaxed Gromov-Wasserstein divergence and applications on graphs](https://openreview.net/pdf?id=RShaMexjc-x). International Conference on Learning Representations (ICLR), 2022.

[49] Redko, I., Vayer, T., Flamary, R., and Courty, N. (2020). [CO-Optimal Transport](https://proceedings.neurips.cc/paper/2020/file/cc384c68ad503482fb24e6d1e3b512ae-Paper.pdf). Advances in Neural Information Processing Systems, 33.

[50] Liu, T., Puigcerver, J., & Blondel, M. (2023). [Sparsity-constrained optimal transport](https://openreview.net/forum?id=yHY9NbQJ5BP). Proceedings of the Eleventh International Conference on Learning Representations (ICLR).

[51] Xu, H., Luo, D., Zha, H., & Duke, L. C. (2019). [Gromov-wasserstein learning for graph matching and node embedding](http://proceedings.mlr.press/v97/xu19b.html). In International Conference on Machine Learning (ICML), 2019.

[52] Collas, A., Vayer, T., Flamary, F., & Breloy, A. (2023). [Entropic Wasserstein Component Analysis](https://arxiv.org/abs/2303.05119). ArXiv.

[53] C. Vincent-Cuaz, R. Flamary, M. Corneli, T. Vayer, N. Courty (2022). [Template based graph neural network with optimal transport distances](https://papers.nips.cc/paper_files/paper/2022/file/4d3525bc60ba1adc72336c0392d3d902-Paper-Conference.pdf). Advances in Neural Information Processing Systems, 35.

[54] Bécigneul, G., Ganea, O. E., Chen, B., Barzilay, R., & Jaakkola, T. S. (2020). [Optimal transport graph neural networks](https://arxiv.org/pdf/2006.04804).

[55] Ronak Mehta, Jeffery Kline, Vishnu Suresh Lokhande, Glenn Fung, & Vikas Singh (2023). [Efficient Discrete Multi Marginal Optimal Transport Regularization](https://openreview.net/forum?id=R98ZfMt-jE). In The Eleventh International Conference on Learning Representations (ICLR).

[56] Jeffery Kline. [Properties of the d-dimensional earth mover’s problem](https://www.sciencedirect.com/science/article/pii/S0166218X19301441). Discrete Applied Mathematics, 265: 128–141, 2019.

[57] Delon, J., Desolneux, A., & Salmona, A. (2022). [Gromov–Wasserstein
distances between Gaussian distributions](https://hal.science/hal-03197398v2/file/main.pdf). Journal of Applied Probability, 59(4),
1178-1198.

[58] Paty F-P., d’Aspremont 1., & Cuturi M. (2020). [Regularity as regularization:Smooth and strongly convex brenier potentials in optimal transport.](http://proceedings.mlr.press/v108/paty20a/paty20a.pdf) In International Conference on Artificial Intelligence and Statistics, pages 1222–1232. PMLR, 2020.

[59] Taylor A. B. (2017). [Convex interpolation and performance estimation of first-order methods for convex optimization.](https://dial.uclouvain.be/pr/boreal/object/boreal%3A182881/datastream/PDF_01/view) PhD thesis, Catholic University of Louvain, Louvain-la-Neuve, Belgium, 2017.

[60] Feydy, J., Roussillon, P., Trouvé, A., & Gori, P. (2019). [Fast and scalable optimal transport for brain tractograms](https://arxiv.org/pdf/2107.02010.pdf). In Medical Image Computing and Computer Assisted Intervention–MICCAI 2019: 22nd International Conference, Shenzhen, China, October 13–17, 2019, Proceedings, Part III 22 (pp. 636-644). Springer International Publishing.

[61] Charlier, B., Feydy, J., Glaunes, J. A., Collin, F. D., & Durif, G. (2021). [Kernel operations on the gpu, with autodiff, without memory overflows](https://www.jmlr.org/papers/volume22/20-275/20-275.pdf). The Journal of Machine Learning Research, 22(1), 3457-3462.

[62] H. Van Assel, C. Vincent-Cuaz, T. Vayer, R. Flamary, N. Courty (2023). [Interpolating between Clustering and Dimensionality Reduction with Gromov-Wasserstein](https://arxiv.org/pdf/2310.03398.pdf). NeurIPS 2023 Workshop Optimal Transport and Machine Learning.

[63] Li, J., Tang, J., Kong, L., Liu, H., Li, J., So, A. M. C., & Blanchet, J. (2022). [A Convergent Single-Loop Algorithm for Relaxation of Gromov-Wasserstein in Graph Data](https://openreview.net/pdf?id=0jxPyVWmiiF). In The Eleventh International Conference on Learning Representations.

[64] Ma, X., Chu, X., Wang, Y., Lin, Y., Zhao, J., Ma, L., & Zhu, W. (2023). [Fused Gromov-Wasserstein Graph Mixup for Graph-level Classifications](https://openreview.net/pdf?id=uqkUguNu40). In Thirty-seventh Conference on Neural Information Processing Systems.

[65] Scetbon, M., Cuturi, M., & Peyré, G. (2021). [Low-Rank Sinkhorn Factorization](https://arxiv.org/pdf/2103.04737.pdf).

[66] Pooladian, Aram-Alexandre, and Jonathan Niles-Weed. [Entropic estimation of optimal transport maps](https://arxiv.org/pdf/2109.12004.pdf). arXiv preprint arXiv:2109.12004 (2021).

[67] Scetbon, M., Peyré, G. & Cuturi, M. (2022). [Linear-Time Gromov-Wasserstein Distances using Low Rank Couplings and Costs](https://proceedings.mlr.press/v162/scetbon22b/scetbon22b.pdf). In International Conference on Machine Learning (ICML), 2022.

[68] Chowdhury, S., Miller, D., & Needham, T. (2021). [Quantized gromov-wasserstein](https://link.springer.com/chapter/10.1007/978-3-030-86523-8_49). ECML PKDD 2021. Springer International Publishing.

<<<<<<< HEAD
[69] Thual, A., Tran, H., Zemskova, T., Courty, N., Flamary, R., Dehaene, S. & Thirion, B. (2022). [Aligning individual brains with Fused Unbalanced Gromov-Wasserstein](https://proceedings.neurips.cc/paper_files/paper/2022/file/8906cac4ca58dcaf17e97a0486ad57ca-Paper-Conference.pdf). In Conference on Neural Information Processing Systems (NeurIPS).

[70] H. Tran, H. Janati, N. Courty, R. Flamary, I. Redko, P. Demetci and
R. Singh. (2023). [Unbalanced Co-Optimal Transport](https://https://ojs.aaai.org/index.php/AAAI/article/view/26193). In AAAI Conference on
Artificial Intelligence (AAAI).
=======
[69] Delon, J., & Desolneux, A. (2020). [A Wasserstein-type distance in the space of Gaussian mixture models](https://epubs.siam.org/doi/abs/10.1137/19M1301047). SIAM Journal on Imaging Sciences, 13(2), 936-970.
>>>>>>> 2aa8338d
<|MERGE_RESOLUTION|>--- conflicted
+++ resolved
@@ -370,12 +370,10 @@
 
 [68] Chowdhury, S., Miller, D., & Needham, T. (2021). [Quantized gromov-wasserstein](https://link.springer.com/chapter/10.1007/978-3-030-86523-8_49). ECML PKDD 2021. Springer International Publishing.
 
-<<<<<<< HEAD
 [69] Thual, A., Tran, H., Zemskova, T., Courty, N., Flamary, R., Dehaene, S. & Thirion, B. (2022). [Aligning individual brains with Fused Unbalanced Gromov-Wasserstein](https://proceedings.neurips.cc/paper_files/paper/2022/file/8906cac4ca58dcaf17e97a0486ad57ca-Paper-Conference.pdf). In Conference on Neural Information Processing Systems (NeurIPS).
 
 [70] H. Tran, H. Janati, N. Courty, R. Flamary, I. Redko, P. Demetci and
 R. Singh. (2023). [Unbalanced Co-Optimal Transport](https://https://ojs.aaai.org/index.php/AAAI/article/view/26193). In AAAI Conference on
 Artificial Intelligence (AAAI).
-=======
-[69] Delon, J., & Desolneux, A. (2020). [A Wasserstein-type distance in the space of Gaussian mixture models](https://epubs.siam.org/doi/abs/10.1137/19M1301047). SIAM Journal on Imaging Sciences, 13(2), 936-970.
->>>>>>> 2aa8338d
+
+[69] Delon, J., & Desolneux, A. (2020). [A Wasserstein-type distance in the space of Gaussian mixture models](https://epubs.siam.org/doi/abs/10.1137/19M1301047). SIAM Journal on Imaging Sciences, 13(2), 936-970.