# POT: Python Optimal Transport

[![PyPI version](https://badge.fury.io/py/POT.svg)](https://badge.fury.io/py/POT)
[![Anaconda Cloud](https://anaconda.org/conda-forge/pot/badges/version.svg)](https://anaconda.org/conda-forge/pot)
[![Build Status](https://travis-ci.org/rflamary/POT.svg?branch=master)](https://travis-ci.org/rflamary/POT)
[![Documentation Status](https://readthedocs.org/projects/pot/badge/?version=latest)](http://pot.readthedocs.io/en/latest/?badge=latest)
[![Anaconda downloads](https://anaconda.org/conda-forge/pot/badges/downloads.svg)](https://anaconda.org/conda-forge/pot)
[![License](https://anaconda.org/conda-forge/pot/badges/license.svg)](https://github.com/rflamary/POT/blob/master/LICENSE)



This open source Python library provide several solvers for optimization problems related to Optimal Transport for signal, image processing and machine learning.

It provides the following solvers:

* OT Network Flow solver for the linear program/ Earth Movers Distance [1].
* Entropic regularization OT solver with Sinkhorn Knopp Algorithm [2] and stabilized version [9][10] with optional GPU implementation (requires cudamat).
* Smooth optimal transport solvers (dual and semi-dual) for KL and squared L2 regularizations [17].
* Non regularized Wasserstein barycenters [16] with LP solver (only small scale).
* Bregman projections for Wasserstein barycenter [3] and unmixing [4].
* Optimal transport for domain adaptation with group lasso regularization [5]
* Conditional gradient [6] and Generalized conditional gradient for regularized OT [7].
* Linear OT [14] and Joint OT matrix and mapping estimation [8].
* Wasserstein Discriminant Analysis [11] (requires autograd + pymanopt).
* Gromov-Wasserstein distances and barycenters ([13] and regularized [12])
* Stochastic Optimization for Large-scale Optimal Transport (semi-dual problem [18] and dual problem [19])

Some demonstrations (both in Python and Jupyter Notebook format) are available in the examples folder.

#### Using and citing the toolbox

If you use this toolbox in your research and find it useful, please cite POT using the following bibtex reference:
```
@misc{flamary2017pot,
title={POT Python Optimal Transport library},
author={Flamary, R{'e}mi and Courty, Nicolas},
url={https://github.com/rflamary/POT},
year={2017}
}
```

## Installation

The library has been tested on Linux, MacOSX and Windows. It requires a C++ compiler for using the EMD solver and relies on the following Python modules:

- Numpy (>=1.11)
- Scipy (>=1.0)
- Cython (>=0.23)
- Matplotlib (>=1.5)

#### Pip installation

You can install the toolbox through PyPI with:
```
pip install POT
```
or get the very latest version by downloading it and then running:
```
python setup.py install --user # for user install (no root)
```

#### Anaconda installation with conda-forge

If you use the Anaconda python distribution, POT is available in [conda-forge](https://conda-forge.org). To install it and the required dependencies:
```
conda install -c conda-forge pot
```

#### Post installation check
After a correct installation, you should be able to import the module without errors:
```python
import ot
```
Note that for easier access the module is name ot instead of pot.


### Dependencies

Some sub-modules require additional dependences which are discussed below

* **ot.dr** (Wasserstein dimensionality rediuction) depends on autograd and pymanopt that can be installed with:
```
pip install pymanopt autograd
```
* **ot.gpu** (GPU accelerated OT) depends on cudamat that have to be installed with:
```
git clone https://github.com/cudamat/cudamat.git
cd cudamat
python setup.py install --user # for user install (no root)
```

obviously you need CUDA installed and a compatible GPU.

## Examples

### Short examples

* Import the toolbox
```python
import ot
```
* Compute Wasserstein distances
```python
# a,b are 1D histograms (sum to 1 and positive)
# M is the ground cost matrix
Wd=ot.emd2(a,b,M) # exact linear program
Wd_reg=ot.sinkhorn2(a,b,M,reg) # entropic regularized OT
# if b is a matrix compute all distances to a and return a vector
```
* Compute OT matrix
```python
# a,b are 1D histograms (sum to 1 and positive)
# M is the ground cost matrix
T=ot.emd(a,b,M) # exact linear program
T_reg=ot.sinkhorn(a,b,M,reg) # entropic regularized OT
```
* Compute Wasserstein barycenter
```python
# A is a n*d matrix containing d  1D histograms
# M is the ground cost matrix
ba=ot.barycenter(A,M,reg) # reg is regularization parameter
```




### Examples and Notebooks

The examples folder contain several examples and use case for the library. The full documentation is available on [Readthedocs](http://pot.readthedocs.io/).


Here is a list of the Python notebooks available [here](https://github.com/rflamary/POT/blob/master/notebooks/) if you want a quick look:

* [1D optimal transport](https://github.com/rflamary/POT/blob/master/notebooks/plot_OT_1D.ipynb)
* [OT Ground Loss](https://github.com/rflamary/POT/blob/master/notebooks/plot_OT_L1_vs_L2.ipynb)
* [Multiple EMD computation](https://github.com/rflamary/POT/blob/master/notebooks/plot_compute_emd.ipynb)
* [2D optimal transport on empirical distributions](https://github.com/rflamary/POT/blob/master/notebooks/plot_OT_2D_samples.ipynb)
* [1D Wasserstein barycenter](https://github.com/rflamary/POT/blob/master/notebooks/plot_barycenter_1D.ipynb)
* [OT with user provided regularization](https://github.com/rflamary/POT/blob/master/notebooks/plot_optim_OTreg.ipynb)
* [Domain adaptation with optimal transport](https://github.com/rflamary/POT/blob/master/notebooks/plot_otda_d2.ipynb)
* [Color transfer in images](https://github.com/rflamary/POT/blob/master/notebooks/plot_otda_color_images.ipynb)
* [OT mapping estimation for domain adaptation](https://github.com/rflamary/POT/blob/master/notebooks/plot_otda_mapping.ipynb)
* [OT mapping estimation for color transfer in images](https://github.com/rflamary/POT/blob/master/notebooks/plot_otda_mapping_colors_images.ipynb)
* [Wasserstein Discriminant Analysis](https://github.com/rflamary/POT/blob/master/notebooks/plot_WDA.ipynb)
* [Gromov Wasserstein](https://github.com/rflamary/POT/blob/master/notebooks/plot_gromov.ipynb)
* [Gromov Wasserstein Barycenter](https://github.com/rflamary/POT/blob/master/notebooks/plot_gromov_barycenter.ipynb)



You can also see the notebooks with [Jupyter nbviewer](https://nbviewer.jupyter.org/github/rflamary/POT/tree/master/notebooks/).

## Acknowledgements

The contributors to this library are:

* [Rémi Flamary](http://remi.flamary.com/)
* [Nicolas Courty](http://people.irisa.fr/Nicolas.Courty/)
* [Alexandre Gramfort](http://alexandre.gramfort.net/)
* [Laetitia Chapel](http://people.irisa.fr/Laetitia.Chapel/)
* [Michael Perrot](http://perso.univ-st-etienne.fr/pem82055/) (Mapping estimation)
* [Léo Gautheron](https://github.com/aje) (GPU implementation)
* [Nathalie Gayraud](https://www.linkedin.com/in/nathalie-t-h-gayraud/?ppe=1)
* [Stanislas Chambon](https://slasnista.github.io/)
* [Antoine Rolet](https://arolet.github.io/)
* Erwan Vautier (Gromov-Wasserstein)
* [Kilian Fatras](https://kilianfatras.github.io/) (Stochastic optimization)

This toolbox benefit a lot from open source research and we would like to thank the following persons for providing some code (in various languages):

* [Gabriel Peyré](http://gpeyre.github.io/) (Wasserstein Barycenters in Matlab)
* [Nicolas Bonneel](http://liris.cnrs.fr/~nbonneel/) ( C++ code for EMD)
* [Marco Cuturi](http://marcocuturi.net/) (Sinkhorn Knopp in Matlab/Cuda)


## Contributions and code of conduct

Every contribution is welcome and should respect the [contribution guidelines](CONTRIBUTING.md). Each member of the project is expected to follow the [code of conduct](CODE_OF_CONDUCT.md).

## Support

You can ask questions and join the development discussion:

* On the [POT Slack channel](https://pot-toolbox.slack.com)
* On the POT [mailing list](https://mail.python.org/mm3/mailman3/lists/pot.python.org/)


You can also post bug reports and feature requests in Github issues. Make sure to read our [guidelines](CONTRIBUTING.md) first.

## References

[1] Bonneel, N., Van De Panne, M., Paris, S., & Heidrich, W. (2011, December). [Displacement interpolation using Lagrangian mass transport](https://people.csail.mit.edu/sparis/publi/2011/sigasia/Bonneel_11_Displacement_Interpolation.pdf). In ACM Transactions on Graphics (TOG) (Vol. 30, No. 6, p. 158). ACM.

[2] Cuturi, M. (2013). [Sinkhorn distances: Lightspeed computation of optimal transport](https://arxiv.org/pdf/1306.0895.pdf). In Advances in Neural Information Processing Systems (pp. 2292-2300).

[3] Benamou, J. D., Carlier, G., Cuturi, M., Nenna, L., & Peyré, G. (2015). [Iterative Bregman projections for regularized transportation problems](https://arxiv.org/pdf/1412.5154.pdf). SIAM Journal on Scientific Computing, 37(2), A1111-A1138.

[4] S. Nakhostin, N. Courty, R. Flamary, D. Tuia, T. Corpetti, [Supervised planetary unmixing with optimal transport](https://hal.archives-ouvertes.fr/hal-01377236/document), Whorkshop on Hyperspectral Image and Signal Processing : Evolution in Remote Sensing (WHISPERS), 2016.

[5] N. Courty; R. Flamary; D. Tuia; A. Rakotomamonjy, [Optimal Transport for Domain Adaptation](https://arxiv.org/pdf/1507.00504.pdf), in IEEE Transactions on Pattern Analysis and Machine Intelligence , vol.PP, no.99, pp.1-1

[6] Ferradans, S., Papadakis, N., Peyré, G., & Aujol, J. F. (2014). [Regularized discrete optimal transport](https://arxiv.org/pdf/1307.5551.pdf). SIAM Journal on Imaging Sciences, 7(3), 1853-1882.

[7] Rakotomamonjy, A., Flamary, R., & Courty, N. (2015). [Generalized conditional gradient: analysis of convergence and applications](https://arxiv.org/pdf/1510.06567.pdf). arXiv preprint arXiv:1510.06567.

[8] M. Perrot, N. Courty, R. Flamary, A. Habrard (2016), [Mapping estimation for discrete optimal transport](http://remi.flamary.com/biblio/perrot2016mapping.pdf), Neural Information Processing Systems (NIPS).

[9] Schmitzer, B. (2016). [Stabilized Sparse Scaling Algorithms for Entropy Regularized Transport Problems](https://arxiv.org/pdf/1610.06519.pdf). arXiv preprint arXiv:1610.06519.

[10] Chizat, L., Peyré, G., Schmitzer, B., & Vialard, F. X. (2016). [Scaling algorithms for unbalanced transport problems](https://arxiv.org/pdf/1607.05816.pdf). arXiv preprint arXiv:1607.05816.

[11] Flamary, R., Cuturi, M., Courty, N., & Rakotomamonjy, A. (2016). [Wasserstein Discriminant Analysis](https://arxiv.org/pdf/1608.08063.pdf). arXiv preprint arXiv:1608.08063.

[12] Gabriel Peyré, Marco Cuturi, and Justin Solomon (2016), [Gromov-Wasserstein averaging of kernel and distance matrices](http://proceedings.mlr.press/v48/peyre16.html)  International Conference on Machine Learning (ICML).

[13] Mémoli, Facundo (2011). [Gromov–Wasserstein distances and the metric approach to object matching](https://media.adelaide.edu.au/acvt/Publications/2011/2011-Gromov%E2%80%93Wasserstein%20Distances%20and%20the%20Metric%20Approach%20to%20Object%20Matching.pdf). Foundations of computational mathematics 11.4 : 417-487.

[14] Knott, M. and Smith, C. S. (1984).[On the optimal mapping of distributions](https://link.springer.com/article/10.1007/BF00934745), Journal of Optimization Theory and Applications Vol 43.

[15] Peyré, G., & Cuturi, M. (2018). [Computational Optimal Transport](https://arxiv.org/pdf/1803.00567.pdf) .

[16] Agueh, M., & Carlier, G. (2011). [Barycenters in the Wasserstein space](https://hal.archives-ouvertes.fr/hal-00637399/document). SIAM Journal on Mathematical Analysis, 43(2), 904-924.

<<<<<<< HEAD
[17] Blondel, M., Seguy, V., & Rolet, A. (2018). [Smooth and Sparse Optimal Transport](https://arxiv.org/pdf/1710.06276.pdf). Proceedings of the Twenty-First International Conference on Artificial Intelligence and Statistics (AISTATS).

[18] Genevay, A., Cuturi, M., Peyré, G. & Bach, F. (2016) [Stochastic Optimization for Large-scale Optimal Transport](arXiv preprint arxiv:1605.08527). Advances in Neural Information Processing Systems (2016).

[19] Seguy, V., Bhushan Damodaran, B., Flamary, R., Courty, N., Rolet, A.& Blondel, M. [Large-scale Optimal Transport and Mapping Estimation](https://arxiv.org/pdf/1711.02283.pdf). International Conference on Learning Representation (2018)
=======
[17] Blondel, M., Seguy, V., & Rolet, A. (2018). [Smooth and Sparse Optimal Transport](https://arxiv.org/abs/1710.06276). Proceedings of the Twenty-First International Conference on Artificial Intelligence and Statistics (AISTATS).
>>>>>>> 327b0c6e
<|MERGE_RESOLUTION|>--- conflicted
+++ resolved
@@ -220,12 +220,8 @@
 
 [16] Agueh, M., & Carlier, G. (2011). [Barycenters in the Wasserstein space](https://hal.archives-ouvertes.fr/hal-00637399/document). SIAM Journal on Mathematical Analysis, 43(2), 904-924.
 
-<<<<<<< HEAD
-[17] Blondel, M., Seguy, V., & Rolet, A. (2018). [Smooth and Sparse Optimal Transport](https://arxiv.org/pdf/1710.06276.pdf). Proceedings of the Twenty-First International Conference on Artificial Intelligence and Statistics (AISTATS).
+[17] Blondel, M., Seguy, V., & Rolet, A. (2018). [Smooth and Sparse Optimal Transport](https://arxiv.org/abs/1710.06276). Proceedings of the Twenty-First International Conference on Artificial Intelligence and Statistics (AISTATS).
 
 [18] Genevay, A., Cuturi, M., Peyré, G. & Bach, F. (2016) [Stochastic Optimization for Large-scale Optimal Transport](arXiv preprint arxiv:1605.08527). Advances in Neural Information Processing Systems (2016).
 
-[19] Seguy, V., Bhushan Damodaran, B., Flamary, R., Courty, N., Rolet, A.& Blondel, M. [Large-scale Optimal Transport and Mapping Estimation](https://arxiv.org/pdf/1711.02283.pdf). International Conference on Learning Representation (2018)
-=======
-[17] Blondel, M., Seguy, V., & Rolet, A. (2018). [Smooth and Sparse Optimal Transport](https://arxiv.org/abs/1710.06276). Proceedings of the Twenty-First International Conference on Artificial Intelligence and Statistics (AISTATS).
->>>>>>> 327b0c6e
+[19] Seguy, V., Bhushan Damodaran, B., Flamary, R., Courty, N., Rolet, A.& Blondel, M. [Large-scale Optimal Transport and Mapping Estimation](https://arxiv.org/pdf/1711.02283.pdf). International Conference on Learning Representation (2018)