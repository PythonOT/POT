#!/usr/bin/env python


import os
import re
import subprocess
import sys

from setuptools import find_packages, setup
from setuptools.extension import Extension

import numpy
from Cython.Build import cythonize

sys.path.append(os.path.join("ot", "helpers"))
from openmp_helpers import check_openmp_support

# dirty but working
__version__ = re.search(
    r'__version__\s*=\s*[\'"]([^\'"]*)[\'"]',  # It excludes inline comment too
    open('ot/__init__.py').read()).group(1)
# The beautiful part is, I don't even need to check exceptions here.
# If something messes up, let the build process fail noisy, BEFORE my release!

# thanks PyPI for handling markdown now
ROOT = os.path.abspath(os.path.dirname(__file__))
with open(os.path.join(ROOT, 'README.md'), encoding="utf-8") as f:
    README = f.read()

# clean cython output is clean is called
if 'clean' in sys.argv[1:]:
    if os.path.isfile('ot/lp/emd_wrap.cpp'):
        os.remove('ot/lp/emd_wrap.cpp')

# add platform dependant optional compilation argument
openmp_supported, flags = check_openmp_support()
compile_args = ["/O2" if sys.platform == "win32" else "-O3"]
link_args = []

if openmp_supported:
    compile_args += flags
    link_args += flags

if sys.platform.startswith('darwin'):
    compile_args.append("-stdlib=libc++")
    sdk_path = subprocess.check_output(['xcrun', '--show-sdk-path'])
    os.environ['CFLAGS'] = '-isysroot "{}"'.format(sdk_path.rstrip().decode("utf-8"))

with open('requirements_opt.txt') as f:
    optional_requirements = f.read().splitlines()

setup(
    name='POT',
    version=__version__,
    description='Python Optimal Transport Library',
    long_description=README,
    long_description_content_type='text/markdown',
    author=u'Remi Flamary, Nicolas Courty, POT Contributors',
    author_email='remi.flamary@gmail.com, ncourty@gmail.com',
    url='https://github.com/PythonOT/POT',
    packages=find_packages(exclude=["benchmarks"]),
    ext_modules=cythonize(Extension(
        name="ot.lp.emd_wrap",
        sources=["ot/lp/emd_wrap.pyx", "ot/lp/EMD_wrapper.cpp"],  # cython/c++ src files
        language="c++",
        include_dirs=[numpy.get_include(), os.path.join(ROOT, 'ot/lp')],
        extra_compile_args=compile_args,
        extra_link_args=link_args
    )),
    platforms=['linux', 'macosx', 'windows'],
    download_url='https://github.com/PythonOT/POT/archive/{}.tar.gz'.format(__version__),
    license='MIT',
    scripts=[],
    data_files=[],
    install_requires=["numpy>=1.16", "scipy>=1.6"],
<<<<<<< HEAD
    extras_require={
        'backend-numpy': [], # in requirements.
        'backend-jax': ['jax<=0.4.24', 'jaxlib<=0.4.24'],
        'backend-cupy': [], # should be installed with conda, not pip, or figure out what CUDA version above.
        'backend-tf': ['tensorflow'],
        'backend-torch': ['torch'],
        'cvxopt': ['cvxopt'], # on it's own to prevent accidental GPL violations
        'dr': ['scikit-learn', 'pymanopt', 'autograd'],
        'gnn': ['torch', 'torch_geometric'],
        'all': optional_requirements
    },
    python_requires=">=3.6",
=======
    python_requires=">=3.7",
>>>>>>> 628a089d
    classifiers=[
        'Development Status :: 5 - Production/Stable',
        'Intended Audience :: Developers',
        'Intended Audience :: Education',
        'Intended Audience :: Science/Research',
        'License :: OSI Approved :: MIT License',
        'Environment :: Console',
        'Operating System :: OS Independent',
        'Operating System :: POSIX :: Linux',
        'Operating System :: MacOS',
        'Operating System :: POSIX',
        'Operating System :: Microsoft :: Windows',
        'Programming Language :: Python',
        'Programming Language :: C++',
        'Programming Language :: C',
        'Programming Language :: Cython',
        'Topic :: Utilities',
        'Topic :: Scientific/Engineering :: Artificial Intelligence',
        'Topic :: Scientific/Engineering :: Mathematics',
        'Topic :: Scientific/Engineering :: Information Analysis',
        'Programming Language :: Python :: 3',
        'Programming Language :: Python :: 3.7',
        'Programming Language :: Python :: 3.8',
        'Programming Language :: Python :: 3.9',
        'Programming Language :: Python :: 3.10',
        'Programming Language :: Python :: 3.11',
        'Programming Language :: Python :: 3.12',
    ]
)<|MERGE_RESOLUTION|>--- conflicted
+++ resolved
@@ -73,7 +73,6 @@
     scripts=[],
     data_files=[],
     install_requires=["numpy>=1.16", "scipy>=1.6"],
-<<<<<<< HEAD
     extras_require={
         'backend-numpy': [], # in requirements.
         'backend-jax': ['jax<=0.4.24', 'jaxlib<=0.4.24'],
@@ -85,10 +84,7 @@
         'gnn': ['torch', 'torch_geometric'],
         'all': optional_requirements
     },
-    python_requires=">=3.6",
-=======
     python_requires=">=3.7",
->>>>>>> 628a089d
     classifiers=[
         'Development Status :: 5 - Production/Stable',
         'Intended Audience :: Developers',
