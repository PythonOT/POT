# -*- coding: utf-8 -*-
"""
Regularized Unbalanced OT solvers
"""

# Author: Hicham Janati <hicham.janati@inria.fr>
#         Laetitia Chapel <laetitia.chapel@univ-ubs.fr>
#         Quang Huy Tran <quang-huy.tran@univ-ubs.fr>
#
# License: MIT License

import numpy as np
from scipy.optimize import minimize, Bounds

from ..backend import get_backend
from ..utils import list_to_array, get_parameter_pair, fun_to_numpy


def _get_loss_unbalanced(a, b, c, M, reg, reg_m1, reg_m2, reg_div="kl", regm_div="kl"):
    r"""
    Return loss function for the L-BFGS-B solver

    .. note:: This function will be fed into scipy.optimize, so all input arrays must be Numpy arrays.

    Parameters
    ----------
    a : array-like (dim_a,)
        Unnormalized histogram of dimension `dim_a`
    b : array-like (dim_b,)
        Unnormalized histogram of dimension `dim_b`
    M : array-like (dim_a, dim_b)
        loss matrix
    reg: float
        regularization term >=0
    c : array-like (dim_a, dim_b), optional (default = None)
        Reference measure for the regularization.
        If None, then use :math:`\mathbf{c} = \mathbf{a} \mathbf{b}^T`.
    reg_m1: float
        Marginal relaxation term with respect to the first marginal:
        nonnegative (including 0) but cannot be infinity.
    reg_m2: float
        Marginal relaxation term with respect to the second marginal:
        nonnegative (including 0) but cannot be infinity.
    reg_div: string, optional
        Divergence used for regularization.
        Can take three values: 'entropy' (negative entropy), or
        'kl' (Kullback-Leibler) or 'l2' (half-squared) or a tuple
        of two callable functions returning the reg term and its derivative.
        Note that the callable functions should be able to handle Numpy arrays
        and not tensors from the backend
    regm_div: string, optional
        Divergence to quantify the difference between the marginals.
        Can take three values: 'kl' (Kullback-Leibler) or 'l2' (half-squared) or 'tv' (Total Variation)

    Returns
    -------
    Loss function (scipy.optimize compatible) for regularized unbalanced OT
    """

    m, n = M.shape
    nx_numpy = get_backend(M, a, b)

    def reg_l2(G):
        return np.sum((G - c) ** 2) / 2

    def grad_l2(G):
        return G - c

    def reg_kl(G):
        return nx_numpy.kl_div(G, c, mass=True)

    def grad_kl(G):
        return np.log(G / c + 1e-16)

    def reg_entropy(G):
        return np.sum(G * np.log(G + 1e-16)) - np.sum(G)

    def grad_entropy(G):
        return np.log(G + 1e-16)

    if reg_div == "kl":
        reg_fun = reg_kl
        grad_reg_fun = grad_kl
    elif reg_div == "entropy":
        reg_fun = reg_entropy
        grad_reg_fun = grad_entropy
    elif isinstance(reg_div, tuple):
        reg_fun = reg_div[0]
        grad_reg_fun = reg_div[1]
    else:
        reg_fun = reg_l2
        grad_reg_fun = grad_l2

    def marg_l2(G):
        return reg_m1 * 0.5 * np.sum((G.sum(1) - a) ** 2) + reg_m2 * 0.5 * np.sum(
            (G.sum(0) - b) ** 2
        )

    def grad_marg_l2(G):
        return reg_m1 * np.outer((G.sum(1) - a), np.ones(n)) + reg_m2 * np.outer(
            np.ones(m), (G.sum(0) - b)
        )

    def marg_kl(G):
        return reg_m1 * nx_numpy.kl_div(
            G.sum(1), a, mass=True
        ) + reg_m2 * nx_numpy.kl_div(G.sum(0), b, mass=True)

    def grad_marg_kl(G):
        return reg_m1 * np.outer(
            np.log(G.sum(1) / a + 1e-16), np.ones(n)
        ) + reg_m2 * np.outer(np.ones(m), np.log(G.sum(0) / b + 1e-16))

    def marg_tv(G):
        return reg_m1 * np.sum(np.abs(G.sum(1) - a)) + reg_m2 * np.sum(
            np.abs(G.sum(0) - b)
        )

    def grad_marg_tv(G):
        return reg_m1 * np.outer(np.sign(G.sum(1) - a), np.ones(n)) + reg_m2 * np.outer(
            np.ones(m), np.sign(G.sum(0) - b)
        )

    if regm_div == "kl":
        regm_fun = marg_kl
        grad_regm_fun = grad_marg_kl
    elif regm_div == "tv":
        regm_fun = marg_tv
        grad_regm_fun = grad_marg_tv
    else:
        regm_fun = marg_l2
        grad_regm_fun = grad_marg_l2

    def _func(G):
        G = G.reshape((m, n))

        # compute loss
        val = np.sum(G * M) + regm_fun(G)
        if reg > 0:
            val = val + reg * reg_fun(G)
        # compute gradient
        grad = M + grad_regm_fun(G)
        if reg > 0:
            grad = grad + reg * grad_reg_fun(G)

        return val, grad.ravel()

    return _func


def lbfgsb_unbalanced(
    a,
    b,
    M,
    reg,
    reg_m,
    c=None,
    reg_div="kl",
    regm_div="kl",
    G0=None,
    numItermax=1000,
    stopThr=1e-15,
    method="L-BFGS-B",
    verbose=False,
    log=False,
):
    r"""
    Solve the unbalanced optimal transport problem and return the OT plan using L-BFGS-B algorithm.
    The function solves the following optimization problem:

    .. math::
        W = \arg \min_\gamma \quad \langle \gamma, \mathbf{M} \rangle_F +
        \mathrm{reg} \mathrm{div}(\gamma, \mathbf{c}) +
        \mathrm{reg_{m1}} \cdot \mathrm{div_m}(\gamma \mathbf{1}, \mathbf{a}) +
        \mathrm{reg_{m2}} \cdot \mathrm{div_m}(\gamma^T \mathbf{1}, \mathbf{b})

        s.t.
             \gamma \geq 0

    where:

    - :math:`\mathbf{M}` is the (`dim_a`, `dim_b`) metric cost matrix
    - :math:`\mathbf{a}` and :math:`\mathbf{b}` are source and target unbalanced distributions
    - :math:`\mathbf{c}` is a reference distribution for the regularization
    - :math:`\mathrm{div_m}` is a divergence, either Kullback-Leibler divergence,
    or half-squared :math:`\ell_2` divergence, or Total variation
    - :math:`\mathrm{div}` is a divergence, either Kullback-Leibler divergence,
    or half-squared :math:`\ell_2` divergence

    .. note:: This function is backend-compatible and will work on arrays
        from all compatible backends. First, it converts all arrays into Numpy arrays,
        then uses the L-BFGS-B algorithm from scipy.optimize to solve the optimization problem.

    Parameters
    ----------
    a : array-like (dim_a,)
        Unnormalized histogram of dimension `dim_a`
        If `a` is an empty list or array ([]),
        then `a` is set to uniform distribution.
    b : array-like (dim_b,)
        Unnormalized histogram of dimension `dim_b`
        If `b` is an empty list or array ([]),
        then `b` is set to uniform distribution.
    M : array-like (dim_a, dim_b)
        loss matrix
    reg: float
        regularization term >=0
    reg_m: float or indexable object of length 1 or 2
        Marginal relaxation term: nonnegative (including 0) but cannot be infinity.
        If :math:`\mathrm{reg_{m}}` is a scalar or an indexable object of length 1,
        then the same :math:`\mathrm{reg_{m}}` is applied to both marginal relaxations.
        If :math:`\mathrm{reg_{m}}` is an array, it must be a Numpy array.
    c : array-like (dim_a, dim_b), optional (default = None)
        Reference measure for the regularization.
        If None, then use :math:`\mathbf{c} = \mathbf{a} \mathbf{b}^T`.
    reg_div: string or pair of callable functions, optional (default = 'kl')
        Divergence used for regularization.
        Can take three values: 'entropy' (negative entropy), or
        'kl' (Kullback-Leibler) or 'l2' (half-squared) or a tuple
        of two callable functions returning the reg term and its derivative.
        Note that the callable functions should be able to handle Numpy arrays
<<<<<<< HEAD
        and not tensors from the backend
    regm_div: string, optional
=======
        and not tensors from the backend, otherwise functions will be converted to Numpy
        leading to a computational overhead.
    regm_div: string, optional (default = 'kl')
>>>>>>> 5a7d0867
        Divergence to quantify the difference between the marginals.
        Can take three values: 'kl' (Kullback-Leibler) or 'l2' (half-squared) or 'tv' (Total Variation)
    G0: array-like (dim_a, dim_b), optional (default = None)
        Initialization of the transport matrix. None corresponds to uniform product.
    numItermax : int, optional
        Max number of iterations
    stopThr : float, optional
        Stop threshold on error (> 0)
    verbose : bool, optional
        Print information along iterations
    log : bool, optional
        record log if True

    Returns
    -------
    gamma : (dim_a, dim_b) array-like
            Optimal transportation matrix for the given parameters
    log : dict
        log dictionary returned only if `log` is `True`

    Examples
    --------
    >>> import ot
    >>> import numpy as np
    >>> a=[.5, .5]
    >>> b=[.5, .5]
    >>> M=[[1., 36.],[9., 4.]]
    >>> np.round(ot.unbalanced.lbfgsb_unbalanced(a, b, M, reg=0, reg_m=5, reg_div='kl', regm_div='kl'), 2)
    array([[0.45, 0.  ],
           [0.  , 0.34]])
    >>> np.round(ot.unbalanced.lbfgsb_unbalanced(a, b, M, reg=0, reg_m=5, reg_div='l2', regm_div='l2'), 2)
    array([[0.4, 0. ],
           [0. , 0.1]])

    References
    ----------
    .. [41] Chapel, L., Flamary, R., Wu, H., Févotte, C., and Gasso, G. (2021).
        Unbalanced optimal transport through non-negative penalized
        linear regression. NeurIPS.
    See Also
    --------
    ot.lp.emd2 : Unregularized OT loss
    ot.unbalanced.sinkhorn_unbalanced2 : Entropic regularized OT loss
    """

    # test settings
    regm_div = regm_div.lower()
    if regm_div not in ["kl", "l2", "tv"]:
        raise ValueError(
            "Unknown regm_div = {}. Must be either 'kl', 'l2' or 'tv'".format(regm_div)
        )

    if isinstance(reg_div, str):
        reg_div = reg_div.lower()
        if reg_div not in ["entropy", "kl", "l2"]:
            raise ValueError(
                "Unknown reg_div = {}. Must be either 'entropy', 'kl' or 'l2', or a tuple".format(
                    reg_div
                )
            )

    # convert all inputs to numpy arrays
    reg_m1, reg_m2 = get_parameter_pair(reg_m)

    M, a, b = list_to_array(M, a, b)
    nx = get_backend(M, a, b, G0)
    M0 = M

    dim_a, dim_b = M.shape

    if len(a) == 0:
        a = nx.ones(dim_a, type_as=M) / dim_a
    if len(b) == 0:
        b = nx.ones(dim_b, type_as=M) / dim_b

    # convert to numpy
    if nx.__name__ == "numpy":  # remaining parameters which can be arrays
        reg_m1, reg_m2, reg = nx.to_numpy(reg_m1, reg_m2, reg)
    else:
        a, b, M, reg_m1, reg_m2, reg = nx.to_numpy(a, b, M, reg_m1, reg_m2, reg)

    G0 = a[:, None] * b[None, :] if G0 is None else nx.to_numpy(G0)
    c = a[:, None] * b[None, :] if c is None else nx.to_numpy(c)

    # potentially convert the callable function to handle numpy arrays
    if isinstance(reg_div, tuple):
        f0, df0 = reg_div
        f = fun_to_numpy(f0, G0, nx, warn=True)
        df = fun_to_numpy(df0, G0, nx, warn=True)

        reg_div = (f, df)

    _func = _get_loss_unbalanced(a, b, c, M, reg, reg_m1, reg_m2, reg_div, regm_div)

    res = minimize(
        _func,
        G0.ravel(),
        method=method,
        jac=True,
        bounds=Bounds(0, np.inf),
        tol=stopThr,
        options=dict(maxiter=numItermax, disp=verbose),
    )

    G = nx.from_numpy(res.x.reshape(M.shape), type_as=M0)

    if log:
        log = {"cost": nx.sum(G * M), "res": res}
        log["total_cost"] = nx.from_numpy(res.fun, type_as=M0)
        return G, log
    else:
        return G


def lbfgsb_unbalanced2(
    a,
    b,
    M,
    reg,
    reg_m,
    c=None,
    reg_div="kl",
    regm_div="kl",
    G0=None,
    returnCost="linear",
    numItermax=1000,
    stopThr=1e-15,
    method="L-BFGS-B",
    verbose=False,
    log=False,
):
    r"""
    Solve the unbalanced optimal transport problem and return the OT cost using L-BFGS-B.
    The function solves the following optimization problem:

    .. math::
        \min_\gamma \quad \langle \gamma, \mathbf{M} \rangle_F +
        \mathrm{reg} \mathrm{div}(\gamma, \mathbf{c}) +
        \mathrm{reg_{m1}} \cdot \mathrm{div_m}(\gamma \mathbf{1}, \mathbf{a}) +
        \mathrm{reg_{m2}} \cdot \mathrm{div_m}(\gamma^T \mathbf{1}, \mathbf{b})

        s.t.
             \gamma \geq 0

    where:

    - :math:`\mathbf{M}` is the (`dim_a`, `dim_b`) metric cost matrix
    - :math:`\mathbf{a}` and :math:`\mathbf{b}` are source and target unbalanced distributions
    - :math:`\mathbf{c}` is a reference distribution for the regularization
    - :math:`\mathrm{div_m}` is a divergence, either Kullback-Leibler divergence,
    or half-squared :math:`\ell_2` divergence, or Total variation
    - :math:`\mathrm{div}` is a divergence, either Kullback-Leibler divergence,
    or half-squared :math:`\ell_2` divergence

    .. note:: This function is backend-compatible and will work on arrays
        from all compatible backends. First, it converts all arrays into Numpy arrays,
        then uses the L-BFGS-B algorithm from scipy.optimize to solve the optimization problem.

    Parameters
    ----------
    a : array-like (dim_a,)
        Unnormalized histogram of dimension `dim_a`
        If `a` is an empty list or array ([]),
        then `a` is set to uniform distribution.
    b : array-like (dim_b,)
        Unnormalized histogram of dimension `dim_b`
        If `b` is an empty list or array ([]),
        then `b` is set to uniform distribution.
    M : array-like (dim_a, dim_b)
        loss matrix
    reg: float
        regularization term >=0
    reg_m: float or indexable object of length 1 or 2
        Marginal relaxation term: nonnegative (including 0) but cannot be infinity.
        If :math:`\mathrm{reg_{m}}` is a scalar or an indexable object of length 1,
        then the same :math:`\mathrm{reg_{m}}` is applied to both marginal relaxations.
        If :math:`\mathrm{reg_{m}}` is an array, it must be a Numpy array.
    c : array-like (dim_a, dim_b), optional (default = None)
        Reference measure for the regularization.
        If None, then use :math:`\mathbf{c} = \mathbf{a} \mathbf{b}^T`.
    reg_div: string or pair of callable functions, optional (default = 'kl')
        Divergence used for regularization.
        Can take three values: 'entropy' (negative entropy), or
        'kl' (Kullback-Leibler) or 'l2' (half-squared) or a tuple
        of two callable functions returning the reg term and its derivative.
        Note that the callable functions should be able to handle Numpy arrays
        and not tensors from the backend, otherwise functions will be converted to Numpy
        leading to a computational overhead.
    regm_div: string, optional (default = 'kl')
        Divergence to quantify the difference between the marginals.
        Can take three values: 'kl' (Kullback-Leibler) or 'l2' (half-squared) or 'tv' (Total Variation)
    G0: array-like (dim_a, dim_b), optional (default = None)
        Initialization of the transport matrix. None corresponds to uniform product.
    returnCost: string, optional (default = "linear")
        If `returnCost` = "linear", then return the linear part of the unbalanced OT loss.
        If `returnCost` = "total", then return the total unbalanced OT loss.
    numItermax : int, optional
        Max number of iterations
    stopThr : float, optional
        Stop threshold on error (> 0)
    verbose : bool, optional
        Print information along iterations
    log : bool, optional
        record log if True

    Returns
    -------
    ot_cost : array-like
        the OT cost between :math:`\mathbf{a}` and :math:`\mathbf{b}`
    log : dict
        log dictionary returned only if `log` is `True`

    Examples
    --------
    >>> import ot
    >>> import numpy as np
    >>> a=[.5, .5]
    >>> b=[.5, .5]
    >>> M=[[1., 36.],[9., 4.]]
    >>> np.round(ot.unbalanced.lbfgsb_unbalanced2(a, b, M, reg=0, reg_m=5, reg_div='kl', regm_div='kl'), 2)
    1.79
    >>> np.round(ot.unbalanced.lbfgsb_unbalanced2(a, b, M, reg=0, reg_m=5, reg_div='l2', regm_div='l2'), 2)
    0.8

    References
    ----------
    .. [41] Chapel, L., Flamary, R., Wu, H., Févotte, C., and Gasso, G. (2021).
        Unbalanced optimal transport through non-negative penalized
        linear regression. NeurIPS.
    See Also
    --------
    ot.lp.emd2 : Unregularized OT loss
    ot.unbalanced.sinkhorn_unbalanced2 : Entropic regularized OT loss
    """

    _, log_lbfgs = lbfgsb_unbalanced(
        a=a,
        b=b,
        M=M,
        reg=reg,
        reg_m=reg_m,
        c=c,
        reg_div=reg_div,
        regm_div=regm_div,
        G0=G0,
        numItermax=numItermax,
        stopThr=stopThr,
        method=method,
        verbose=verbose,
        log=True,
    )

    if returnCost == "linear":
        cost = log_lbfgs["cost"]
    elif returnCost == "total":
        cost = log_lbfgs["total_cost"]
    else:
        raise ValueError("Unknown returnCost = {}".format(returnCost))

    if log:
        return cost, log_lbfgs
    else:
        return cost<|MERGE_RESOLUTION|>--- conflicted
+++ resolved
@@ -219,14 +219,9 @@
         'kl' (Kullback-Leibler) or 'l2' (half-squared) or a tuple
         of two callable functions returning the reg term and its derivative.
         Note that the callable functions should be able to handle Numpy arrays
-<<<<<<< HEAD
-        and not tensors from the backend
-    regm_div: string, optional
-=======
         and not tensors from the backend, otherwise functions will be converted to Numpy
         leading to a computational overhead.
     regm_div: string, optional (default = 'kl')
->>>>>>> 5a7d0867
         Divergence to quantify the difference between the marginals.
         Can take three values: 'kl' (Kullback-Leibler) or 'l2' (half-squared) or 'tv' (Total Variation)
     G0: array-like (dim_a, dim_b), optional (default = None)
