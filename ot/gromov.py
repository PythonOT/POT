# -*- coding: utf-8 -*-
"""
Gromov-Wasserstein transport method
"""

# Author: Erwan Vautier <erwan.vautier@gmail.com>
#         Nicolas Courty <ncourty@irisa.fr>
#         Rémi Flamary <remi.flamary@unice.fr>
#         Titouan Vayer <titouan.vayer@irisa.fr>
#
# License: MIT License

import numpy as np


from .bregman import sinkhorn
from .utils import dist, UndefinedParameter
from .optim import cg


def init_matrix(C1, C2, p, q, loss_fun='square_loss'):
    """Return loss matrices and tensors for Gromov-Wasserstein fast computation

    Returns the value of \mathcal{L}(C1,C2) \otimes T with the selected loss
    function as the loss function of Gromow-Wasserstein discrepancy.

    The matrices are computed as described in Proposition 1 in [12]

    Where :
        * C1 : Metric cost matrix in the source space
        * C2 : Metric cost matrix in the target space
        * T : A coupling between those two spaces

    The square-loss function L(a,b)=|a-b|^2 is read as :
        L(a,b) = f1(a)+f2(b)-h1(a)*h2(b) with :
            * f1(a)=(a^2)
            * f2(b)=(b^2)
            * h1(a)=a
            * h2(b)=2*b

    The kl-loss function L(a,b)=a*log(a/b)-a+b is read as :
        L(a,b) = f1(a)+f2(b)-h1(a)*h2(b) with :
            * f1(a)=a*log(a)-a
            * f2(b)=b
            * h1(a)=a
            * h2(b)=log(b)

    Parameters
    ----------
    C1 : ndarray, shape (ns, ns)
        Metric cost matrix in the source space
    C2 : ndarray, shape (nt, nt)
        Metric costfr matrix in the target space
    T :  ndarray, shape (ns, nt)
        Coupling between source and target spaces
    p : ndarray, shape (ns,)

    Returns
    -------
    constC : ndarray, shape (ns, nt)
        Constant C matrix in Eq. (6)
    hC1 : ndarray, shape (ns, ns)
        h1(C1) matrix in Eq. (6)
    hC2 : ndarray, shape (nt, nt)
        h2(C) matrix in Eq. (6)

    References
    ----------
    .. [12] Peyré, Gabriel, Marco Cuturi, and Justin Solomon,
        "Gromov-Wasserstein averaging of kernel and distance matrices."
        International Conference on Machine Learning (ICML). 2016.

    """

    if loss_fun == 'square_loss':
        def f1(a):
            return (a**2)

        def f2(b):
            return (b**2)

        def h1(a):
            return a

        def h2(b):
            return 2 * b
    elif loss_fun == 'kl_loss':
        def f1(a):
            return a * np.log(a + 1e-15) - a

        def f2(b):
            return b

        def h1(a):
            return a

        def h2(b):
            return np.log(b + 1e-15)

    constC1 = np.dot(np.dot(f1(C1), p.reshape(-1, 1)),
                     np.ones(len(q)).reshape(1, -1))
    constC2 = np.dot(np.ones(len(p)).reshape(-1, 1),
                     np.dot(q.reshape(1, -1), f2(C2).T))
    constC = constC1 + constC2
    hC1 = h1(C1)
    hC2 = h2(C2)

    return constC, hC1, hC2


def tensor_product(constC, hC1, hC2, T):
    """Return the tensor for Gromov-Wasserstein fast computation

    The tensor is computed as described in Proposition 1 Eq. (6) in [12].

    Parameters
    ----------
    constC : ndarray, shape (ns, nt)
        Constant C matrix in Eq. (6)
    hC1 : ndarray, shape (ns, ns)
        h1(C1) matrix in Eq. (6)
    hC2 : ndarray, shape (nt, nt)
        h2(C) matrix in Eq. (6)

    Returns
    -------
    tens : ndarray, shape (ns, nt)
        \mathcal{L}(C1,C2) \otimes T tensor-matrix multiplication result

    References
    ----------
    .. [12] Peyré, Gabriel, Marco Cuturi, and Justin Solomon,
        "Gromov-Wasserstein averaging of kernel and distance matrices."
        International Conference on Machine Learning (ICML). 2016.

    """
    A = -np.dot(hC1, T).dot(hC2.T)
    tens = constC + A
    # tens -= tens.min()
    return tens


def gwloss(constC, hC1, hC2, T):
    """Return the Loss for Gromov-Wasserstein

    The loss is computed as described in Proposition 1 Eq. (6) in [12].

    Parameters
    ----------
    constC : ndarray, shape (ns, nt)
        Constant C matrix in Eq. (6)
    hC1 : ndarray, shape (ns, ns)
        h1(C1) matrix in Eq. (6)
    hC2 : ndarray, shape (nt, nt)
        h2(C) matrix in Eq. (6)
    T : ndarray, shape (ns, nt)
        Current value of transport matrix T

    Returns
    -------
    loss : float
        Gromov Wasserstein loss

    References
    ----------
    .. [12] Peyré, Gabriel, Marco Cuturi, and Justin Solomon,
        "Gromov-Wasserstein averaging of kernel and distance matrices."
        International Conference on Machine Learning (ICML). 2016.

    """

    tens = tensor_product(constC, hC1, hC2, T)

    return np.sum(tens * T)


def gwggrad(constC, hC1, hC2, T):
    """Return the gradient for Gromov-Wasserstein

    The gradient is computed as described in Proposition 2 in [12].

    Parameters
    ----------
    constC : ndarray, shape (ns, nt)
        Constant C matrix in Eq. (6)
    hC1 : ndarray, shape (ns, ns)
        h1(C1) matrix in Eq. (6)
    hC2 : ndarray, shape (nt, nt)
        h2(C) matrix in Eq. (6)
    T : ndarray, shape (ns, nt)
        Current value of transport matrix T

    Returns
    -------
    grad : ndarray, shape (ns, nt)
           Gromov Wasserstein gradient

    References
    ----------
    .. [12] Peyré, Gabriel, Marco Cuturi, and Justin Solomon,
        "Gromov-Wasserstein averaging of kernel and distance matrices."
        International Conference on Machine Learning (ICML). 2016.

    """
    return 2 * tensor_product(constC, hC1, hC2,
                              T)  # [12] Prop. 2 misses a 2 factor


def update_square_loss(p, lambdas, T, Cs):
    """
    Updates C according to the L2 Loss kernel with the S Ts couplings
    calculated at each iteration

    Parameters
    ----------
    p : ndarray, shape (N,)
        Masses in the targeted barycenter.
    lambdas : list of float
        List of the S spaces' weights.
    T : list of S np.ndarray of shape (ns,N)
        The S Ts couplings calculated at each iteration.
    Cs : list of S ndarray, shape(ns,ns)
        Metric cost matrices.

    Returns
    ----------
    C : ndarray, shape (nt, nt)
        Updated C matrix.
    """
    tmpsum = sum([lambdas[s] * np.dot(T[s].T, Cs[s]).dot(T[s])
                  for s in range(len(T))])
    ppt = np.outer(p, p)

    return np.divide(tmpsum, ppt)


def update_kl_loss(p, lambdas, T, Cs):
    """
    Updates C according to the KL Loss kernel with the S Ts couplings calculated at each iteration


    Parameters
    ----------
    p  : ndarray, shape (N,)
        Weights in the targeted barycenter.
    lambdas : list of the S spaces' weights
    T : list of S np.ndarray of shape (ns,N)
        The S Ts couplings calculated at each iteration.
    Cs : list of S ndarray, shape(ns,ns)
        Metric cost matrices.

    Returns
    ----------
    C : ndarray, shape (ns,ns)
        updated C matrix
    """
    tmpsum = sum([lambdas[s] * np.dot(T[s].T, Cs[s]).dot(T[s])
                  for s in range(len(T))])
    ppt = np.outer(p, p)

    return np.exp(np.divide(tmpsum, ppt))


def gromov_wasserstein(C1, C2, p, q, loss_fun, log=False, armijo=False, **kwargs):
    """
    Returns the gromov-wasserstein transport between (C1,p) and (C2,q)

    The function solves the following optimization problem:

    .. math::
        GW = \min_T \sum_{i,j,k,l} L(C1_{i,k},C2_{j,l})*T_{i,j}*T_{k,l}

    Where :
<<<<<<< HEAD
        C1 : Metric cost matrix in the source space
        C2 : Metric cost matrix in the target space
        p  : distribution in the source space
        q  : distribution in the target space
        L  : loss function to account for the misfit between the similarity matrices
=======
    - C1 : Metric cost matrix in the source space
    - C2 : Metric cost matrix in the target space
    - p  : distribution in the source space
    - q  : distribution in the target space
    - L  : loss function to account for the misfit between the similarity matrices
    - H  : entropy
>>>>>>> 65ca6bfd

    Parameters
    ----------
    C1 : ndarray, shape (ns, ns)
        Metric cost matrix in the source space
    C2 : ndarray, shape (nt, nt)
        Metric costfr matrix in the target space
    p : ndarray, shape (ns,)
        Distribution in the source space
    q : ndarray, shape (nt,)
        Distribution in the target space
    loss_fun : str
        loss function used for the solver either 'square_loss' or 'kl_loss'

    max_iter : int, optional
        Max number of iterations
    tol : float, optional
        Stop threshold on error (>0)
    verbose : bool, optional
        Print information along iterations
    log : bool, optional
        record log if True
    armijo : bool, optional
        If True the steps of the line-search is found via an armijo research. Else closed form is used.
        If there is convergence issues use False.
    **kwargs : dict
        parameters can be directly passed to the ot.optim.cg solver

    Returns
    -------
    T : ndarray, shape (ns, nt)
        Doupling between the two spaces that minimizes:
            \sum_{i,j,k,l} L(C1_{i,k},C2_{j,l})*T_{i,j}*T_{k,l}
    log : dict
        Convergence information and loss.

    References
    ----------
    .. [12] Peyré, Gabriel, Marco Cuturi, and Justin Solomon,
        "Gromov-Wasserstein averaging of kernel and distance matrices."
        International Conference on Machine Learning (ICML). 2016.

    .. [13] Mémoli, Facundo. Gromov–Wasserstein distances and the
        metric approach to object matching. Foundations of computational
        mathematics 11.4 (2011): 417-487.

    """

    constC, hC1, hC2 = init_matrix(C1, C2, p, q, loss_fun)

    G0 = p[:, None] * q[None, :]

    def f(G):
        return gwloss(constC, hC1, hC2, G)

    def df(G):
        return gwggrad(constC, hC1, hC2, G)

    if log:
        res, log = cg(p, q, 0, 1, f, df, G0, log=True, armijo=armijo, C1=C1, C2=C2, constC=constC, **kwargs)
        log['gw_dist'] = gwloss(constC, hC1, hC2, res)
        return res, log
    else:
        return cg(p, q, 0, 1, f, df, G0, armijo=armijo, C1=C1, C2=C2, constC=constC, **kwargs)


def fused_gromov_wasserstein(M, C1, C2, p, q, loss_fun='square_loss', alpha=0.5, armijo=False, log=False, **kwargs):
    """
    Computes the FGW transport between two graphs see [24]

    .. math::
        \gamma = arg\min_\gamma (1-\\alpha)*<\gamma,M>_F + \\alpha* \sum_{i,j,k,l}
        L(C1_{i,k},C2_{j,l})*T_{i,j}*T_{k,l}

        s.t. \gamma 1 = p
             \gamma^T 1= q
             \gamma\geq 0

    where :
    - M is the (ns,nt) metric cost matrix
    - :math:`f` is the regularization term ( and df is its gradient)
    - a and b are source and target weights (sum to 1)
    - L is a loss function to account for the misfit between the similarity matrices

    The algorithm used for solving the problem is conditional gradient as discussed in  [24]_

    Parameters
    ----------
    M : ndarray, shape (ns, nt)
        Metric cost matrix between features across domains
    C1 : ndarray, shape (ns, ns)
        Metric cost matrix representative of the structure in the source space
    C2 : ndarray, shape (nt, nt)
        Metric cost matrix representative of the structure in the target space
    p : ndarray, shape (ns,)
        Distribution in the source space
    q : ndarray, shape (nt,)
        Distribution in the target space
    loss_fun : str, optional
        Loss function used for the solver
    max_iter : int, optional
        Max number of iterations
    tol : float, optional
        Stop threshold on error (>0)
    verbose : bool, optional
        Print information along iterations
    log : bool, optional
        record log if True
    armijo : bool, optional
        If True the steps of the line-search is found via an armijo research. Else closed form is used.
        If there is convergence issues use False.
    **kwargs : dict
        parameters can be directly passed to the ot.optim.cg solver

    Returns
    -------
    gamma : ndarray, shape (ns, nt)
        Optimal transportation matrix for the given parameters.
    log : dict
        Log dictionary return only if log==True in parameters.

    References
    ----------
    .. [24] Vayer Titouan, Chapel Laetitia, Flamary R{\'e}mi, Tavenard Romain
        and Courty Nicolas "Optimal Transport for structured data with
        application on graphs", International Conference on Machine Learning
        (ICML). 2019.
    """

    constC, hC1, hC2 = init_matrix(C1, C2, p, q, loss_fun)

    G0 = p[:, None] * q[None, :]

    def f(G):
        return gwloss(constC, hC1, hC2, G)

    def df(G):
        return gwggrad(constC, hC1, hC2, G)

    if log:
        res, log = cg(p, q, M, alpha, f, df, G0, armijo=armijo, C1=C1, C2=C2, constC=constC, log=True, **kwargs)
        log['fgw_dist'] = log['loss'][::-1][0]
        return res, log
    else:
        return cg(p, q, M, alpha, f, df, G0, armijo=armijo, C1=C1, C2=C2, constC=constC, **kwargs)


def fused_gromov_wasserstein2(M, C1, C2, p, q, loss_fun='square_loss', alpha=0.5, armijo=False, log=False, **kwargs):
    """
    Computes the FGW distance between two graphs see [24]

    .. math::
        \min_\gamma (1-\\alpha)*<\gamma,M>_F + \\alpha* \sum_{i,j,k,l}
        L(C1_{i,k},C2_{j,l})*T_{i,j}*T_{k,l}


        s.t. \gamma 1 = p
             \gamma^T 1= q
             \gamma\geq 0

    where :
    - M is the (ns,nt) metric cost matrix
    - :math:`f` is the regularization term ( and df is its gradient)
    - a and b are source and target weights (sum to 1)
    - L is a loss function to account for the misfit between the similarity matrices
    The algorithm used for solving the problem is conditional gradient as discussed in  [1]_

    Parameters
    ----------
    M : ndarray, shape (ns, nt)
        Metric cost matrix between features across domains
    C1 : ndarray, shape (ns, ns)
        Metric cost matrix respresentative of the structure in the source space.
    C2 : ndarray, shape (nt, nt)
        Metric cost matrix espresentative of the structure in the target space.
    p :  ndarray, shape (ns,)
        Distribution in the source space.
    q :  ndarray, shape (nt,)
        Distribution in the target space.
    loss_fun : str, optional
        Loss function used for the solver.
    max_iter : int, optional
        Max number of iterations
    tol : float, optional
        Stop threshold on error (>0)
    verbose : bool, optional
        Print information along iterations
    log : bool, optional
        Record log if True.
    armijo : bool, optional
        If True the steps of the line-search is found via an armijo research.
        Else closed form is used. If there is convergence issues use False.
    **kwargs : dict
        Parameters can be directly pased to the ot.optim.cg solver.

    Returns
    -------
    gamma : ndarray, shape (ns, nt)
        Optimal transportation matrix for the given parameters.
    log : dict
        Log dictionary return only if log==True in parameters.

    References
    ----------
    .. [24] Vayer Titouan, Chapel Laetitia, Flamary R{\'e}mi, Tavenard Romain
        and Courty Nicolas
        "Optimal Transport for structured data with application on graphs"
        International Conference on Machine Learning (ICML). 2019.
    """

    constC, hC1, hC2 = init_matrix(C1, C2, p, q, loss_fun)

    G0 = p[:, None] * q[None, :]

    def f(G):
        return gwloss(constC, hC1, hC2, G)

    def df(G):
        return gwggrad(constC, hC1, hC2, G)

    res, log = cg(p, q, M, alpha, f, df, G0, armijo=armijo, C1=C1, C2=C2, constC=constC, log=True, **kwargs)
    if log:
        log['fgw_dist'] = log['loss'][::-1][0]
        log['T'] = res
        return log['fgw_dist'], log
    else:
        return log['fgw_dist']


def gromov_wasserstein2(C1, C2, p, q, loss_fun, log=False, armijo=False, **kwargs):
    """
    Returns the gromov-wasserstein discrepancy between (C1,p) and (C2,q)

    The function solves the following optimization problem:

    .. math::
        GW = \min_T \sum_{i,j,k,l} L(C1_{i,k},C2_{j,l})*T_{i,j}*T_{k,l}

    Where :
<<<<<<< HEAD
        C1 : Metric cost matrix in the source space
        C2 : Metric cost matrix in the target space
        p  : distribution in the source space
        q  : distribution in the target space
        L  : loss function to account for the misfit between the similarity matrices
=======
    - C1 : Metric cost matrix in the source space
    - C2 : Metric cost matrix in the target space
    - p  : distribution in the source space
    - q  : distribution in the target space
    - L  : loss function to account for the misfit between the similarity matrices
    - H  : entropy
>>>>>>> 65ca6bfd

    Parameters
    ----------
    C1 : ndarray, shape (ns, ns)
        Metric cost matrix in the source space
    C2 : ndarray, shape (nt, nt)
        Metric cost matrix in the target space
    p : ndarray, shape (ns,)
        Distribution in the source space.
    q :  ndarray, shape (nt,)
        Distribution in the target space.
    loss_fun :  str
        loss function used for the solver either 'square_loss' or 'kl_loss'
    max_iter : int, optional
        Max number of iterations
    tol : float, optional
        Stop threshold on error (>0)
    verbose : bool, optional
        Print information along iterations
    log : bool, optional
        record log if True
    armijo : bool, optional
        If True the steps of the line-search is found via an armijo research. Else closed form is used.
        If there is convergence issues use False.

    Returns
    -------
    gw_dist : float
        Gromov-Wasserstein distance
    log : dict
        convergence information and Coupling marix

    References
    ----------
    .. [12] Peyré, Gabriel, Marco Cuturi, and Justin Solomon,
        "Gromov-Wasserstein averaging of kernel and distance matrices."
        International Conference on Machine Learning (ICML). 2016.

    .. [13] Mémoli, Facundo. Gromov–Wasserstein distances and the
        metric approach to object matching. Foundations of computational
        mathematics 11.4 (2011): 417-487.

    """

    constC, hC1, hC2 = init_matrix(C1, C2, p, q, loss_fun)

    G0 = p[:, None] * q[None, :]

    def f(G):
        return gwloss(constC, hC1, hC2, G)

    def df(G):
        return gwggrad(constC, hC1, hC2, G)
    res, log_gw = cg(p, q, 0, 1, f, df, G0, log=True, armijo=armijo, C1=C1, C2=C2, constC=constC, **kwargs)
    log_gw['gw_dist'] = gwloss(constC, hC1, hC2, res)
    log_gw['T'] = res
    if log:
        return log_gw['gw_dist'], log_gw
    else:
        return log_gw['gw_dist']


def entropic_gromov_wasserstein(C1, C2, p, q, loss_fun, epsilon,
                                max_iter=1000, tol=1e-9, verbose=False, log=False):
    """
    Returns the gromov-wasserstein transport between (C1,p) and (C2,q)

    (C1,p) and (C2,q)

    The function solves the following optimization problem:

    .. math::
        GW = arg\min_T \sum_{i,j,k,l} L(C1_{i,k},C2_{j,l})*T_{i,j}*T_{k,l}-\epsilon(H(T))

        s.t. T 1 = p

             T^T 1= q

             T\geq 0

    Where :
    - C1 : Metric cost matrix in the source space
    - C2 : Metric cost matrix in the target space
    - p  : distribution in the source space
    - q  : distribution in the target space
    - L  : loss function to account for the misfit between the similarity matrices
    - H  : entropy

    Parameters
    ----------
    C1 : ndarray, shape (ns, ns)
        Metric cost matrix in the source space
    C2 : ndarray, shape (nt, nt)
        Metric costfr matrix in the target space
    p :  ndarray, shape (ns,)
        Distribution in the source space
    q :  ndarray, shape (nt,)
        Distribution in the target space
    loss_fun :  string
        Loss function used for the solver either 'square_loss' or 'kl_loss'
    epsilon : float
        Regularization term >0
    max_iter : int, optional
        Max number of iterations
    tol : float, optional
        Stop threshold on error (>0)
    verbose : bool, optional
        Print information along iterations
    log : bool, optional
        Record log if True.

    Returns
    -------
    T : ndarray, shape (ns, nt)
        Optimal coupling between the two spaces

    References
    ----------
    .. [12] Peyré, Gabriel, Marco Cuturi, and Justin Solomon,
        "Gromov-Wasserstein averaging of kernel and distance matrices."
        International Conference on Machine Learning (ICML). 2016.

    """

    C1 = np.asarray(C1, dtype=np.float64)
    C2 = np.asarray(C2, dtype=np.float64)

    T = np.outer(p, q)  # Initialization

    constC, hC1, hC2 = init_matrix(C1, C2, p, q, loss_fun)

    cpt = 0
    err = 1

    if log:
        log = {'err': []}

    while (err > tol and cpt < max_iter):

        Tprev = T

        # compute the gradient
        tens = gwggrad(constC, hC1, hC2, T)

        T = sinkhorn(p, q, tens, epsilon)

        if cpt % 10 == 0:
            # we can speed up the process by checking for the error only all
            # the 10th iterations
            err = np.linalg.norm(T - Tprev)

            if log:
                log['err'].append(err)

            if verbose:
                if cpt % 200 == 0:
                    print('{:5s}|{:12s}'.format(
                        'It.', 'Err') + '\n' + '-' * 19)
                print('{:5d}|{:8e}|'.format(cpt, err))

        cpt += 1

    if log:
        log['gw_dist'] = gwloss(constC, hC1, hC2, T)
        return T, log
    else:
        return T


def entropic_gromov_wasserstein2(C1, C2, p, q, loss_fun, epsilon,
                                 max_iter=1000, tol=1e-9, verbose=False, log=False):
    """
    Returns the entropic gromov-wasserstein discrepancy between the two measured similarity matrices

    (C1,p) and (C2,q)

    The function solves the following optimization problem:

    .. math::
        GW = \min_T \sum_{i,j,k,l} L(C1_{i,k},C2_{j,l})*T_{i,j}*T_{k,l}-\epsilon(H(T))

    Where :
    - C1 : Metric cost matrix in the source space
    - C2 : Metric cost matrix in the target space
    - p  : distribution in the source space
    - q  : distribution in the target space
    - L  : loss function to account for the misfit between the similarity matrices
    - H  : entropy

    Parameters
    ----------
    C1 : ndarray, shape (ns, ns)
        Metric cost matrix in the source space
    C2 : ndarray, shape (nt, nt)
        Metric costfr matrix in the target space
    p :  ndarray, shape (ns,)
        Distribution in the source space
    q :  ndarray, shape (nt,)
        Distribution in the target space
    loss_fun : str
        Loss function used for the solver either 'square_loss' or 'kl_loss'
    epsilon : float
        Regularization term >0
    max_iter : int, optional
        Max number of iterations
    tol : float, optional
        Stop threshold on error (>0)
    verbose : bool, optional
        Print information along iterations
    log : bool, optional
        Record log if True.

    Returns
    -------
    gw_dist : float
        Gromov-Wasserstein distance

    References
    ----------
    .. [12] Peyré, Gabriel, Marco Cuturi, and Justin Solomon,
        "Gromov-Wasserstein averaging of kernel and distance matrices."
        International Conference on Machine Learning (ICML). 2016.

    """
    gw, logv = entropic_gromov_wasserstein(
        C1, C2, p, q, loss_fun, epsilon, max_iter, tol, verbose, log=True)

    logv['T'] = gw

    if log:
        return logv['gw_dist'], logv
    else:
        return logv['gw_dist']


def entropic_gromov_barycenters(N, Cs, ps, p, lambdas, loss_fun, epsilon,
                                max_iter=1000, tol=1e-9, verbose=False, log=False, init_C=None):
    """
    Returns the gromov-wasserstein barycenters of S measured similarity matrices

    (Cs)_{s=1}^{s=S}

    The function solves the following optimization problem:

    .. math::
        C = argmin_{C\in R^{NxN}} \sum_s \lambda_s GW(C,C_s,p,p_s)


    Where :

    - :math:`C_s` : metric cost matrix
    - :math:`p_s`  : distribution

    Parameters
    ----------
    N : int
        Size of the targeted barycenter
    Cs : list of S np.ndarray of shape (ns,ns)
        Metric cost matrices
    ps : list of S np.ndarray of shape (ns,)
        Sample weights in the S spaces
    p : ndarray, shape(N,)
        Weights in the targeted barycenter
    lambdas : list of float
        List of the S spaces' weights.
    loss_fun : callable
        Tensor-matrix multiplication function based on specific loss function.
    update : callable
        function(p,lambdas,T,Cs) that updates C according to a specific Kernel
        with the S Ts couplings calculated at each iteration
    epsilon : float
        Regularization term >0
    max_iter : int, optional
        Max number of iterations
    tol : float, optional
        Stop threshol on error (>0)
    verbose : bool, optional
        Print information along iterations.
    log : bool, optional
        Record log if True.
    init_C : bool | ndarray, shape (N, N)
        Random initial value for the C matrix provided by user.

    Returns
    -------
    C : ndarray, shape (N, N)
        Similarity matrix in the barycenter space (permutated arbitrarily)

    References
    ----------
    .. [12] Peyré, Gabriel, Marco Cuturi, and Justin Solomon,
        "Gromov-Wasserstein averaging of kernel and distance matrices."
        International Conference on Machine Learning (ICML). 2016.
    """

    S = len(Cs)

    Cs = [np.asarray(Cs[s], dtype=np.float64) for s in range(S)]
    lambdas = np.asarray(lambdas, dtype=np.float64)

    # Initialization of C : random SPD matrix (if not provided by user)
    if init_C is None:
        # XXX use random state
        xalea = np.random.randn(N, 2)
        C = dist(xalea, xalea)
        C /= C.max()
    else:
        C = init_C

    cpt = 0
    err = 1

    error = []

    while (err > tol) and (cpt < max_iter):
        Cprev = C

        T = [entropic_gromov_wasserstein(Cs[s], C, ps[s], p, loss_fun, epsilon,
                                         max_iter, 1e-5, verbose, log) for s in range(S)]
        if loss_fun == 'square_loss':
            C = update_square_loss(p, lambdas, T, Cs)

        elif loss_fun == 'kl_loss':
            C = update_kl_loss(p, lambdas, T, Cs)

        if cpt % 10 == 0:
            # we can speed up the process by checking for the error only all
            # the 10th iterations
            err = np.linalg.norm(C - Cprev)
            error.append(err)

            if log:
                log['err'].append(err)

            if verbose:
                if cpt % 200 == 0:
                    print('{:5s}|{:12s}'.format(
                        'It.', 'Err') + '\n' + '-' * 19)
                print('{:5d}|{:8e}|'.format(cpt, err))

        cpt += 1

    return C


def gromov_barycenters(N, Cs, ps, p, lambdas, loss_fun,
                       max_iter=1000, tol=1e-9, verbose=False, log=False, init_C=None):
    """
    Returns the gromov-wasserstein barycenters of S measured similarity matrices

    (Cs)_{s=1}^{s=S}

    The function solves the following optimization problem with block
    coordinate descent:

    .. math::
        C = argmin_C\in R^NxN \sum_s \lambda_s GW(C,Cs,p,ps)

    Where :

    - Cs : metric cost matrix
    - ps  : distribution

    Parameters
    ----------
    N : int
        Size of the targeted barycenter
    Cs : list of S np.ndarray of shape (ns, ns)
        Metric cost matrices
    ps : list of S np.ndarray of shape (ns,)
        Sample weights in the S spaces
    p : ndarray, shape (N,)
        Weights in the targeted barycenter
    lambdas : list of float
        List of the S spaces' weights
    loss_fun :  tensor-matrix multiplication function based on specific loss function
    update : function(p,lambdas,T,Cs) that updates C according to a specific Kernel
             with the S Ts couplings calculated at each iteration
    max_iter : int, optional
        Max number of iterations
    tol : float, optional
        Stop threshol on error (>0).
    verbose : bool, optional
        Print information along iterations.
    log : bool, optional
        Record log if True.
    init_C : bool | ndarray, shape(N,N)
        Random initial value for the C matrix provided by user.

    Returns
    -------
    C : ndarray, shape (N, N)
        Similarity matrix in the barycenter space (permutated arbitrarily)

    References
    ----------
    .. [12] Peyré, Gabriel, Marco Cuturi, and Justin Solomon,
        "Gromov-Wasserstein averaging of kernel and distance matrices."
        International Conference on Machine Learning (ICML). 2016.

    """
    S = len(Cs)

    Cs = [np.asarray(Cs[s], dtype=np.float64) for s in range(S)]
    lambdas = np.asarray(lambdas, dtype=np.float64)

    # Initialization of C : random SPD matrix (if not provided by user)
    if init_C is None:
        # XXX : should use a random state and not use the global seed
        xalea = np.random.randn(N, 2)
        C = dist(xalea, xalea)
        C /= C.max()
    else:
        C = init_C

    cpt = 0
    err = 1

    error = []

    while(err > tol and cpt < max_iter):
        Cprev = C

        T = [gromov_wasserstein(Cs[s], C, ps[s], p, loss_fun,
                                numItermax=max_iter, stopThr=1e-5, verbose=verbose, log=log) for s in range(S)]
        if loss_fun == 'square_loss':
            C = update_square_loss(p, lambdas, T, Cs)

        elif loss_fun == 'kl_loss':
            C = update_kl_loss(p, lambdas, T, Cs)

        if cpt % 10 == 0:
            # we can speed up the process by checking for the error only all
            # the 10th iterations
            err = np.linalg.norm(C - Cprev)
            error.append(err)

            if log:
                log['err'].append(err)

            if verbose:
                if cpt % 200 == 0:
                    print('{:5s}|{:12s}'.format(
                        'It.', 'Err') + '\n' + '-' * 19)
                print('{:5d}|{:8e}|'.format(cpt, err))

        cpt += 1

    return C


def fgw_barycenters(N, Ys, Cs, ps, lambdas, alpha, fixed_structure=False, fixed_features=False,
                    p=None, loss_fun='square_loss', max_iter=100, tol=1e-9,
                    verbose=False, log=False, init_C=None, init_X=None):
    """Compute the fgw barycenter as presented eq (5) in [24].

    Parameters
    ----------
    N : integer
        Desired number of samples of the target barycenter
    Ys: list of ndarray, each element has shape (ns,d)
        Features of all samples
    Cs : list of ndarray, each element has shape (ns,ns)
        Structure matrices of all samples
    ps : list of ndarray, each element has shape (ns,)
        Masses of all samples.
    lambdas : list of float
        List of the S spaces' weights
    alpha : float
        Alpha parameter for the fgw distance
    fixed_structure : bool
        Whether to fix the structure of the barycenter during the updates
    fixed_features : bool
        Whether to fix the feature of the barycenter during the updates
    init_C : ndarray, shape (N,N), optional
        Initialization for the barycenters' structure matrix. If not set
        a random init is used.
    init_X : ndarray, shape (N,d), optional
        Initialization for the barycenters' features. If not set a
        random init is used.

    Returns
    -------
    X : ndarray, shape (N, d)
        Barycenters' features
    C : ndarray, shape (N, N)
        Barycenters' structure matrix
    log_: dict
        Only returned when log=True. It contains the keys:
        T : list of (N,ns) transport matrices
        Ms : all distance matrices between the feature of the barycenter and the
        other features dist(X,Ys) shape (N,ns)

    References
    ----------
    .. [24] Vayer Titouan, Chapel Laetitia, Flamary R{\'e}mi, Tavenard Romain
        and Courty Nicolas
        "Optimal Transport for structured data with application on graphs"
        International Conference on Machine Learning (ICML). 2019.
    """
    S = len(Cs)
    d = Ys[0].shape[1]  # dimension on the node features
    if p is None:
        p = np.ones(N) / N

    Cs = [np.asarray(Cs[s], dtype=np.float64) for s in range(S)]
    Ys = [np.asarray(Ys[s], dtype=np.float64) for s in range(S)]

    lambdas = np.asarray(lambdas, dtype=np.float64)

    if fixed_structure:
        if init_C is None:
            raise UndefinedParameter('If C is fixed it must be initialized')
        else:
            C = init_C
    else:
        if init_C is None:
            xalea = np.random.randn(N, 2)
            C = dist(xalea, xalea)
        else:
            C = init_C

    if fixed_features:
        if init_X is None:
            raise UndefinedParameter('If X is fixed it must be initialized')
        else:
            X = init_X
    else:
        if init_X is None:
            X = np.zeros((N, d))
        else:
            X = init_X

    T = [np.outer(p, q) for q in ps]

    Ms = [np.asarray(dist(X, Ys[s]), dtype=np.float64) for s in range(len(Ys))]  # Ms is N,ns

    cpt = 0
    err_feature = 1
    err_structure = 1

    if log:
        log_ = {}
        log_['err_feature'] = []
        log_['err_structure'] = []
        log_['Ts_iter'] = []

    while((err_feature > tol or err_structure > tol) and cpt < max_iter):
        Cprev = C
        Xprev = X

        if not fixed_features:
            Ys_temp = [y.T for y in Ys]
            X = update_feature_matrix(lambdas, Ys_temp, T, p).T

        Ms = [np.asarray(dist(X, Ys[s]), dtype=np.float64) for s in range(len(Ys))]

        if not fixed_structure:
            if loss_fun == 'square_loss':
                T_temp = [t.T for t in T]
                C = update_sructure_matrix(p, lambdas, T_temp, Cs)

        T = [fused_gromov_wasserstein((1 - alpha) * Ms[s], C, Cs[s], p, ps[s], loss_fun, alpha,
                                      numItermax=max_iter, stopThr=1e-5, verbose=verbose) for s in range(S)]

        # T is N,ns
        err_feature = np.linalg.norm(X - Xprev.reshape(N, d))
        err_structure = np.linalg.norm(C - Cprev)

        if log:
            log_['err_feature'].append(err_feature)
            log_['err_structure'].append(err_structure)
            log_['Ts_iter'].append(T)

        if verbose:
            if cpt % 200 == 0:
                print('{:5s}|{:12s}'.format(
                    'It.', 'Err') + '\n' + '-' * 19)
            print('{:5d}|{:8e}|'.format(cpt, err_structure))
            print('{:5d}|{:8e}|'.format(cpt, err_feature))

        cpt += 1

    if log:
        log_['T'] = T  # from target to Ys
        log_['p'] = p
        log_['Ms'] = Ms

    if log:
        return X, C, log_
    else:
        return X, C


def update_sructure_matrix(p, lambdas, T, Cs):
    """Updates C according to the L2 Loss kernel with the S Ts couplings.

    It is calculated at each iteration

    Parameters
    ----------
    p : ndarray, shape (N,)
        Masses in the targeted barycenter.
    lambdas : list of float
        List of the S spaces' weights.
    T : list of S ndarray of shape (ns, N)
        The S Ts couplings calculated at each iteration.
    Cs : list of S ndarray, shape (ns, ns)
         Metric cost matrices.

    Returns
    -------
    C : ndarray, shape (nt, nt)
        Updated C matrix.
    """
    tmpsum = sum([lambdas[s] * np.dot(T[s].T, Cs[s]).dot(T[s]) for s in range(len(T))])
    ppt = np.outer(p, p)

    return np.divide(tmpsum, ppt)


def update_feature_matrix(lambdas, Ys, Ts, p):
    """Updates the feature with respect to the S Ts couplings.


    See "Solving the barycenter problem with Block Coordinate Descent (BCD)"
    in [24] calculated at each iteration

    Parameters
    ----------
    p : ndarray, shape (N,)
        masses in the targeted barycenter
    lambdas : list of float
        List of the S spaces' weights
    Ts : list of S np.ndarray(ns,N)
        the S Ts couplings calculated at each iteration
    Ys : list of S ndarray, shape(d,ns)
        The features.

    Returns
    -------
    X : ndarray, shape (d, N)

    References
    ----------
    .. [24] Vayer Titouan, Chapel Laetitia, Flamary R{\'e}mi, Tavenard Romain
          and Courty Nicolas
        "Optimal Transport for structured data with application on graphs"
        International Conference on Machine Learning (ICML). 2019.
    """
    p = np.array(1. / p).reshape(-1,)

    tmpsum = sum([lambdas[s] * np.dot(Ys[s], Ts[s].T) * p[None, :] for s in range(len(Ts))])

    return tmpsum
<|MERGE_RESOLUTION|>--- conflicted
+++ resolved
@@ -271,20 +271,11 @@
         GW = \min_T \sum_{i,j,k,l} L(C1_{i,k},C2_{j,l})*T_{i,j}*T_{k,l}
 
     Where :
-<<<<<<< HEAD
         C1 : Metric cost matrix in the source space
         C2 : Metric cost matrix in the target space
         p  : distribution in the source space
         q  : distribution in the target space
         L  : loss function to account for the misfit between the similarity matrices
-=======
-    - C1 : Metric cost matrix in the source space
-    - C2 : Metric cost matrix in the target space
-    - p  : distribution in the source space
-    - q  : distribution in the target space
-    - L  : loss function to account for the misfit between the similarity matrices
-    - H  : entropy
->>>>>>> 65ca6bfd
 
     Parameters
     ----------
@@ -349,6 +340,83 @@
         return res, log
     else:
         return cg(p, q, 0, 1, f, df, G0, armijo=armijo, C1=C1, C2=C2, constC=constC, **kwargs)
+
+
+def gromov_wasserstein2(C1, C2, p, q, loss_fun, log=False, armijo=False, **kwargs):
+    """
+    Returns the gromov-wasserstein discrepancy between (C1,p) and (C2,q)
+
+    The function solves the following optimization problem:
+
+    .. math::
+        GW = \min_T \sum_{i,j,k,l} L(C1_{i,k},C2_{j,l})*T_{i,j}*T_{k,l}
+
+    Where :
+        C1 : Metric cost matrix in the source space
+        C2 : Metric cost matrix in the target space
+        p  : distribution in the source space
+        q  : distribution in the target space
+        L  : loss function to account for the misfit between the similarity matrices
+
+    Parameters
+    ----------
+    C1 : ndarray, shape (ns, ns)
+        Metric cost matrix in the source space
+    C2 : ndarray, shape (nt, nt)
+        Metric cost matrix in the target space
+    p : ndarray, shape (ns,)
+        Distribution in the source space.
+    q :  ndarray, shape (nt,)
+        Distribution in the target space.
+    loss_fun :  str
+        loss function used for the solver either 'square_loss' or 'kl_loss'
+    max_iter : int, optional
+        Max number of iterations
+    tol : float, optional
+        Stop threshold on error (>0)
+    verbose : bool, optional
+        Print information along iterations
+    log : bool, optional
+        record log if True
+    armijo : bool, optional
+        If True the steps of the line-search is found via an armijo research. Else closed form is used.
+        If there is convergence issues use False.
+
+    Returns
+    -------
+    gw_dist : float
+        Gromov-Wasserstein distance
+    log : dict
+        convergence information and Coupling marix
+
+    References
+    ----------
+    .. [12] Peyré, Gabriel, Marco Cuturi, and Justin Solomon,
+        "Gromov-Wasserstein averaging of kernel and distance matrices."
+        International Conference on Machine Learning (ICML). 2016.
+
+    .. [13] Mémoli, Facundo. Gromov–Wasserstein distances and the
+        metric approach to object matching. Foundations of computational
+        mathematics 11.4 (2011): 417-487.
+
+    """
+
+    constC, hC1, hC2 = init_matrix(C1, C2, p, q, loss_fun)
+
+    G0 = p[:, None] * q[None, :]
+
+    def f(G):
+        return gwloss(constC, hC1, hC2, G)
+
+    def df(G):
+        return gwggrad(constC, hC1, hC2, G)
+    res, log_gw = cg(p, q, 0, 1, f, df, G0, log=True, armijo=armijo, C1=C1, C2=C2, constC=constC, **kwargs)
+    log_gw['gw_dist'] = gwloss(constC, hC1, hC2, res)
+    log_gw['T'] = res
+    if log:
+        return log_gw['gw_dist'], log_gw
+    else:
+        return log_gw['gw_dist']
 
 
 def fused_gromov_wasserstein(M, C1, C2, p, q, loss_fun='square_loss', alpha=0.5, armijo=False, log=False, **kwargs):
@@ -512,92 +580,6 @@
         return log['fgw_dist'], log
     else:
         return log['fgw_dist']
-
-
-def gromov_wasserstein2(C1, C2, p, q, loss_fun, log=False, armijo=False, **kwargs):
-    """
-    Returns the gromov-wasserstein discrepancy between (C1,p) and (C2,q)
-
-    The function solves the following optimization problem:
-
-    .. math::
-        GW = \min_T \sum_{i,j,k,l} L(C1_{i,k},C2_{j,l})*T_{i,j}*T_{k,l}
-
-    Where :
-<<<<<<< HEAD
-        C1 : Metric cost matrix in the source space
-        C2 : Metric cost matrix in the target space
-        p  : distribution in the source space
-        q  : distribution in the target space
-        L  : loss function to account for the misfit between the similarity matrices
-=======
-    - C1 : Metric cost matrix in the source space
-    - C2 : Metric cost matrix in the target space
-    - p  : distribution in the source space
-    - q  : distribution in the target space
-    - L  : loss function to account for the misfit between the similarity matrices
-    - H  : entropy
->>>>>>> 65ca6bfd
-
-    Parameters
-    ----------
-    C1 : ndarray, shape (ns, ns)
-        Metric cost matrix in the source space
-    C2 : ndarray, shape (nt, nt)
-        Metric cost matrix in the target space
-    p : ndarray, shape (ns,)
-        Distribution in the source space.
-    q :  ndarray, shape (nt,)
-        Distribution in the target space.
-    loss_fun :  str
-        loss function used for the solver either 'square_loss' or 'kl_loss'
-    max_iter : int, optional
-        Max number of iterations
-    tol : float, optional
-        Stop threshold on error (>0)
-    verbose : bool, optional
-        Print information along iterations
-    log : bool, optional
-        record log if True
-    armijo : bool, optional
-        If True the steps of the line-search is found via an armijo research. Else closed form is used.
-        If there is convergence issues use False.
-
-    Returns
-    -------
-    gw_dist : float
-        Gromov-Wasserstein distance
-    log : dict
-        convergence information and Coupling marix
-
-    References
-    ----------
-    .. [12] Peyré, Gabriel, Marco Cuturi, and Justin Solomon,
-        "Gromov-Wasserstein averaging of kernel and distance matrices."
-        International Conference on Machine Learning (ICML). 2016.
-
-    .. [13] Mémoli, Facundo. Gromov–Wasserstein distances and the
-        metric approach to object matching. Foundations of computational
-        mathematics 11.4 (2011): 417-487.
-
-    """
-
-    constC, hC1, hC2 = init_matrix(C1, C2, p, q, loss_fun)
-
-    G0 = p[:, None] * q[None, :]
-
-    def f(G):
-        return gwloss(constC, hC1, hC2, G)
-
-    def df(G):
-        return gwggrad(constC, hC1, hC2, G)
-    res, log_gw = cg(p, q, 0, 1, f, df, G0, log=True, armijo=armijo, C1=C1, C2=C2, constC=constC, **kwargs)
-    log_gw['gw_dist'] = gwloss(constC, hC1, hC2, res)
-    log_gw['T'] = res
-    if log:
-        return log_gw['gw_dist'], log_gw
-    else:
-        return log_gw['gw_dist']
 
 
 def entropic_gromov_wasserstein(C1, C2, p, q, loss_fun, epsilon,
@@ -1192,4 +1174,4 @@
 
     tmpsum = sum([lambdas[s] * np.dot(Ys[s], Ts[s].T) * p[None, :] for s in range(len(Ts))])
 
-    return tmpsum
+    return tmpsum