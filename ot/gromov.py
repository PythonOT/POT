--- conflicted
+++ resolved
@@ -1,1782 +1,1778 @@
-# -*- coding: utf-8 -*-
-"""
-Gromov-Wasserstein and Fused-Gromov-Wasserstein solvers
-"""
-
-# Author: Erwan Vautier <erwan.vautier@gmail.com>
-#         Nicolas Courty <ncourty@irisa.fr>
-#         Rémi Flamary <remi.flamary@unice.fr>
-#         Titouan Vayer <titouan.vayer@irisa.fr>
-#
-# License: MIT License
-
-import numpy as np
-
-
-from .bregman import sinkhorn
-from .utils import dist, UndefinedParameter, list_to_array
-from .optim import cg
-from .lp import emd_1d, emd
-from .utils import check_random_state
-from .backend import get_backend
-
-
-def init_matrix(C1, C2, p, q, loss_fun='square_loss'):
-    r"""Return loss matrices and tensors for Gromov-Wasserstein fast computation
-
-    Returns the value of :math:`\mathcal{L}(\mathbf{C_1}, \mathbf{C_2}) \otimes \mathbf{T}` with the
-    selected loss function as the loss function of Gromow-Wasserstein discrepancy.
-
-    The matrices are computed as described in Proposition 1 in :ref:`[12] <references-init-matrix>`
-
-    Where :
-
-    - :math:`\mathbf{C_1}`: Metric cost matrix in the source space
-    - :math:`\mathbf{C_2}`: Metric cost matrix in the target space
-    - :math:`\mathbf{T}`: A coupling between those two spaces
-
-    The square-loss function :math:`L(a, b) = |a - b|^2` is read as :
-
-    .. math::
-
-        L(a, b) = f_1(a) + f_2(b) - h_1(a) h_2(b)
-
-        \mathrm{with} \ f_1(a) &= a^2
-
-                        f_2(b) &= b^2
-
-                        h_1(a) &= a
-
-                        h_2(b) &= 2b
-
-    The kl-loss function :math:`L(a, b) = a \log\left(\frac{a}{b}\right) - a + b` is read as :
-
-    .. math::
-
-        L(a, b) = f_1(a) + f_2(b) - h_1(a) h_2(b)
-
-        \mathrm{with} \ f_1(a) &= a \log(a) - a
-
-                        f_2(b) &= b
-
-                        h_1(a) &= a
-
-                        h_2(b) &= \log(b)
-
-    Parameters
-    ----------
-    C1 : array-like, shape (ns, ns)
-        Metric cost matrix in the source space
-    C2 : array-like, shape (nt, nt)
-        Metric cost matrix in the target space
-    T :  array-like, shape (ns, nt)
-        Coupling between source and target spaces
-    p : array-like, shape (ns,)
-
-    Returns
-    -------
-    constC : array-like, shape (ns, nt)
-        Constant :math:`\mathbf{C}` matrix in Eq. (6)
-    hC1 : array-like, shape (ns, ns)
-        :math:`\mathbf{h1}(\mathbf{C1})` matrix in Eq. (6)
-    hC2 : array-like, shape (nt, nt)
-        :math:`\mathbf{h2}(\mathbf{C2})` matrix in Eq. (6)
-
-
-    .. _references-init-matrix:
-    References
-    ----------
-    .. [12] Gabriel Peyré, Marco Cuturi, and Justin Solomon,
-        "Gromov-Wasserstein averaging of kernel and distance matrices."
-        International Conference on Machine Learning (ICML). 2016.
-
-    """
-    C1, C2, p, q = list_to_array(C1, C2, p, q)
-    nx = get_backend(C1, C2, p, q)
-
-    if loss_fun == 'square_loss':
-        def f1(a):
-            return (a**2)
-
-        def f2(b):
-            return (b**2)
-
-        def h1(a):
-            return a
-
-        def h2(b):
-            return 2 * b
-    elif loss_fun == 'kl_loss':
-        def f1(a):
-            return a * nx.log(a + 1e-15) - a
-
-        def f2(b):
-            return b
-
-        def h1(a):
-            return a
-
-        def h2(b):
-            return nx.log(b + 1e-15)
-
-    constC1 = nx.dot(
-        nx.dot(f1(C1), nx.reshape(p, (-1, 1))),
-        nx.ones((1, len(q)), type_as=q)
-    )
-    constC2 = nx.dot(
-        nx.ones((len(p), 1), type_as=p),
-        nx.dot(nx.reshape(q, (1, -1)), f2(C2).T)
-    )
-    constC = constC1 + constC2
-    hC1 = h1(C1)
-    hC2 = h2(C2)
-
-    return constC, hC1, hC2
-
-
-def tensor_product(constC, hC1, hC2, T):
-    r"""Return the tensor for Gromov-Wasserstein fast computation
-
-    The tensor is computed as described in Proposition 1 Eq. (6) in :ref:`[12] <references-tensor-product>`
-
-    Parameters
-    ----------
-    constC : array-like, shape (ns, nt)
-        Constant :math:`\mathbf{C}` matrix in Eq. (6)
-    hC1 : array-like, shape (ns, ns)
-        :math:`\mathbf{h1}(\mathbf{C1})` matrix in Eq. (6)
-    hC2 : array-like, shape (nt, nt)
-        :math:`\mathbf{h2}(\mathbf{C2})` matrix in Eq. (6)
-
-    Returns
-    -------
-    tens : array-like, shape (`ns`, `nt`)
-        :math:`\mathcal{L}(\mathbf{C_1}, \mathbf{C_2}) \otimes \mathbf{T}` tensor-matrix multiplication result
-
-
-    .. _references-tensor-product:
-    References
-    ----------
-    .. [12] Gabriel Peyré, Marco Cuturi, and Justin Solomon,
-        "Gromov-Wasserstein averaging of kernel and distance matrices."
-        International Conference on Machine Learning (ICML). 2016.
-
-    """
-    constC, hC1, hC2, T = list_to_array(constC, hC1, hC2, T)
-    nx = get_backend(constC, hC1, hC2, T)
-
-    A = - nx.dot(
-        nx.dot(hC1, T), hC2.T
-    )
-    tens = constC + A
-    # tens -= tens.min()
-    return tens
-
-
-def gwloss(constC, hC1, hC2, T):
-    r"""Return the Loss for Gromov-Wasserstein
-
-    The loss is computed as described in Proposition 1 Eq. (6) in :ref:`[12] <references-gwloss>`
-
-    Parameters
-    ----------
-    constC : array-like, shape (ns, nt)
-        Constant :math:`\mathbf{C}` matrix in Eq. (6)
-    hC1 : array-like, shape (ns, ns)
-        :math:`\mathbf{h1}(\mathbf{C1})` matrix in Eq. (6)
-    hC2 : array-like, shape (nt, nt)
-        :math:`\mathbf{h2}(\mathbf{C2})` matrix in Eq. (6)
-    T : array-like, shape (ns, nt)
-        Current value of transport matrix :math:`\mathbf{T}`
-
-    Returns
-    -------
-    loss : float
-        Gromov Wasserstein loss
-
-
-    .. _references-gwloss:
-    References
-    ----------
-    .. [12] Gabriel Peyré, Marco Cuturi, and Justin Solomon,
-        "Gromov-Wasserstein averaging of kernel and distance matrices."
-        International Conference on Machine Learning (ICML). 2016.
-
-    """
-
-    tens = tensor_product(constC, hC1, hC2, T)
-
-    tens, T = list_to_array(tens, T)
-    nx = get_backend(tens, T)
-
-    return nx.sum(tens * T)
-
-
-def gwggrad(constC, hC1, hC2, T):
-    r"""Return the gradient for Gromov-Wasserstein
-
-    The gradient is computed as described in Proposition 2 in :ref:`[12] <references-gwggrad>`
-
-    Parameters
-    ----------
-    constC : array-like, shape (ns, nt)
-        Constant :math:`\mathbf{C}` matrix in Eq. (6)
-    hC1 : array-like, shape (ns, ns)
-        :math:`\mathbf{h1}(\mathbf{C1})` matrix in Eq. (6)
-    hC2 : array-like, shape (nt, nt)
-        :math:`\mathbf{h2}(\mathbf{C2})` matrix in Eq. (6)
-    T : array-like, shape (ns, nt)
-        Current value of transport matrix :math:`\mathbf{T}`
-
-    Returns
-    -------
-    grad : array-like, shape (`ns`, `nt`)
-           Gromov Wasserstein gradient
-
-
-    .. _references-gwggrad:
-    References
-    ----------
-    .. [12] Gabriel Peyré, Marco Cuturi, and Justin Solomon,
-        "Gromov-Wasserstein averaging of kernel and distance matrices."
-        International Conference on Machine Learning (ICML). 2016.
-
-    """
-    return 2 * tensor_product(constC, hC1, hC2,
-                              T)  # [12] Prop. 2 misses a 2 factor
-
-
-def update_square_loss(p, lambdas, T, Cs):
-    r"""
-    Updates :math:`\mathbf{C}` according to the L2 Loss kernel with the `S` :math:`\mathbf{T}_s`
-    couplings calculated at each iteration
-
-    Parameters
-    ----------
-    p : array-like, shape (N,)
-        Masses in the targeted barycenter.
-    lambdas : list of float
-        List of the `S` spaces' weights.
-    T : list of S array-like of shape (ns,N)
-        The `S` :math:`\mathbf{T}_s` couplings calculated at each iteration.
-    Cs : list of S array-like, shape(ns,ns)
-        Metric cost matrices.
-
-    Returns
-    ----------
-    C : array-like, shape (`nt`, `nt`)
-        Updated :math:`\mathbf{C}` matrix.
-    """
-    T = list_to_array(*T)
-    Cs = list_to_array(*Cs)
-    p = list_to_array(p)
-    nx = get_backend(p, *T, *Cs)
-
-    tmpsum = sum([
-        lambdas[s] * nx.dot(
-            nx.dot(T[s].T, Cs[s]),
-            T[s]
-        ) for s in range(len(T))
-    ])
-    ppt = nx.outer(p, p)
-
-    return tmpsum / ppt
-
-
-def update_kl_loss(p, lambdas, T, Cs):
-    r"""
-    Updates :math:`\mathbf{C}` according to the KL Loss kernel with the `S` :math:`\mathbf{T}_s` couplings calculated at each iteration
-
-
-    Parameters
-    ----------
-    p  : array-like, shape (N,)
-        Weights in the targeted barycenter.
-    lambdas : list of float
-        List of the `S` spaces' weights
-    T : list of S array-like of shape (ns,N)
-        The `S` :math:`\mathbf{T}_s` couplings calculated at each iteration.
-    Cs : list of S array-like, shape(ns,ns)
-        Metric cost matrices.
-
-    Returns
-    ----------
-    C : array-like, shape (`ns`, `ns`)
-        updated :math:`\mathbf{C}` matrix
-    """
-    Cs = list_to_array(*Cs)
-    T = list_to_array(*T)
-    p = list_to_array(p)
-    nx = get_backend(p, *T, *Cs)
-
-    tmpsum = sum([
-        lambdas[s] * nx.dot(
-            nx.dot(T[s].T, Cs[s]),
-            T[s]
-        ) for s in range(len(T))
-    ])
-    ppt = nx.outer(p, p)
-
-    return nx.exp(tmpsum / ppt)
-
-
-def gromov_wasserstein(C1, C2, p, q, loss_fun='square_loss', log=False, armijo=False, **kwargs):
-    r"""
-    Returns the gromov-wasserstein transport between :math:`(\mathbf{C_1}, \mathbf{p})` and :math:`(\mathbf{C_2}, \mathbf{q})`
-
-    The function solves the following optimization problem:
-
-    .. math::
-        \mathbf{GW} = \mathop{\arg \min}_\mathbf{T} \quad \sum_{i,j,k,l}
-        L(\mathbf{C_1}_{i,k}, \mathbf{C_2}_{j,l}) \mathbf{T}_{i,j} \mathbf{T}_{k,l}
-
-    Where :
-
-    - :math:`\mathbf{C_1}`: Metric cost matrix in the source space
-    - :math:`\mathbf{C_2}`: Metric cost matrix in the target space
-    - :math:`\mathbf{p}`: distribution in the source space
-    - :math:`\mathbf{q}`: distribution in the target space
-    - `L`: loss function to account for the misfit between the similarity matrices
-
-    Parameters
-    ----------
-    C1 : array-like, shape (ns, ns)
-        Metric cost matrix in the source space
-    C2 : array-like, shape (nt, nt)
-        Metric cost matrix in the target space
-    p : array-like, shape (ns,)
-        Distribution in the source space
-    q : array-like, shape (nt,)
-        Distribution in the target space
-    loss_fun : str
-        loss function used for the solver either 'square_loss' or 'kl_loss'
-    max_iter : int, optional
-        Max number of iterations
-    tol : float, optional
-        Stop threshold on error (>0)
-    verbose : bool, optional
-        Print information along iterations
-    log : bool, optional
-        record log if True
-    armijo : bool, optional
-        If True the step of the line-search is found via an armijo research. Else closed form is used.
-        If there are convergence issues use False.
-    **kwargs : dict
-        parameters can be directly passed to the ot.optim.cg solver
-
-    Returns
-    -------
-    T : array-like, shape (`ns`, `nt`)
-        Coupling between the two spaces that minimizes:
-
-            :math:`\sum_{i,j,k,l} L(\mathbf{C_1}_{i,k}, \mathbf{C_2}_{j,l}) \mathbf{T}_{i,j} \mathbf{T}_{k,l}`
-    log : dict
-        Convergence information and loss.
-
-    References
-    ----------
-    .. [12] Gabriel Peyré, Marco Cuturi, and Justin Solomon,
-        "Gromov-Wasserstein averaging of kernel and distance matrices."
-        International Conference on Machine Learning (ICML). 2016.
-
-    .. [13] Mémoli, Facundo. Gromov–Wasserstein distances and the
-        metric approach to object matching. Foundations of computational
-        mathematics 11.4 (2011): 417-487.
-
-    """
-    p, q = list_to_array(p, q)
-
-    p0, q0, C10, C20 = p, q, C1, C2
-    nx = get_backend(p0, q0, C10, C20)
-
-    p = nx.to_numpy(p)
-    q = nx.to_numpy(q)
-    C1 = nx.to_numpy(C10)
-    C2 = nx.to_numpy(C20)
-
-    constC, hC1, hC2 = init_matrix(C1, C2, p, q, loss_fun)
-
-    G0 = p[:, None] * q[None, :]
-
-    def f(G):
-        return gwloss(constC, hC1, hC2, G)
-
-    def df(G):
-        return gwggrad(constC, hC1, hC2, G)
-
-    if log:
-        res, log = cg(p, q, 0, 1, f, df, G0, log=True, armijo=armijo, C1=C1, C2=C2, constC=constC, **kwargs)
-        log['gw_dist'] = nx.from_numpy(gwloss(constC, hC1, hC2, res), type_as=C10)
-        log['u'] = nx.from_numpy(log['u'], type_as=C10)
-        log['v'] = nx.from_numpy(log['v'], type_as=C10)
-        return nx.from_numpy(res, type_as=C10), log
-    else:
-        return nx.from_numpy(cg(p, q, 0, 1, f, df, G0, armijo=armijo, C1=C1, C2=C2, constC=constC, log=False, **kwargs), type_as=C10)
-
-
-def gromov_wasserstein2(C1, C2, p, q, loss_fun='square_loss', log=False, armijo=False, **kwargs):
-    r"""
-    Returns the gromov-wasserstein discrepancy between :math:`(\mathbf{C_1}, \mathbf{p})` and :math:`(\mathbf{C_2}, \mathbf{q})`
-
-    The function solves the following optimization problem:
-
-    .. math::
-        GW = \min_\mathbf{T} \quad \sum_{i,j,k,l}
-        L(\mathbf{C_1}_{i,k}, \mathbf{C_2}_{j,l}) \mathbf{T}_{i,j} \mathbf{T}_{k,l}
-
-    Where :
-
-    - :math:`\mathbf{C_1}`: Metric cost matrix in the source space
-    - :math:`\mathbf{C_2}`: Metric cost matrix in the target space
-    - :math:`\mathbf{p}`: distribution in the source space
-    - :math:`\mathbf{q}`: distribution in the target space
-    - `L`: loss function to account for the misfit between the similarity
-      matrices
-
-    Note that when using backends, this loss function is differentiable wrt the
-    marices and weights for quadratic loss using the gradients from [38]_.
-
-    Parameters
-    ----------
-    C1 : array-like, shape (ns, ns)
-        Metric cost matrix in the source space
-    C2 : array-like, shape (nt, nt)
-        Metric cost matrix in the target space
-    p : array-like, shape (ns,)
-        Distribution in the source space.
-    q :  array-like, shape (nt,)
-        Distribution in the target space.
-    loss_fun :  str
-        loss function used for the solver either 'square_loss' or 'kl_loss'
-    max_iter : int, optional
-        Max number of iterations
-    tol : float, optional
-        Stop threshold on error (>0)
-    verbose : bool, optional
-        Print information along iterations
-    log : bool, optional
-        record log if True
-    armijo : bool, optional
-        If True the step of the line-search is found via an armijo research. Else closed form is used.
-        If there are convergence issues use False.
-
-    Returns
-    -------
-    gw_dist : float
-        Gromov-Wasserstein distance
-    log : dict
-        convergence information and Coupling marix
-
-    References
-    ----------
-    .. [12] Gabriel Peyré, Marco Cuturi, and Justin Solomon,
-        "Gromov-Wasserstein averaging of kernel and distance matrices."
-        International Conference on Machine Learning (ICML). 2016.
-
-    .. [13] Mémoli, Facundo. Gromov–Wasserstein distances and the
-        metric approach to object matching. Foundations of computational
-        mathematics 11.4 (2011): 417-487.
-
-    .. [38] C. Vincent-Cuaz, T. Vayer, R. Flamary, M. Corneli, N. Courty, Online
-        Graph Dictionary Learning, International Conference on Machine Learning
-        (ICML), 2021.
-
-    """
-    p, q = list_to_array(p, q)
-
-    p0, q0, C10, C20 = p, q, C1, C2
-    nx = get_backend(p0, q0, C10, C20)
-
-    p = nx.to_numpy(p)
-    q = nx.to_numpy(q)
-    C1 = nx.to_numpy(C10)
-    C2 = nx.to_numpy(C20)
-
-    constC, hC1, hC2 = init_matrix(C1, C2, p, q, loss_fun)
-
-    G0 = p[:, None] * q[None, :]
-
-    def f(G):
-        return gwloss(constC, hC1, hC2, G)
-
-    def df(G):
-        return gwggrad(constC, hC1, hC2, G)
-
-    T, log_gw = cg(p, q, 0, 1, f, df, G0, log=True, armijo=armijo, C1=C1, C2=C2, constC=constC, **kwargs)
-
-    T0 = nx.from_numpy(T, type_as=C10)
-
-    log_gw['gw_dist'] = nx.from_numpy(gwloss(constC, hC1, hC2, T), type_as=C10)
-    log_gw['u'] = nx.from_numpy(log_gw['u'], type_as=C10)
-    log_gw['v'] = nx.from_numpy(log_gw['v'], type_as=C10)
-    log_gw['T'] = T0
-
-    gw = log_gw['gw_dist']
-
-    if loss_fun == 'square_loss':
-        gC1 = nx.from_numpy(2 * C1 * (p[:, None] * p[None, :]) - 2 * T.dot(C2).dot(T.T))
-        gC2 = nx.from_numpy(2 * C2 * (q[:, None] * q[None, :]) - 2 * T.T.dot(C1).dot(T))
-        gw = nx.set_gradients(gw, (p0, q0, C10, C20),
-                              (log_gw['u'], log_gw['v'], gC1, gC2))
-
-    if log:
-        return gw, log_gw
-    else:
-        return gw
-
-
-def fused_gromov_wasserstein(M, C1, C2, p, q, loss_fun='square_loss', alpha=0.5, armijo=False, log=False, **kwargs):
-    r"""
-    Computes the FGW transport between two graphs (see :ref:`[24] <references-fused-gromov-wasserstein>`)
-
-    .. math::
-        \gamma = \mathop{\arg \min}_\gamma \quad (1 - \alpha) \langle \gamma, \mathbf{M} \rangle_F +
-        \alpha \sum_{i,j,k,l} L(\mathbf{C_1}_{i,k}, \mathbf{C_2}_{j,l}) \mathbf{T}_{i,j} \mathbf{T}_{k,l}
-
-        s.t. \ \mathbf{\gamma} \mathbf{1} &= \mathbf{p}
-
-             \mathbf{\gamma}^T \mathbf{1} &= \mathbf{q}
-
-             \mathbf{\gamma} &\geq 0
-
-    where :
-
-    - :math:`\mathbf{M}` is the (`ns`, `nt`) metric cost matrix
-    - :math:`\mathbf{p}` and :math:`\mathbf{q}` are source and target weights (sum to 1)
-    - `L` is a loss function to account for the misfit between the similarity matrices
-
-    The algorithm used for solving the problem is conditional gradient as discussed in :ref:`[24] <references-fused-gromov-wasserstein>`
-
-    Parameters
-    ----------
-    M : array-like, shape (ns, nt)
-        Metric cost matrix between features across domains
-    C1 : array-like, shape (ns, ns)
-        Metric cost matrix representative of the structure in the source space
-    C2 : array-like, shape (nt, nt)
-        Metric cost matrix representative of the structure in the target space
-    p : array-like, shape (ns,)
-        Distribution in the source space
-    q : array-like, shape (nt,)
-        Distribution in the target space
-    loss_fun : str, optional
-        Loss function used for the solver
-    alpha : float, optional
-        Trade-off parameter (0 < alpha < 1)
-    armijo : bool, optional
-        If True the step of the line-search is found via an armijo research. Else closed form is used.
-        If there are convergence issues use False.
-    log : bool, optional
-        record log if True
-    **kwargs : dict
-        parameters can be directly passed to the ot.optim.cg solver
-
-    Returns
-    -------
-    gamma : array-like, shape (`ns`, `nt`)
-        Optimal transportation matrix for the given parameters.
-    log : dict
-        Log dictionary return only if log==True in parameters.
-
-
-    .. _references-fused-gromov-wasserstein:
-    References
-    ----------
-    .. [24] Vayer Titouan, Chapel Laetitia, Flamary Rémi, Tavenard Romain
-        and Courty Nicolas "Optimal Transport for structured data with
-        application on graphs", International Conference on Machine Learning
-        (ICML). 2019.
-    """
-    p, q = list_to_array(p, q)
-
-    p0, q0, C10, C20, M0 = p, q, C1, C2, M
-    nx = get_backend(p0, q0, C10, C20, M0)
-
-    p = nx.to_numpy(p)
-    q = nx.to_numpy(q)
-    C1 = nx.to_numpy(C10)
-    C2 = nx.to_numpy(C20)
-    M = nx.to_numpy(M0)
-
-    constC, hC1, hC2 = init_matrix(C1, C2, p, q, loss_fun)
-
-    G0 = p[:, None] * q[None, :]
-
-    def f(G):
-        return gwloss(constC, hC1, hC2, G)
-
-    def df(G):
-        return gwggrad(constC, hC1, hC2, G)
-
-    if log:
-        res, log = cg(p, q, (1 - alpha) * M, alpha, f, df, G0, armijo=armijo, C1=C1, C2=C2, constC=constC, log=True, **kwargs)
-
-        fgw_dist = nx.from_numpy(log['loss'][-1], type_as=C10)
-
-        log['fgw_dist'] = fgw_dist
-        log['u'] = nx.from_numpy(log['u'], type_as=C10)
-        log['v'] = nx.from_numpy(log['v'], type_as=C10)
-        return nx.from_numpy(res, type_as=C10), log
-
-    else:
-        return nx.from_numpy(cg(p, q, (1 - alpha) * M, alpha, f, df, G0, armijo=armijo, C1=C1, C2=C2, constC=constC, **kwargs), type_as=C10)
-
-
-def fused_gromov_wasserstein2(M, C1, C2, p, q, loss_fun='square_loss', alpha=0.5, armijo=False, log=False, **kwargs):
-    r"""
-    Computes the FGW distance between two graphs see (see :ref:`[24] <references-fused-gromov-wasserstein2>`)
-
-    .. math::
-        \min_\gamma \quad (1 - \alpha) \langle \gamma, \mathbf{M} \rangle_F + \alpha \sum_{i,j,k,l}
-        L(\mathbf{C_1}_{i,k}, \mathbf{C_2}_{j,l}) \mathbf{T}_{i,j} \mathbf{T}_{k,l}
-
-        s.t. \ \mathbf{\gamma} \mathbf{1} &= \mathbf{p}
-
-             \mathbf{\gamma}^T \mathbf{1} &= \mathbf{q}
-
-             \mathbf{\gamma} &\geq 0
-
-    where :
-
-    - :math:`\mathbf{M}` is the (`ns`, `nt`) metric cost matrix
-    - :math:`\mathbf{p}` and :math:`\mathbf{q}` are source and target weights (sum to 1)
-    - `L` is a loss function to account for the misfit between the similarity matrices
-
-    The algorithm used for solving the problem is conditional gradient as
-    discussed in :ref:`[24] <references-fused-gromov-wasserstein2>`
-
-    Note that when using backends, this loss function is differentiable wrt the
-    marices and weights for quadratic loss using the gradients from [38]_.
-
-    Parameters
-    ----------
-    M : array-like, shape (ns, nt)
-        Metric cost matrix between features across domains
-    C1 : array-like, shape (ns, ns)
-        Metric cost matrix representative of the structure in the source space.
-    C2 : array-like, shape (nt, nt)
-        Metric cost matrix representative of the structure in the target space.
-    p :  array-like, shape (ns,)
-        Distribution in the source space.
-    q :  array-like, shape (nt,)
-        Distribution in the target space.
-    loss_fun : str, optional
-        Loss function used for the solver.
-    alpha : float, optional
-        Trade-off parameter (0 < alpha < 1)
-    armijo : bool, optional
-        If True the step of the line-search is found via an armijo research.
-        Else closed form is used. If there are convergence issues use False.
-    log : bool, optional
-        Record log if True.
-    **kwargs : dict
-        Parameters can be directly passed to the ot.optim.cg solver.
-
-    Returns
-    -------
-    fgw-distance : float
-        Fused gromov wasserstein distance for the given parameters.
-    log : dict
-        Log dictionary return only if log==True in parameters.
-
-
-    .. _references-fused-gromov-wasserstein2:
-    References
-    ----------
-    .. [24] Vayer Titouan, Chapel Laetitia, Flamary Rémi, Tavenard Romain
-        and Courty Nicolas
-        "Optimal Transport for structured data with application on graphs"
-        International Conference on Machine Learning (ICML). 2019.
-
-    .. [38] C. Vincent-Cuaz, T. Vayer, R. Flamary, M. Corneli, N. Courty, Online
-        Graph Dictionary Learning, International Conference on Machine Learning
-        (ICML), 2021.
-    """
-    p, q = list_to_array(p, q)
-
-    p0, q0, C10, C20, M0 = p, q, C1, C2, M
-    nx = get_backend(p0, q0, C10, C20, M0)
-
-    p = nx.to_numpy(p)
-    q = nx.to_numpy(q)
-    C1 = nx.to_numpy(C10)
-    C2 = nx.to_numpy(C20)
-    M = nx.to_numpy(M0)
-
-    constC, hC1, hC2 = init_matrix(C1, C2, p, q, loss_fun)
-
-    G0 = p[:, None] * q[None, :]
-
-    def f(G):
-        return gwloss(constC, hC1, hC2, G)
-
-    def df(G):
-        return gwggrad(constC, hC1, hC2, G)
-
-    T, log_fgw = cg(p, q, (1 - alpha) * M, alpha, f, df, G0, armijo=armijo, C1=C1, C2=C2, constC=constC, log=True, **kwargs)
-
-    fgw_dist = nx.from_numpy(log_fgw['loss'][-1], type_as=C10)
-
-    T0 = nx.from_numpy(T, type_as=C10)
-
-    log_fgw['fgw_dist'] = fgw_dist
-    log_fgw['u'] = nx.from_numpy(log_fgw['u'], type_as=C10)
-    log_fgw['v'] = nx.from_numpy(log_fgw['v'], type_as=C10)
-    log_fgw['T'] = T0
-
-    if loss_fun == 'square_loss':
-        gC1 = nx.from_numpy(2 * C1 * (p[:, None] * p[None, :]) - 2 * T.dot(C2).dot(T.T))
-        gC2 = nx.from_numpy(2 * C2 * (q[:, None] * q[None, :]) - 2 * T.T.dot(C1).dot(T))
-        fgw_dist = nx.set_gradients(fgw_dist, (p0, q0, C10, C20, M0),
-                                    (log_fgw['u'], log_fgw['v'], alpha * gC1, alpha * gC2, (1 - alpha) * T0))
-
-    if log:
-        return fgw_dist, log_fgw
-    else:
-        return fgw_dist
-
-
-def GW_distance_estimation(C1, C2, p, q, loss_fun, T,
-                           nb_samples_p=None, nb_samples_q=None, std=True, random_state=None):
-    r"""
-    Returns an approximation of the gromov-wasserstein cost between :math:`(\mathbf{C_1}, \mathbf{p})` and :math:`(\mathbf{C_2}, \mathbf{q})`
-    with a fixed transport plan :math:`\mathbf{T}`.
-
-    The function gives an unbiased approximation of the following equation:
-
-    .. math::
-
-        GW = \sum_{i,j,k,l} L(\mathbf{C_{1}}_{i,k}, \mathbf{C_{2}}_{j,l}) \mathbf{T}_{i,j} \mathbf{T}_{k,l}
-
-    Where :
-
-    - :math:`\mathbf{C_1}`: Metric cost matrix in the source space
-    - :math:`\mathbf{C_2}`: Metric cost matrix in the target space
-    - `L` : Loss function to account for the misfit between the similarity matrices
-    - :math:`\mathbf{T}`: Matrix with marginal :math:`\mathbf{p}` and :math:`\mathbf{q}`
-
-    Parameters
-    ----------
-    C1 : array-like, shape (ns, ns)
-        Metric cost matrix in the source space
-    C2 : array-like, shape (nt, nt)
-        Metric cost matrix in the target space
-    p :  array-like, shape (ns,)
-        Distribution in the source space
-    q :  array-like, shape (nt,)
-        Distribution in the target space
-    loss_fun :  function: :math:`\mathbb{R} \times \mathbb{R} \mapsto \mathbb{R}`
-        Loss function used for the distance, the transport plan does not depend on the loss function
-    T : csr or array-like, shape (ns, nt)
-        Transport plan matrix, either a sparse csr or a dense matrix
-    nb_samples_p : int, optional
-        `nb_samples_p` is the number of samples (without replacement) along the first dimension of :math:`\mathbf{T}`
-    nb_samples_q : int, optional
-        `nb_samples_q` is the number of samples along the second dimension of :math:`\mathbf{T}`, for each sample along the first
-    std : bool, optional
-        Standard deviation associated with the prediction of the gromov-wasserstein cost
-    random_state : int or RandomState instance, optional
-        Fix the seed for reproducibility
-
-    Returns
-    -------
-    : float
-        Gromov-wasserstein cost
-
-    References
-    ----------
-    .. [14] Kerdoncuff, Tanguy, Emonet, Rémi, Sebban, Marc
-        "Sampled Gromov Wasserstein."
-        Machine Learning Journal (MLJ). 2021.
-
-    """
-    C1, C2, p, q = list_to_array(C1, C2, p, q)
-    nx = get_backend(C1, C2, p, q)
-
-    generator = check_random_state(random_state)
-
-    len_p = p.shape[0]
-    len_q = q.shape[0]
-
-    # It is always better to sample from the biggest distribution first.
-    if len_p < len_q:
-        p, q = q, p
-        len_p, len_q = len_q, len_p
-        C1, C2 = C2, C1
-        T = T.T
-
-    if nb_samples_p is None:
-        if nx.issparse(T):
-            # If T is sparse, it probably mean that PoGroW was used, thus the number of sample is reduced
-            nb_samples_p = min(int(5 * (len_p * np.log(len_p)) ** 0.5), len_p)
-        else:
-            nb_samples_p = len_p
-    else:
-        # The number of sample along the first dimension is without replacement.
-        nb_samples_p = min(nb_samples_p, len_p)
-    if nb_samples_q is None:
-        nb_samples_q = 1
-    if std:
-        nb_samples_q = max(2, nb_samples_q)
-
-    index_k = np.zeros((nb_samples_p, nb_samples_q), dtype=int)
-    index_l = np.zeros((nb_samples_p, nb_samples_q), dtype=int)
-
-    index_i = generator.choice(
-        len_p, size=nb_samples_p, p=nx.to_numpy(p), replace=False
-    )
-    index_j = generator.choice(
-        len_p, size=nb_samples_p, p=nx.to_numpy(p), replace=False
-    )
-
-    for i in range(nb_samples_p):
-        if nx.issparse(T):
-            T_indexi = nx.reshape(nx.todense(T[index_i[i], :]), (-1,))
-            T_indexj = nx.reshape(nx.todense(T[index_j[i], :]), (-1,))
-        else:
-            T_indexi = T[index_i[i], :]
-            T_indexj = T[index_j[i], :]
-        # For each of the row sampled, the column is sampled.
-        index_k[i] = generator.choice(
-            len_q,
-            size=nb_samples_q,
-            p=nx.to_numpy(T_indexi / nx.sum(T_indexi)),
-            replace=True
-        )
-        index_l[i] = generator.choice(
-            len_q,
-            size=nb_samples_q,
-            p=nx.to_numpy(T_indexj / nx.sum(T_indexj)),
-            replace=True
-        )
-
-    list_value_sample = nx.stack([
-        loss_fun(
-            C1[np.ix_(index_i, index_j)],
-            C2[np.ix_(index_k[:, n], index_l[:, n])]
-        ) for n in range(nb_samples_q)
-    ], axis=2)
-
-    if std:
-        std_value = nx.sum(nx.std(list_value_sample, axis=2) ** 2) ** 0.5
-        return nx.mean(list_value_sample), std_value / (nb_samples_p * nb_samples_p)
-    else:
-        return nx.mean(list_value_sample)
-
-
-def pointwise_gromov_wasserstein(C1, C2, p, q, loss_fun,
-                                 alpha=1, max_iter=100, threshold_plan=0, log=False, verbose=False, random_state=None):
-    r"""
-    Returns the gromov-wasserstein transport between :math:`(\mathbf{C_1}, \mathbf{p})` and :math:`(\mathbf{C_2}, \mathbf{q})` using a stochastic Frank-Wolfe.
-    This method has a :math:`\mathcal{O}(\mathrm{max\_iter} \times PN^2)` time complexity with `P` the number of Sinkhorn iterations.
-
-    The function solves the following optimization problem:
-
-    .. math::
-        \mathbf{GW} = \mathop{\arg \min}_\mathbf{T} \quad \sum_{i,j,k,l}
-        L(\mathbf{C_1}_{i,k}, \mathbf{C_2}_{j,l}) \mathbf{T}_{i,j} \mathbf{T}_{k,l}
-
-        s.t. \ \mathbf{T} \mathbf{1} &= \mathbf{p}
-
-                \mathbf{T}^T \mathbf{1} &= \mathbf{q}
-
-                \mathbf{T} &\geq 0
-
-    Where :
-
-    - :math:`\mathbf{C_1}`: Metric cost matrix in the source space
-    - :math:`\mathbf{C_2}`: Metric cost matrix in the target space
-    - :math:`\mathbf{p}`: distribution in the source space
-    - :math:`\mathbf{q}`: distribution in the target space
-    - `L`: loss function to account for the misfit between the similarity matrices
-
-    Parameters
-    ----------
-    C1 : array-like, shape (ns, ns)
-        Metric cost matrix in the source space
-    C2 : array-like, shape (nt, nt)
-        Metric cost matrix in the target space
-    p :  array-like, shape (ns,)
-        Distribution in the source space
-    q :  array-like, shape (nt,)
-        Distribution in the target space
-    loss_fun :  function: :math:`\mathbb{R} \times \mathbb{R} \mapsto \mathbb{R}`
-        Loss function used for the distance, the transport plan does not depend on the loss function
-    alpha : float
-        Step of the Frank-Wolfe algorithm, should be between 0 and 1
-    max_iter : int, optional
-        Max number of iterations
-    threshold_plan : float, optional
-        Deleting very small values in the transport plan. If above zero, it violates the marginal constraints.
-    verbose : bool, optional
-        Print information along iterations
-    log : bool, optional
-        Gives the distance estimated and the standard deviation
-    random_state : int or RandomState instance, optional
-        Fix the seed for reproducibility
-
-    Returns
-    -------
-    T : array-like, shape (`ns`, `nt`)
-        Optimal coupling between the two spaces
-
-    References
-    ----------
-    .. [14] Kerdoncuff, Tanguy, Emonet, Rémi, Sebban, Marc
-        "Sampled Gromov Wasserstein."
-        Machine Learning Journal (MLJ). 2021.
-
-    """
-    C1, C2, p, q = list_to_array(C1, C2, p, q)
-    nx = get_backend(C1, C2, p, q)
-
-    len_p = p.shape[0]
-    len_q = q.shape[0]
-
-    generator = check_random_state(random_state)
-
-    index = np.zeros(2, dtype=int)
-
-    # Initialize with default marginal
-    index[0] = generator.choice(len_p, size=1, p=nx.to_numpy(p))
-    index[1] = generator.choice(len_q, size=1, p=nx.to_numpy(q))
-    T = nx.tocsr(emd_1d(C1[index[0]], C2[index[1]], a=p, b=q, dense=False))
-
-    best_gw_dist_estimated = np.inf
-    for cpt in range(max_iter):
-        index[0] = generator.choice(len_p, size=1, p=nx.to_numpy(p))
-        T_index0 = nx.reshape(nx.todense(T[index[0], :]), (-1,))
-<<<<<<< HEAD
-        index[1] = generator.choice(len_q, size=1, p=T_index0 / nx.sum(T_index0))
-=======
-        index[1] = generator.choice(
-            len_q, size=1, p=nx.to_numpy(T_index0 / T_index0.sum())
-        )
->>>>>>> ca696584
-
-        if alpha == 1:
-            T = nx.tocsr(
-                emd_1d(C1[index[0]], C2[index[1]], a=p, b=q, dense=False)
-            )
-        else:
-            new_T = nx.tocsr(
-                emd_1d(C1[index[0]], C2[index[1]], a=p, b=q, dense=False)
-            )
-            T = (1 - alpha) * T + alpha * new_T
-            # To limit the number of non 0, the values below the threshold are set to 0.
-            T = nx.eliminate_zeros(T, threshold=threshold_plan)
-
-        if cpt % 10 == 0 or cpt == (max_iter - 1):
-            gw_dist_estimated = GW_distance_estimation(
-                C1=C1, C2=C2, loss_fun=loss_fun,
-                p=p, q=q, T=T, std=False, random_state=generator
-            )
-
-            if gw_dist_estimated < best_gw_dist_estimated:
-                best_gw_dist_estimated = gw_dist_estimated
-                best_T = nx.copy(T)
-
-            if verbose:
-                if cpt % 200 == 0:
-                    print('{:5s}|{:12s}'.format('It.', 'Best gw estimated') + '\n' + '-' * 19)
-                print('{:5d}|{:8e}|'.format(cpt, best_gw_dist_estimated))
-
-    if log:
-        log = {}
-        log["gw_dist_estimated"], log["gw_dist_std"] = GW_distance_estimation(
-            C1=C1, C2=C2, loss_fun=loss_fun,
-            p=p, q=q, T=best_T, random_state=generator
-        )
-        return best_T, log
-    return best_T
-
-
-def sampled_gromov_wasserstein(C1, C2, p, q, loss_fun,
-                               nb_samples_grad=100, epsilon=1, max_iter=500, log=False, verbose=False,
-                               random_state=None):
-    r"""
-    Returns the gromov-wasserstein transport between :math:`(\mathbf{C_1}, \mathbf{p})` and :math:`(\mathbf{C_2}, \mathbf{q})` using a 1-stochastic Frank-Wolfe.
-    This method has a :math:`\mathcal{O}(\mathrm{max\_iter} \times N \log(N))` time complexity by relying on the 1D Optimal Transport solver.
-
-    The function solves the following optimization problem:
-
-    .. math::
-        \mathbf{GW} = \mathop{\arg \min}_\mathbf{T} \quad \sum_{i,j,k,l}
-        L(\mathbf{C_1}_{i,k}, \mathbf{C_2}_{j,l}) \mathbf{T}_{i,j} \mathbf{T}_{k,l}
-
-        s.t. \ \mathbf{T} \mathbf{1} &= \mathbf{p}
-
-                \mathbf{T}^T \mathbf{1} &= \mathbf{q}
-
-                \mathbf{T} &\geq 0
-
-    Where :
-
-    - :math:`\mathbf{C_1}`: Metric cost matrix in the source space
-    - :math:`\mathbf{C_2}`: Metric cost matrix in the target space
-    - :math:`\mathbf{p}`: distribution in the source space
-    - :math:`\mathbf{q}`: distribution in the target space
-    - `L`: loss function to account for the misfit between the similarity matrices
-
-    Parameters
-    ----------
-    C1 : array-like, shape (ns, ns)
-        Metric cost matrix in the source space
-    C2 : array-like, shape (nt, nt)
-        Metric cost matrix in the target space
-    p :  array-like, shape (ns,)
-        Distribution in the source space
-    q :  array-like, shape (nt,)
-        Distribution in the target space
-    loss_fun :  function: :math:`\mathbb{R} \times \mathbb{R} \mapsto \mathbb{R}`
-        Loss function used for the distance, the transport plan does not depend on the loss function
-    nb_samples_grad : int
-        Number of samples to approximate the gradient
-    epsilon : float
-        Weight of the Kullback-Leibler regularization
-    max_iter : int, optional
-        Max number of iterations
-    verbose : bool, optional
-        Print information along iterations
-    log : bool, optional
-        Gives the distance estimated and the standard deviation
-    random_state : int or RandomState instance, optional
-        Fix the seed for reproducibility
-
-    Returns
-    -------
-    T : array-like, shape (`ns`, `nt`)
-        Optimal coupling between the two spaces
-
-    References
-    ----------
-    .. [14] Kerdoncuff, Tanguy, Emonet, Rémi, Sebban, Marc
-        "Sampled Gromov Wasserstein."
-        Machine Learning Journal (MLJ). 2021.
-
-    """
-    C1, C2, p, q = list_to_array(C1, C2, p, q)
-    nx = get_backend(C1, C2, p, q)
-
-    len_p = p.shape[0]
-    len_q = q.shape[0]
-
-    generator = check_random_state(random_state)
-
-    # The most natural way to define nb_sample is with a simple integer.
-    if isinstance(nb_samples_grad, int):
-        if nb_samples_grad > len_p:
-            # As the sampling along the first dimension is done without replacement, the rest is reported to the second
-            # dimension.
-            nb_samples_grad_p, nb_samples_grad_q = len_p, nb_samples_grad // len_p
-        else:
-            nb_samples_grad_p, nb_samples_grad_q = nb_samples_grad, 1
-    else:
-        nb_samples_grad_p, nb_samples_grad_q = nb_samples_grad
-    T = nx.outer(p, q)
-    # continue_loop allows to stop the loop if there is several successive small modification of T.
-    continue_loop = 0
-
-    # The gradient of GW is more complex if the two matrices are not symmetric.
-    C_are_symmetric = nx.allclose(C1, C1.T, rtol=1e-10, atol=1e-10) and nx.allclose(C2, C2.T, rtol=1e-10, atol=1e-10)
-
-    for cpt in range(max_iter):
-        index0 = generator.choice(
-            len_p, size=nb_samples_grad_p, p=nx.to_numpy(p), replace=False
-        )
-        Lik = 0
-        for i, index0_i in enumerate(index0):
-            index1 = generator.choice(
-                len_q, size=nb_samples_grad_q,
-                p=nx.to_numpy(T[index0_i, :] / nx.sum(T[index0_i, :])),
-                replace=False
-            )
-            # If the matrices C are not symmetric, the gradient has 2 terms, thus the term is chosen randomly.
-            if (not C_are_symmetric) and generator.rand(1) > 0.5:
-                Lik += nx.mean(loss_fun(
-                    C1[:, [index0[i]] * nb_samples_grad_q][:, None, :],
-                    C2[:, index1][None, :, :]
-                ), axis=2)
-            else:
-                Lik += nx.mean(loss_fun(
-                    C1[[index0[i]] * nb_samples_grad_q, :][:, :, None],
-                    C2[index1, :][:, None, :]
-                ), axis=0)
-
-        max_Lik = nx.max(Lik)
-        if max_Lik == 0:
-            continue
-        # This division by the max is here to facilitate the choice of epsilon.
-        Lik /= max_Lik
-
-        if epsilon > 0:
-            # Set to infinity all the numbers below exp(-200) to avoid log of 0.
-            log_T = nx.log(nx.clip(T, np.exp(-200), 1))
-            log_T = nx.where(log_T == -200, -np.inf, log_T)
-            Lik = Lik - epsilon * log_T
-
-            try:
-                new_T = sinkhorn(a=p, b=q, M=Lik, reg=epsilon)
-            except (RuntimeWarning, UserWarning):
-                print("Warning catched in Sinkhorn: Return last stable T")
-                break
-        else:
-            new_T = emd(a=p, b=q, M=Lik)
-
-        change_T = nx.mean((T - new_T) ** 2)
-        if change_T <= 10e-20:
-            continue_loop += 1
-            if continue_loop > 100:  # Number max of low modifications of T
-                T = nx.copy(new_T)
-                break
-        else:
-            continue_loop = 0
-
-        if verbose and cpt % 10 == 0:
-            if cpt % 200 == 0:
-                print('{:5s}|{:12s}'.format('It.', '||T_n - T_{n+1}||') + '\n' + '-' * 19)
-            print('{:5d}|{:8e}|'.format(cpt, change_T))
-        T = nx.copy(new_T)
-
-    if log:
-        log = {}
-        log["gw_dist_estimated"], log["gw_dist_std"] = GW_distance_estimation(
-            C1=C1, C2=C2, loss_fun=loss_fun,
-            p=p, q=q, T=T, random_state=generator
-        )
-        return T, log
-    return T
-
-
-def entropic_gromov_wasserstein(C1, C2, p, q, loss_fun, epsilon,
-                                max_iter=1000, tol=1e-9, verbose=False, log=False):
-    r"""
-    Returns the gromov-wasserstein transport between :math:`(\mathbf{C_1}, \mathbf{p})` and :math:`(\mathbf{C_2}, \mathbf{q})`
-
-    The function solves the following optimization problem:
-
-    .. math::
-        \mathbf{GW} = \mathop{\arg\min}_\mathbf{T} \quad \sum_{i,j,k,l} L(\mathbf{C_1}_{i,k}, \mathbf{C_2}_{j,l}) \mathbf{T}_{i,j} \mathbf{T}_{k,l} - \epsilon(H(\mathbf{T}))
-
-        s.t. \ \mathbf{T} \mathbf{1} &= \mathbf{p}
-
-             \mathbf{T}^T \mathbf{1} &= \mathbf{q}
-
-             \mathbf{T} &\geq 0
-
-    Where :
-
-    - :math:`\mathbf{C_1}`: Metric cost matrix in the source space
-    - :math:`\mathbf{C_2}`: Metric cost matrix in the target space
-    - :math:`\mathbf{p}`: distribution in the source space
-    - :math:`\mathbf{q}`: distribution in the target space
-    - `L`: loss function to account for the misfit between the similarity matrices
-    - `H`: entropy
-
-    Parameters
-    ----------
-    C1 : array-like, shape (ns, ns)
-        Metric cost matrix in the source space
-    C2 : array-like, shape (nt, nt)
-        Metric cost matrix in the target space
-    p :  array-like, shape (ns,)
-        Distribution in the source space
-    q :  array-like, shape (nt,)
-        Distribution in the target space
-    loss_fun :  string
-        Loss function used for the solver either 'square_loss' or 'kl_loss'
-    epsilon : float
-        Regularization term >0
-    max_iter : int, optional
-        Max number of iterations
-    tol : float, optional
-        Stop threshold on error (>0)
-    verbose : bool, optional
-        Print information along iterations
-    log : bool, optional
-        Record log if True.
-
-    Returns
-    -------
-    T : array-like, shape (`ns`, `nt`)
-        Optimal coupling between the two spaces
-
-    References
-    ----------
-    .. [12] Gabriel Peyré, Marco Cuturi, and Justin Solomon,
-        "Gromov-Wasserstein averaging of kernel and distance matrices."
-        International Conference on Machine Learning (ICML). 2016.
-
-    """
-    C1, C2, p, q = list_to_array(C1, C2, p, q)
-    nx = get_backend(C1, C2, p, q)
-
-    T = nx.outer(p, q)
-
-    constC, hC1, hC2 = init_matrix(C1, C2, p, q, loss_fun)
-
-    cpt = 0
-    err = 1
-
-    if log:
-        log = {'err': []}
-
-    while (err > tol and cpt < max_iter):
-
-        Tprev = T
-
-        # compute the gradient
-        tens = gwggrad(constC, hC1, hC2, T)
-
-        T = sinkhorn(p, q, tens, epsilon, method='sinkhorn')
-
-        if cpt % 10 == 0:
-            # we can speed up the process by checking for the error only all
-            # the 10th iterations
-            err = nx.norm(T - Tprev)
-
-            if log:
-                log['err'].append(err)
-
-            if verbose:
-                if cpt % 200 == 0:
-                    print('{:5s}|{:12s}'.format(
-                        'It.', 'Err') + '\n' + '-' * 19)
-                print('{:5d}|{:8e}|'.format(cpt, err))
-
-        cpt += 1
-
-    if log:
-        log['gw_dist'] = gwloss(constC, hC1, hC2, T)
-        return T, log
-    else:
-        return T
-
-
-def entropic_gromov_wasserstein2(C1, C2, p, q, loss_fun, epsilon,
-                                 max_iter=1000, tol=1e-9, verbose=False, log=False):
-    r"""
-    Returns the entropic gromov-wasserstein discrepancy between the two measured similarity matrices :math:`(\mathbf{C_1}, \mathbf{p})` and :math:`(\mathbf{C_2}, \mathbf{q})`
-
-    The function solves the following optimization problem:
-
-    .. math::
-        GW = \min_\mathbf{T} \quad \sum_{i,j,k,l} L(\mathbf{C_1}_{i,k}, \mathbf{C_2}_{j,l})
-        \mathbf{T}_{i,j} \mathbf{T}_{k,l} - \epsilon(H(\mathbf{T}))
-
-    Where :
-
-    - :math:`\mathbf{C_1}`: Metric cost matrix in the source space
-    - :math:`\mathbf{C_2}`: Metric cost matrix in the target space
-    - :math:`\mathbf{p}`: distribution in the source space
-    - :math:`\mathbf{q}`: distribution in the target space
-    - `L`: loss function to account for the misfit between the similarity matrices
-    - `H`: entropy
-
-    Parameters
-    ----------
-    C1 : array-like, shape (ns, ns)
-        Metric cost matrix in the source space
-    C2 : array-like, shape (nt, nt)
-        Metric cost matrix in the target space
-    p :  array-like, shape (ns,)
-        Distribution in the source space
-    q :  array-like, shape (nt,)
-        Distribution in the target space
-    loss_fun : str
-        Loss function used for the solver either 'square_loss' or 'kl_loss'
-    epsilon : float
-        Regularization term >0
-    max_iter : int, optional
-        Max number of iterations
-    tol : float, optional
-        Stop threshold on error (>0)
-    verbose : bool, optional
-        Print information along iterations
-    log : bool, optional
-        Record log if True.
-
-    Returns
-    -------
-    gw_dist : float
-        Gromov-Wasserstein distance
-
-    References
-    ----------
-    .. [12] Gabriel Peyré, Marco Cuturi, and Justin Solomon,
-        "Gromov-Wasserstein averaging of kernel and distance matrices."
-        International Conference on Machine Learning (ICML). 2016.
-
-    """
-    gw, logv = entropic_gromov_wasserstein(
-        C1, C2, p, q, loss_fun, epsilon, max_iter, tol, verbose, log=True)
-
-    logv['T'] = gw
-
-    if log:
-        return logv['gw_dist'], logv
-    else:
-        return logv['gw_dist']
-
-
-def entropic_gromov_barycenters(N, Cs, ps, p, lambdas, loss_fun, epsilon,
-                                max_iter=1000, tol=1e-9, verbose=False, log=False, init_C=None, random_state=None):
-    r"""
-    Returns the gromov-wasserstein barycenters of `S` measured similarity matrices :math:`(\mathbf{C}_s)_{1 \leq s \leq S}`
-
-    The function solves the following optimization problem:
-
-    .. math::
-
-        \mathbf{C} = \mathop{\arg \min}_{\mathbf{C}\in \mathbb{R}^{N \times N}} \quad \sum_s \lambda_s \mathrm{GW}(\mathbf{C}, \mathbf{C}_s, \mathbf{p}, \mathbf{p}_s)
-
-    Where :
-
-    - :math:`\mathbf{C}_s`: metric cost matrix
-    - :math:`\mathbf{p}_s`: distribution
-
-    Parameters
-    ----------
-    N : int
-        Size of the targeted barycenter
-    Cs : list of S array-like of shape (ns,ns)
-        Metric cost matrices
-    ps : list of S array-like of shape (ns,)
-        Sample weights in the `S` spaces
-    p : array-like, shape(N,)
-        Weights in the targeted barycenter
-    lambdas : list of float
-        List of the `S` spaces' weights.
-    loss_fun : callable
-        Tensor-matrix multiplication function based on specific loss function.
-    update : callable
-        function(:math:`\mathbf{p}`, lambdas, :math:`\mathbf{T}`, :math:`\mathbf{Cs}`) that updates
-        :math:`\mathbf{C}` according to a specific Kernel with the `S` :math:`\mathbf{T}_s` couplings
-        calculated at each iteration
-    epsilon : float
-        Regularization term >0
-    max_iter : int, optional
-        Max number of iterations
-    tol : float, optional
-        Stop threshold on error (>0)
-    verbose : bool, optional
-        Print information along iterations.
-    log : bool, optional
-        Record log if True.
-    init_C : bool | array-like, shape (N, N)
-        Random initial value for the :math:`\mathbf{C}` matrix provided by user.
-    random_state : int or RandomState instance, optional
-        Fix the seed for reproducibility
-
-    Returns
-    -------
-    C : array-like, shape (`N`, `N`)
-        Similarity matrix in the barycenter space (permutated arbitrarily)
-
-    References
-    ----------
-    .. [12] Gabriel Peyré, Marco Cuturi, and Justin Solomon,
-        "Gromov-Wasserstein averaging of kernel and distance matrices."
-        International Conference on Machine Learning (ICML). 2016.
-    """
-    Cs = list_to_array(*Cs)
-    ps = list_to_array(*ps)
-    p = list_to_array(p)
-    nx = get_backend(*Cs, *ps, p)
-
-    S = len(Cs)
-
-    # Initialization of C : random SPD matrix (if not provided by user)
-    if init_C is None:
-        generator = check_random_state(random_state)
-        xalea = generator.randn(N, 2)
-        C = dist(xalea, xalea)
-        C /= C.max()
-        C = nx.from_numpy(C, type_as=p)
-    else:
-        C = init_C
-
-    cpt = 0
-    err = 1
-
-    error = []
-
-    while (err > tol) and (cpt < max_iter):
-        Cprev = C
-
-        T = [entropic_gromov_wasserstein(Cs[s], C, ps[s], p, loss_fun, epsilon,
-                                         max_iter, 1e-4, verbose, log) for s in range(S)]
-        if loss_fun == 'square_loss':
-            C = update_square_loss(p, lambdas, T, Cs)
-
-        elif loss_fun == 'kl_loss':
-            C = update_kl_loss(p, lambdas, T, Cs)
-
-        if cpt % 10 == 0:
-            # we can speed up the process by checking for the error only all
-            # the 10th iterations
-            err = nx.norm(C - Cprev)
-            error.append(err)
-
-            if log:
-                log['err'].append(err)
-
-            if verbose:
-                if cpt % 200 == 0:
-                    print('{:5s}|{:12s}'.format(
-                        'It.', 'Err') + '\n' + '-' * 19)
-                print('{:5d}|{:8e}|'.format(cpt, err))
-
-        cpt += 1
-
-    return C
-
-
-def gromov_barycenters(N, Cs, ps, p, lambdas, loss_fun,
-                       max_iter=1000, tol=1e-9, verbose=False, log=False, init_C=None, random_state=None):
-    r"""
-    Returns the gromov-wasserstein barycenters of `S` measured similarity matrices :math:`(\mathbf{C}_s)_{1 \leq s \leq S}`
-
-    The function solves the following optimization problem with block coordinate descent:
-
-    .. math::
-
-        \mathbf{C} = \mathop{\arg \min}_{\mathbf{C}\in \mathbb{R}^{N \times N}} \quad \sum_s \lambda_s \mathrm{GW}(\mathbf{C}, \mathbf{C}_s, \mathbf{p}, \mathbf{p}_s)
-
-    Where :
-
-    - :math:`\mathbf{C}_s`: metric cost matrix
-    - :math:`\mathbf{p}_s`: distribution
-
-    Parameters
-    ----------
-    N : int
-        Size of the targeted barycenter
-    Cs : list of S array-like of shape (ns, ns)
-        Metric cost matrices
-    ps : list of S array-like of shape (ns,)
-        Sample weights in the `S` spaces
-    p : array-like, shape (N,)
-        Weights in the targeted barycenter
-    lambdas : list of float
-        List of the `S` spaces' weights
-    loss_fun : callable
-        tensor-matrix multiplication function based on specific loss function
-    update : callable
-        function(:math:`\mathbf{p}`, lambdas, :math:`\mathbf{T}`, :math:`\mathbf{Cs}`) that updates
-        :math:`\mathbf{C}` according to a specific Kernel with the `S` :math:`\mathbf{T}_s` couplings
-        calculated at each iteration
-    max_iter : int, optional
-        Max number of iterations
-    tol : float, optional
-        Stop threshold on error (>0).
-    verbose : bool, optional
-        Print information along iterations.
-    log : bool, optional
-        Record log if True.
-    init_C : bool | array-like, shape(N,N)
-        Random initial value for the :math:`\mathbf{C}` matrix provided by user.
-    random_state : int or RandomState instance, optional
-        Fix the seed for reproducibility
-
-    Returns
-    -------
-    C : array-like, shape (`N`, `N`)
-        Similarity matrix in the barycenter space (permutated arbitrarily)
-
-    References
-    ----------
-    .. [12] Gabriel Peyré, Marco Cuturi, and Justin Solomon,
-        "Gromov-Wasserstein averaging of kernel and distance matrices."
-        International Conference on Machine Learning (ICML). 2016.
-
-    """
-    Cs = list_to_array(*Cs)
-    ps = list_to_array(*ps)
-    p = list_to_array(p)
-    nx = get_backend(*Cs, *ps, p)
-
-    S = len(Cs)
-
-    # Initialization of C : random SPD matrix (if not provided by user)
-    if init_C is None:
-        generator = check_random_state(random_state)
-        xalea = generator.randn(N, 2)
-        C = dist(xalea, xalea)
-        C /= C.max()
-        C = nx.from_numpy(C, type_as=p)
-    else:
-        C = init_C
-
-    cpt = 0
-    err = 1
-
-    error = []
-
-    while(err > tol and cpt < max_iter):
-        Cprev = C
-
-        T = [gromov_wasserstein(Cs[s], C, ps[s], p, loss_fun,
-                                numItermax=max_iter, stopThr=1e-5, verbose=verbose, log=log) for s in range(S)]
-        if loss_fun == 'square_loss':
-            C = update_square_loss(p, lambdas, T, Cs)
-
-        elif loss_fun == 'kl_loss':
-            C = update_kl_loss(p, lambdas, T, Cs)
-
-        if cpt % 10 == 0:
-            # we can speed up the process by checking for the error only all
-            # the 10th iterations
-            err = nx.norm(C - Cprev)
-            error.append(err)
-
-            if log:
-                log['err'].append(err)
-
-            if verbose:
-                if cpt % 200 == 0:
-                    print('{:5s}|{:12s}'.format(
-                        'It.', 'Err') + '\n' + '-' * 19)
-                print('{:5d}|{:8e}|'.format(cpt, err))
-
-        cpt += 1
-
-    return C
-
-
-def fgw_barycenters(N, Ys, Cs, ps, lambdas, alpha, fixed_structure=False, fixed_features=False,
-                    p=None, loss_fun='square_loss', max_iter=100, tol=1e-9,
-                    verbose=False, log=False, init_C=None, init_X=None, random_state=None):
-    r"""Compute the fgw barycenter as presented eq (5) in :ref:`[24] <references-fgw-barycenters>`
-
-    Parameters
-    ----------
-    N : int
-        Desired number of samples of the target barycenter
-    Ys: list of array-like, each element has shape (ns,d)
-        Features of all samples
-    Cs : list of array-like, each element has shape (ns,ns)
-        Structure matrices of all samples
-    ps : list of array-like, each element has shape (ns,)
-        Masses of all samples.
-    lambdas : list of float
-        List of the `S` spaces' weights
-    alpha : float
-        Alpha parameter for the fgw distance
-    fixed_structure : bool
-        Whether to fix the structure of the barycenter during the updates
-    fixed_features : bool
-        Whether to fix the feature of the barycenter during the updates
-    loss_fun : str
-        Loss function used for the solver either 'square_loss' or 'kl_loss'
-    max_iter : int, optional
-        Max number of iterations
-    tol : float, optional
-        Stop threshold on error (>0).
-    verbose : bool, optional
-        Print information along iterations.
-    log : bool, optional
-        Record log if True.
-    init_C : array-like, shape (N,N), optional
-        Initialization for the barycenters' structure matrix. If not set
-        a random init is used.
-    init_X : array-like, shape (N,d), optional
-        Initialization for the barycenters' features. If not set a
-        random init is used.
-    random_state : int or RandomState instance, optional
-        Fix the seed for reproducibility
-
-    Returns
-    -------
-    X : array-like, shape (`N`, `d`)
-        Barycenters' features
-    C : array-like, shape (`N`, `N`)
-        Barycenters' structure matrix
-    log : dict
-        Only returned when log=True. It contains the keys:
-
-        - :math:`\mathbf{T}`: list of (`N`, `ns`) transport matrices
-        - :math:`(\mathbf{M}_s)_s`: all distance matrices between the feature of the barycenter and the other features :math:`(dist(\mathbf{X}, \mathbf{Y}_s))_s` shape (`N`, `ns`)
-
-
-    .. _references-fgw-barycenters:
-    References
-    ----------
-    .. [24] Vayer Titouan, Chapel Laetitia, Flamary Rémi, Tavenard Romain
-        and Courty Nicolas
-        "Optimal Transport for structured data with application on graphs"
-        International Conference on Machine Learning (ICML). 2019.
-    """
-    Cs = list_to_array(*Cs)
-    ps = list_to_array(*ps)
-    Ys = list_to_array(*Ys)
-    p = list_to_array(p)
-    nx = get_backend(*Cs, *Ys, *ps)
-
-    S = len(Cs)
-    d = Ys[0].shape[1]  # dimension on the node features
-    if p is None:
-        p = nx.ones(N, type_as=Cs[0]) / N
-
-    if fixed_structure:
-        if init_C is None:
-            raise UndefinedParameter('If C is fixed it must be initialized')
-        else:
-            C = init_C
-    else:
-        if init_C is None:
-            generator = check_random_state(random_state)
-            xalea = generator.randn(N, 2)
-            C = dist(xalea, xalea)
-            C = nx.from_numpy(C, type_as=ps[0])
-        else:
-            C = init_C
-
-    if fixed_features:
-        if init_X is None:
-            raise UndefinedParameter('If X is fixed it must be initialized')
-        else:
-            X = init_X
-    else:
-        if init_X is None:
-            X = nx.zeros((N, d), type_as=ps[0])
-        else:
-            X = init_X
-
-    T = [nx.outer(p, q) for q in ps]
-
-    Ms = [dist(X, Ys[s]) for s in range(len(Ys))]
-
-    cpt = 0
-    err_feature = 1
-    err_structure = 1
-
-    if log:
-        log_ = {}
-        log_['err_feature'] = []
-        log_['err_structure'] = []
-        log_['Ts_iter'] = []
-
-    while((err_feature > tol or err_structure > tol) and cpt < max_iter):
-        Cprev = C
-        Xprev = X
-
-        if not fixed_features:
-            Ys_temp = [y.T for y in Ys]
-            X = update_feature_matrix(lambdas, Ys_temp, T, p).T
-
-        Ms = [dist(X, Ys[s]) for s in range(len(Ys))]
-
-        if not fixed_structure:
-            if loss_fun == 'square_loss':
-                T_temp = [t.T for t in T]
-                C = update_structure_matrix(p, lambdas, T_temp, Cs)
-
-        T = [fused_gromov_wasserstein(Ms[s], C, Cs[s], p, ps[s], loss_fun, alpha,
-                                      numItermax=max_iter, stopThr=1e-5, verbose=verbose) for s in range(S)]
-
-        # T is N,ns
-        err_feature = nx.norm(X - nx.reshape(Xprev, (N, d)))
-        err_structure = nx.norm(C - Cprev)
-        if log:
-            log_['err_feature'].append(err_feature)
-            log_['err_structure'].append(err_structure)
-            log_['Ts_iter'].append(T)
-
-        if verbose:
-            if cpt % 200 == 0:
-                print('{:5s}|{:12s}'.format(
-                    'It.', 'Err') + '\n' + '-' * 19)
-            print('{:5d}|{:8e}|'.format(cpt, err_structure))
-            print('{:5d}|{:8e}|'.format(cpt, err_feature))
-
-        cpt += 1
-
-    if log:
-        log_['T'] = T  # from target to Ys
-        log_['p'] = p
-        log_['Ms'] = Ms
-
-    if log:
-        return X, C, log_
-    else:
-        return X, C
-
-
-def update_structure_matrix(p, lambdas, T, Cs):
-    r"""Updates :math:`\mathbf{C}` according to the L2 Loss kernel with the `S` :math:`\mathbf{T}_s` couplings.
-
-    It is calculated at each iteration
-
-    Parameters
-    ----------
-    p : array-like, shape (N,)
-        Masses in the targeted barycenter.
-    lambdas : list of float
-        List of the `S` spaces' weights.
-    T : list of S array-like of shape (ns, N)
-        The `S` :math:`\mathbf{T}_s` couplings calculated at each iteration.
-    Cs : list of S array-like, shape (ns, ns)
-        Metric cost matrices.
-
-    Returns
-    -------
-    C : array-like, shape (`nt`, `nt`)
-        Updated :math:`\mathbf{C}` matrix.
-    """
-    p = list_to_array(p)
-    T = list_to_array(*T)
-    Cs = list_to_array(*Cs)
-    nx = get_backend(*Cs, *T, p)
-
-    tmpsum = sum([
-        lambdas[s] * nx.dot(
-            nx.dot(T[s].T, Cs[s]),
-            T[s]
-        ) for s in range(len(T))
-    ])
-    ppt = nx.outer(p, p)
-    return tmpsum / ppt
-
-
-def update_feature_matrix(lambdas, Ys, Ts, p):
-    r"""Updates the feature with respect to the `S` :math:`\mathbf{T}_s` couplings.
-
-
-    See "Solving the barycenter problem with Block Coordinate Descent (BCD)"
-    in :ref:`[24] <references-update-feature-matrix>` calculated at each iteration
-
-    Parameters
-    ----------
-    p : array-like, shape (N,)
-        masses in the targeted barycenter
-    lambdas : list of float
-        List of the `S` spaces' weights
-    Ts : list of S array-like, shape (ns,N)
-        The `S` :math:`\mathbf{T}_s` couplings calculated at each iteration
-    Ys : list of S array-like, shape (d,ns)
-        The features.
-
-    Returns
-    -------
-    X : array-like, shape (`d`, `N`)
-
-
-    .. _references-update-feature-matrix:
-    References
-    ----------
-    .. [24] Vayer Titouan, Chapel Laetitia, Flamary Rémi, Tavenard Romain and Courty Nicolas
-        "Optimal Transport for structured data with application on graphs"
-        International Conference on Machine Learning (ICML). 2019.
-    """
-    p = list_to_array(p)
-    Ts = list_to_array(*Ts)
-    Ys = list_to_array(*Ys)
-    nx = get_backend(*Ys, *Ts, p)
-
-    p = 1. / p
-    tmpsum = sum([
-        lambdas[s] * nx.dot(Ys[s], Ts[s].T) * p[None, :]
-        for s in range(len(Ts))
-    ])
-    return tmpsum
+# -*- coding: utf-8 -*-
+"""
+Gromov-Wasserstein and Fused-Gromov-Wasserstein solvers
+"""
+
+# Author: Erwan Vautier <erwan.vautier@gmail.com>
+#         Nicolas Courty <ncourty@irisa.fr>
+#         Rémi Flamary <remi.flamary@unice.fr>
+#         Titouan Vayer <titouan.vayer@irisa.fr>
+#
+# License: MIT License
+
+import numpy as np
+
+
+from .bregman import sinkhorn
+from .utils import dist, UndefinedParameter, list_to_array
+from .optim import cg
+from .lp import emd_1d, emd
+from .utils import check_random_state
+from .backend import get_backend
+
+
+def init_matrix(C1, C2, p, q, loss_fun='square_loss'):
+    r"""Return loss matrices and tensors for Gromov-Wasserstein fast computation
+
+    Returns the value of :math:`\mathcal{L}(\mathbf{C_1}, \mathbf{C_2}) \otimes \mathbf{T}` with the
+    selected loss function as the loss function of Gromow-Wasserstein discrepancy.
+
+    The matrices are computed as described in Proposition 1 in :ref:`[12] <references-init-matrix>`
+
+    Where :
+
+    - :math:`\mathbf{C_1}`: Metric cost matrix in the source space
+    - :math:`\mathbf{C_2}`: Metric cost matrix in the target space
+    - :math:`\mathbf{T}`: A coupling between those two spaces
+
+    The square-loss function :math:`L(a, b) = |a - b|^2` is read as :
+
+    .. math::
+
+        L(a, b) = f_1(a) + f_2(b) - h_1(a) h_2(b)
+
+        \mathrm{with} \ f_1(a) &= a^2
+
+                        f_2(b) &= b^2
+
+                        h_1(a) &= a
+
+                        h_2(b) &= 2b
+
+    The kl-loss function :math:`L(a, b) = a \log\left(\frac{a}{b}\right) - a + b` is read as :
+
+    .. math::
+
+        L(a, b) = f_1(a) + f_2(b) - h_1(a) h_2(b)
+
+        \mathrm{with} \ f_1(a) &= a \log(a) - a
+
+                        f_2(b) &= b
+
+                        h_1(a) &= a
+
+                        h_2(b) &= \log(b)
+
+    Parameters
+    ----------
+    C1 : array-like, shape (ns, ns)
+        Metric cost matrix in the source space
+    C2 : array-like, shape (nt, nt)
+        Metric cost matrix in the target space
+    T :  array-like, shape (ns, nt)
+        Coupling between source and target spaces
+    p : array-like, shape (ns,)
+
+    Returns
+    -------
+    constC : array-like, shape (ns, nt)
+        Constant :math:`\mathbf{C}` matrix in Eq. (6)
+    hC1 : array-like, shape (ns, ns)
+        :math:`\mathbf{h1}(\mathbf{C1})` matrix in Eq. (6)
+    hC2 : array-like, shape (nt, nt)
+        :math:`\mathbf{h2}(\mathbf{C2})` matrix in Eq. (6)
+
+
+    .. _references-init-matrix:
+    References
+    ----------
+    .. [12] Gabriel Peyré, Marco Cuturi, and Justin Solomon,
+        "Gromov-Wasserstein averaging of kernel and distance matrices."
+        International Conference on Machine Learning (ICML). 2016.
+
+    """
+    C1, C2, p, q = list_to_array(C1, C2, p, q)
+    nx = get_backend(C1, C2, p, q)
+
+    if loss_fun == 'square_loss':
+        def f1(a):
+            return (a**2)
+
+        def f2(b):
+            return (b**2)
+
+        def h1(a):
+            return a
+
+        def h2(b):
+            return 2 * b
+    elif loss_fun == 'kl_loss':
+        def f1(a):
+            return a * nx.log(a + 1e-15) - a
+
+        def f2(b):
+            return b
+
+        def h1(a):
+            return a
+
+        def h2(b):
+            return nx.log(b + 1e-15)
+
+    constC1 = nx.dot(
+        nx.dot(f1(C1), nx.reshape(p, (-1, 1))),
+        nx.ones((1, len(q)), type_as=q)
+    )
+    constC2 = nx.dot(
+        nx.ones((len(p), 1), type_as=p),
+        nx.dot(nx.reshape(q, (1, -1)), f2(C2).T)
+    )
+    constC = constC1 + constC2
+    hC1 = h1(C1)
+    hC2 = h2(C2)
+
+    return constC, hC1, hC2
+
+
+def tensor_product(constC, hC1, hC2, T):
+    r"""Return the tensor for Gromov-Wasserstein fast computation
+
+    The tensor is computed as described in Proposition 1 Eq. (6) in :ref:`[12] <references-tensor-product>`
+
+    Parameters
+    ----------
+    constC : array-like, shape (ns, nt)
+        Constant :math:`\mathbf{C}` matrix in Eq. (6)
+    hC1 : array-like, shape (ns, ns)
+        :math:`\mathbf{h1}(\mathbf{C1})` matrix in Eq. (6)
+    hC2 : array-like, shape (nt, nt)
+        :math:`\mathbf{h2}(\mathbf{C2})` matrix in Eq. (6)
+
+    Returns
+    -------
+    tens : array-like, shape (`ns`, `nt`)
+        :math:`\mathcal{L}(\mathbf{C_1}, \mathbf{C_2}) \otimes \mathbf{T}` tensor-matrix multiplication result
+
+
+    .. _references-tensor-product:
+    References
+    ----------
+    .. [12] Gabriel Peyré, Marco Cuturi, and Justin Solomon,
+        "Gromov-Wasserstein averaging of kernel and distance matrices."
+        International Conference on Machine Learning (ICML). 2016.
+
+    """
+    constC, hC1, hC2, T = list_to_array(constC, hC1, hC2, T)
+    nx = get_backend(constC, hC1, hC2, T)
+
+    A = - nx.dot(
+        nx.dot(hC1, T), hC2.T
+    )
+    tens = constC + A
+    # tens -= tens.min()
+    return tens
+
+
+def gwloss(constC, hC1, hC2, T):
+    r"""Return the Loss for Gromov-Wasserstein
+
+    The loss is computed as described in Proposition 1 Eq. (6) in :ref:`[12] <references-gwloss>`
+
+    Parameters
+    ----------
+    constC : array-like, shape (ns, nt)
+        Constant :math:`\mathbf{C}` matrix in Eq. (6)
+    hC1 : array-like, shape (ns, ns)
+        :math:`\mathbf{h1}(\mathbf{C1})` matrix in Eq. (6)
+    hC2 : array-like, shape (nt, nt)
+        :math:`\mathbf{h2}(\mathbf{C2})` matrix in Eq. (6)
+    T : array-like, shape (ns, nt)
+        Current value of transport matrix :math:`\mathbf{T}`
+
+    Returns
+    -------
+    loss : float
+        Gromov Wasserstein loss
+
+
+    .. _references-gwloss:
+    References
+    ----------
+    .. [12] Gabriel Peyré, Marco Cuturi, and Justin Solomon,
+        "Gromov-Wasserstein averaging of kernel and distance matrices."
+        International Conference on Machine Learning (ICML). 2016.
+
+    """
+
+    tens = tensor_product(constC, hC1, hC2, T)
+
+    tens, T = list_to_array(tens, T)
+    nx = get_backend(tens, T)
+
+    return nx.sum(tens * T)
+
+
+def gwggrad(constC, hC1, hC2, T):
+    r"""Return the gradient for Gromov-Wasserstein
+
+    The gradient is computed as described in Proposition 2 in :ref:`[12] <references-gwggrad>`
+
+    Parameters
+    ----------
+    constC : array-like, shape (ns, nt)
+        Constant :math:`\mathbf{C}` matrix in Eq. (6)
+    hC1 : array-like, shape (ns, ns)
+        :math:`\mathbf{h1}(\mathbf{C1})` matrix in Eq. (6)
+    hC2 : array-like, shape (nt, nt)
+        :math:`\mathbf{h2}(\mathbf{C2})` matrix in Eq. (6)
+    T : array-like, shape (ns, nt)
+        Current value of transport matrix :math:`\mathbf{T}`
+
+    Returns
+    -------
+    grad : array-like, shape (`ns`, `nt`)
+           Gromov Wasserstein gradient
+
+
+    .. _references-gwggrad:
+    References
+    ----------
+    .. [12] Gabriel Peyré, Marco Cuturi, and Justin Solomon,
+        "Gromov-Wasserstein averaging of kernel and distance matrices."
+        International Conference on Machine Learning (ICML). 2016.
+
+    """
+    return 2 * tensor_product(constC, hC1, hC2,
+                              T)  # [12] Prop. 2 misses a 2 factor
+
+
+def update_square_loss(p, lambdas, T, Cs):
+    r"""
+    Updates :math:`\mathbf{C}` according to the L2 Loss kernel with the `S` :math:`\mathbf{T}_s`
+    couplings calculated at each iteration
+
+    Parameters
+    ----------
+    p : array-like, shape (N,)
+        Masses in the targeted barycenter.
+    lambdas : list of float
+        List of the `S` spaces' weights.
+    T : list of S array-like of shape (ns,N)
+        The `S` :math:`\mathbf{T}_s` couplings calculated at each iteration.
+    Cs : list of S array-like, shape(ns,ns)
+        Metric cost matrices.
+
+    Returns
+    ----------
+    C : array-like, shape (`nt`, `nt`)
+        Updated :math:`\mathbf{C}` matrix.
+    """
+    T = list_to_array(*T)
+    Cs = list_to_array(*Cs)
+    p = list_to_array(p)
+    nx = get_backend(p, *T, *Cs)
+
+    tmpsum = sum([
+        lambdas[s] * nx.dot(
+            nx.dot(T[s].T, Cs[s]),
+            T[s]
+        ) for s in range(len(T))
+    ])
+    ppt = nx.outer(p, p)
+
+    return tmpsum / ppt
+
+
+def update_kl_loss(p, lambdas, T, Cs):
+    r"""
+    Updates :math:`\mathbf{C}` according to the KL Loss kernel with the `S` :math:`\mathbf{T}_s` couplings calculated at each iteration
+
+
+    Parameters
+    ----------
+    p  : array-like, shape (N,)
+        Weights in the targeted barycenter.
+    lambdas : list of float
+        List of the `S` spaces' weights
+    T : list of S array-like of shape (ns,N)
+        The `S` :math:`\mathbf{T}_s` couplings calculated at each iteration.
+    Cs : list of S array-like, shape(ns,ns)
+        Metric cost matrices.
+
+    Returns
+    ----------
+    C : array-like, shape (`ns`, `ns`)
+        updated :math:`\mathbf{C}` matrix
+    """
+    Cs = list_to_array(*Cs)
+    T = list_to_array(*T)
+    p = list_to_array(p)
+    nx = get_backend(p, *T, *Cs)
+
+    tmpsum = sum([
+        lambdas[s] * nx.dot(
+            nx.dot(T[s].T, Cs[s]),
+            T[s]
+        ) for s in range(len(T))
+    ])
+    ppt = nx.outer(p, p)
+
+    return nx.exp(tmpsum / ppt)
+
+
+def gromov_wasserstein(C1, C2, p, q, loss_fun='square_loss', log=False, armijo=False, **kwargs):
+    r"""
+    Returns the gromov-wasserstein transport between :math:`(\mathbf{C_1}, \mathbf{p})` and :math:`(\mathbf{C_2}, \mathbf{q})`
+
+    The function solves the following optimization problem:
+
+    .. math::
+        \mathbf{GW} = \mathop{\arg \min}_\mathbf{T} \quad \sum_{i,j,k,l}
+        L(\mathbf{C_1}_{i,k}, \mathbf{C_2}_{j,l}) \mathbf{T}_{i,j} \mathbf{T}_{k,l}
+
+    Where :
+
+    - :math:`\mathbf{C_1}`: Metric cost matrix in the source space
+    - :math:`\mathbf{C_2}`: Metric cost matrix in the target space
+    - :math:`\mathbf{p}`: distribution in the source space
+    - :math:`\mathbf{q}`: distribution in the target space
+    - `L`: loss function to account for the misfit between the similarity matrices
+
+    Parameters
+    ----------
+    C1 : array-like, shape (ns, ns)
+        Metric cost matrix in the source space
+    C2 : array-like, shape (nt, nt)
+        Metric cost matrix in the target space
+    p : array-like, shape (ns,)
+        Distribution in the source space
+    q : array-like, shape (nt,)
+        Distribution in the target space
+    loss_fun : str
+        loss function used for the solver either 'square_loss' or 'kl_loss'
+    max_iter : int, optional
+        Max number of iterations
+    tol : float, optional
+        Stop threshold on error (>0)
+    verbose : bool, optional
+        Print information along iterations
+    log : bool, optional
+        record log if True
+    armijo : bool, optional
+        If True the step of the line-search is found via an armijo research. Else closed form is used.
+        If there are convergence issues use False.
+    **kwargs : dict
+        parameters can be directly passed to the ot.optim.cg solver
+
+    Returns
+    -------
+    T : array-like, shape (`ns`, `nt`)
+        Coupling between the two spaces that minimizes:
+
+            :math:`\sum_{i,j,k,l} L(\mathbf{C_1}_{i,k}, \mathbf{C_2}_{j,l}) \mathbf{T}_{i,j} \mathbf{T}_{k,l}`
+    log : dict
+        Convergence information and loss.
+
+    References
+    ----------
+    .. [12] Gabriel Peyré, Marco Cuturi, and Justin Solomon,
+        "Gromov-Wasserstein averaging of kernel and distance matrices."
+        International Conference on Machine Learning (ICML). 2016.
+
+    .. [13] Mémoli, Facundo. Gromov–Wasserstein distances and the
+        metric approach to object matching. Foundations of computational
+        mathematics 11.4 (2011): 417-487.
+
+    """
+    p, q = list_to_array(p, q)
+
+    p0, q0, C10, C20 = p, q, C1, C2
+    nx = get_backend(p0, q0, C10, C20)
+
+    p = nx.to_numpy(p)
+    q = nx.to_numpy(q)
+    C1 = nx.to_numpy(C10)
+    C2 = nx.to_numpy(C20)
+
+    constC, hC1, hC2 = init_matrix(C1, C2, p, q, loss_fun)
+
+    G0 = p[:, None] * q[None, :]
+
+    def f(G):
+        return gwloss(constC, hC1, hC2, G)
+
+    def df(G):
+        return gwggrad(constC, hC1, hC2, G)
+
+    if log:
+        res, log = cg(p, q, 0, 1, f, df, G0, log=True, armijo=armijo, C1=C1, C2=C2, constC=constC, **kwargs)
+        log['gw_dist'] = nx.from_numpy(gwloss(constC, hC1, hC2, res), type_as=C10)
+        log['u'] = nx.from_numpy(log['u'], type_as=C10)
+        log['v'] = nx.from_numpy(log['v'], type_as=C10)
+        return nx.from_numpy(res, type_as=C10), log
+    else:
+        return nx.from_numpy(cg(p, q, 0, 1, f, df, G0, armijo=armijo, C1=C1, C2=C2, constC=constC, log=False, **kwargs), type_as=C10)
+
+
+def gromov_wasserstein2(C1, C2, p, q, loss_fun='square_loss', log=False, armijo=False, **kwargs):
+    r"""
+    Returns the gromov-wasserstein discrepancy between :math:`(\mathbf{C_1}, \mathbf{p})` and :math:`(\mathbf{C_2}, \mathbf{q})`
+
+    The function solves the following optimization problem:
+
+    .. math::
+        GW = \min_\mathbf{T} \quad \sum_{i,j,k,l}
+        L(\mathbf{C_1}_{i,k}, \mathbf{C_2}_{j,l}) \mathbf{T}_{i,j} \mathbf{T}_{k,l}
+
+    Where :
+
+    - :math:`\mathbf{C_1}`: Metric cost matrix in the source space
+    - :math:`\mathbf{C_2}`: Metric cost matrix in the target space
+    - :math:`\mathbf{p}`: distribution in the source space
+    - :math:`\mathbf{q}`: distribution in the target space
+    - `L`: loss function to account for the misfit between the similarity
+      matrices
+
+    Note that when using backends, this loss function is differentiable wrt the
+    marices and weights for quadratic loss using the gradients from [38]_.
+
+    Parameters
+    ----------
+    C1 : array-like, shape (ns, ns)
+        Metric cost matrix in the source space
+    C2 : array-like, shape (nt, nt)
+        Metric cost matrix in the target space
+    p : array-like, shape (ns,)
+        Distribution in the source space.
+    q :  array-like, shape (nt,)
+        Distribution in the target space.
+    loss_fun :  str
+        loss function used for the solver either 'square_loss' or 'kl_loss'
+    max_iter : int, optional
+        Max number of iterations
+    tol : float, optional
+        Stop threshold on error (>0)
+    verbose : bool, optional
+        Print information along iterations
+    log : bool, optional
+        record log if True
+    armijo : bool, optional
+        If True the step of the line-search is found via an armijo research. Else closed form is used.
+        If there are convergence issues use False.
+
+    Returns
+    -------
+    gw_dist : float
+        Gromov-Wasserstein distance
+    log : dict
+        convergence information and Coupling marix
+
+    References
+    ----------
+    .. [12] Gabriel Peyré, Marco Cuturi, and Justin Solomon,
+        "Gromov-Wasserstein averaging of kernel and distance matrices."
+        International Conference on Machine Learning (ICML). 2016.
+
+    .. [13] Mémoli, Facundo. Gromov–Wasserstein distances and the
+        metric approach to object matching. Foundations of computational
+        mathematics 11.4 (2011): 417-487.
+
+    .. [38] C. Vincent-Cuaz, T. Vayer, R. Flamary, M. Corneli, N. Courty, Online
+        Graph Dictionary Learning, International Conference on Machine Learning
+        (ICML), 2021.
+
+    """
+    p, q = list_to_array(p, q)
+
+    p0, q0, C10, C20 = p, q, C1, C2
+    nx = get_backend(p0, q0, C10, C20)
+
+    p = nx.to_numpy(p)
+    q = nx.to_numpy(q)
+    C1 = nx.to_numpy(C10)
+    C2 = nx.to_numpy(C20)
+
+    constC, hC1, hC2 = init_matrix(C1, C2, p, q, loss_fun)
+
+    G0 = p[:, None] * q[None, :]
+
+    def f(G):
+        return gwloss(constC, hC1, hC2, G)
+
+    def df(G):
+        return gwggrad(constC, hC1, hC2, G)
+
+    T, log_gw = cg(p, q, 0, 1, f, df, G0, log=True, armijo=armijo, C1=C1, C2=C2, constC=constC, **kwargs)
+
+    T0 = nx.from_numpy(T, type_as=C10)
+
+    log_gw['gw_dist'] = nx.from_numpy(gwloss(constC, hC1, hC2, T), type_as=C10)
+    log_gw['u'] = nx.from_numpy(log_gw['u'], type_as=C10)
+    log_gw['v'] = nx.from_numpy(log_gw['v'], type_as=C10)
+    log_gw['T'] = T0
+
+    gw = log_gw['gw_dist']
+
+    if loss_fun == 'square_loss':
+        gC1 = nx.from_numpy(2 * C1 * (p[:, None] * p[None, :]) - 2 * T.dot(C2).dot(T.T))
+        gC2 = nx.from_numpy(2 * C2 * (q[:, None] * q[None, :]) - 2 * T.T.dot(C1).dot(T))
+        gw = nx.set_gradients(gw, (p0, q0, C10, C20),
+                              (log_gw['u'], log_gw['v'], gC1, gC2))
+
+    if log:
+        return gw, log_gw
+    else:
+        return gw
+
+
+def fused_gromov_wasserstein(M, C1, C2, p, q, loss_fun='square_loss', alpha=0.5, armijo=False, log=False, **kwargs):
+    r"""
+    Computes the FGW transport between two graphs (see :ref:`[24] <references-fused-gromov-wasserstein>`)
+
+    .. math::
+        \gamma = \mathop{\arg \min}_\gamma \quad (1 - \alpha) \langle \gamma, \mathbf{M} \rangle_F +
+        \alpha \sum_{i,j,k,l} L(\mathbf{C_1}_{i,k}, \mathbf{C_2}_{j,l}) \mathbf{T}_{i,j} \mathbf{T}_{k,l}
+
+        s.t. \ \mathbf{\gamma} \mathbf{1} &= \mathbf{p}
+
+             \mathbf{\gamma}^T \mathbf{1} &= \mathbf{q}
+
+             \mathbf{\gamma} &\geq 0
+
+    where :
+
+    - :math:`\mathbf{M}` is the (`ns`, `nt`) metric cost matrix
+    - :math:`\mathbf{p}` and :math:`\mathbf{q}` are source and target weights (sum to 1)
+    - `L` is a loss function to account for the misfit between the similarity matrices
+
+    The algorithm used for solving the problem is conditional gradient as discussed in :ref:`[24] <references-fused-gromov-wasserstein>`
+
+    Parameters
+    ----------
+    M : array-like, shape (ns, nt)
+        Metric cost matrix between features across domains
+    C1 : array-like, shape (ns, ns)
+        Metric cost matrix representative of the structure in the source space
+    C2 : array-like, shape (nt, nt)
+        Metric cost matrix representative of the structure in the target space
+    p : array-like, shape (ns,)
+        Distribution in the source space
+    q : array-like, shape (nt,)
+        Distribution in the target space
+    loss_fun : str, optional
+        Loss function used for the solver
+    alpha : float, optional
+        Trade-off parameter (0 < alpha < 1)
+    armijo : bool, optional
+        If True the step of the line-search is found via an armijo research. Else closed form is used.
+        If there are convergence issues use False.
+    log : bool, optional
+        record log if True
+    **kwargs : dict
+        parameters can be directly passed to the ot.optim.cg solver
+
+    Returns
+    -------
+    gamma : array-like, shape (`ns`, `nt`)
+        Optimal transportation matrix for the given parameters.
+    log : dict
+        Log dictionary return only if log==True in parameters.
+
+
+    .. _references-fused-gromov-wasserstein:
+    References
+    ----------
+    .. [24] Vayer Titouan, Chapel Laetitia, Flamary Rémi, Tavenard Romain
+        and Courty Nicolas "Optimal Transport for structured data with
+        application on graphs", International Conference on Machine Learning
+        (ICML). 2019.
+    """
+    p, q = list_to_array(p, q)
+
+    p0, q0, C10, C20, M0 = p, q, C1, C2, M
+    nx = get_backend(p0, q0, C10, C20, M0)
+
+    p = nx.to_numpy(p)
+    q = nx.to_numpy(q)
+    C1 = nx.to_numpy(C10)
+    C2 = nx.to_numpy(C20)
+    M = nx.to_numpy(M0)
+
+    constC, hC1, hC2 = init_matrix(C1, C2, p, q, loss_fun)
+
+    G0 = p[:, None] * q[None, :]
+
+    def f(G):
+        return gwloss(constC, hC1, hC2, G)
+
+    def df(G):
+        return gwggrad(constC, hC1, hC2, G)
+
+    if log:
+        res, log = cg(p, q, (1 - alpha) * M, alpha, f, df, G0, armijo=armijo, C1=C1, C2=C2, constC=constC, log=True, **kwargs)
+
+        fgw_dist = nx.from_numpy(log['loss'][-1], type_as=C10)
+
+        log['fgw_dist'] = fgw_dist
+        log['u'] = nx.from_numpy(log['u'], type_as=C10)
+        log['v'] = nx.from_numpy(log['v'], type_as=C10)
+        return nx.from_numpy(res, type_as=C10), log
+
+    else:
+        return nx.from_numpy(cg(p, q, (1 - alpha) * M, alpha, f, df, G0, armijo=armijo, C1=C1, C2=C2, constC=constC, **kwargs), type_as=C10)
+
+
+def fused_gromov_wasserstein2(M, C1, C2, p, q, loss_fun='square_loss', alpha=0.5, armijo=False, log=False, **kwargs):
+    r"""
+    Computes the FGW distance between two graphs see (see :ref:`[24] <references-fused-gromov-wasserstein2>`)
+
+    .. math::
+        \min_\gamma \quad (1 - \alpha) \langle \gamma, \mathbf{M} \rangle_F + \alpha \sum_{i,j,k,l}
+        L(\mathbf{C_1}_{i,k}, \mathbf{C_2}_{j,l}) \mathbf{T}_{i,j} \mathbf{T}_{k,l}
+
+        s.t. \ \mathbf{\gamma} \mathbf{1} &= \mathbf{p}
+
+             \mathbf{\gamma}^T \mathbf{1} &= \mathbf{q}
+
+             \mathbf{\gamma} &\geq 0
+
+    where :
+
+    - :math:`\mathbf{M}` is the (`ns`, `nt`) metric cost matrix
+    - :math:`\mathbf{p}` and :math:`\mathbf{q}` are source and target weights (sum to 1)
+    - `L` is a loss function to account for the misfit between the similarity matrices
+
+    The algorithm used for solving the problem is conditional gradient as
+    discussed in :ref:`[24] <references-fused-gromov-wasserstein2>`
+
+    Note that when using backends, this loss function is differentiable wrt the
+    marices and weights for quadratic loss using the gradients from [38]_.
+
+    Parameters
+    ----------
+    M : array-like, shape (ns, nt)
+        Metric cost matrix between features across domains
+    C1 : array-like, shape (ns, ns)
+        Metric cost matrix representative of the structure in the source space.
+    C2 : array-like, shape (nt, nt)
+        Metric cost matrix representative of the structure in the target space.
+    p :  array-like, shape (ns,)
+        Distribution in the source space.
+    q :  array-like, shape (nt,)
+        Distribution in the target space.
+    loss_fun : str, optional
+        Loss function used for the solver.
+    alpha : float, optional
+        Trade-off parameter (0 < alpha < 1)
+    armijo : bool, optional
+        If True the step of the line-search is found via an armijo research.
+        Else closed form is used. If there are convergence issues use False.
+    log : bool, optional
+        Record log if True.
+    **kwargs : dict
+        Parameters can be directly passed to the ot.optim.cg solver.
+
+    Returns
+    -------
+    fgw-distance : float
+        Fused gromov wasserstein distance for the given parameters.
+    log : dict
+        Log dictionary return only if log==True in parameters.
+
+
+    .. _references-fused-gromov-wasserstein2:
+    References
+    ----------
+    .. [24] Vayer Titouan, Chapel Laetitia, Flamary Rémi, Tavenard Romain
+        and Courty Nicolas
+        "Optimal Transport for structured data with application on graphs"
+        International Conference on Machine Learning (ICML). 2019.
+
+    .. [38] C. Vincent-Cuaz, T. Vayer, R. Flamary, M. Corneli, N. Courty, Online
+        Graph Dictionary Learning, International Conference on Machine Learning
+        (ICML), 2021.
+    """
+    p, q = list_to_array(p, q)
+
+    p0, q0, C10, C20, M0 = p, q, C1, C2, M
+    nx = get_backend(p0, q0, C10, C20, M0)
+
+    p = nx.to_numpy(p)
+    q = nx.to_numpy(q)
+    C1 = nx.to_numpy(C10)
+    C2 = nx.to_numpy(C20)
+    M = nx.to_numpy(M0)
+
+    constC, hC1, hC2 = init_matrix(C1, C2, p, q, loss_fun)
+
+    G0 = p[:, None] * q[None, :]
+
+    def f(G):
+        return gwloss(constC, hC1, hC2, G)
+
+    def df(G):
+        return gwggrad(constC, hC1, hC2, G)
+
+    T, log_fgw = cg(p, q, (1 - alpha) * M, alpha, f, df, G0, armijo=armijo, C1=C1, C2=C2, constC=constC, log=True, **kwargs)
+
+    fgw_dist = nx.from_numpy(log_fgw['loss'][-1], type_as=C10)
+
+    T0 = nx.from_numpy(T, type_as=C10)
+
+    log_fgw['fgw_dist'] = fgw_dist
+    log_fgw['u'] = nx.from_numpy(log_fgw['u'], type_as=C10)
+    log_fgw['v'] = nx.from_numpy(log_fgw['v'], type_as=C10)
+    log_fgw['T'] = T0
+
+    if loss_fun == 'square_loss':
+        gC1 = nx.from_numpy(2 * C1 * (p[:, None] * p[None, :]) - 2 * T.dot(C2).dot(T.T))
+        gC2 = nx.from_numpy(2 * C2 * (q[:, None] * q[None, :]) - 2 * T.T.dot(C1).dot(T))
+        fgw_dist = nx.set_gradients(fgw_dist, (p0, q0, C10, C20, M0),
+                                    (log_fgw['u'], log_fgw['v'], alpha * gC1, alpha * gC2, (1 - alpha) * T0))
+
+    if log:
+        return fgw_dist, log_fgw
+    else:
+        return fgw_dist
+
+
+def GW_distance_estimation(C1, C2, p, q, loss_fun, T,
+                           nb_samples_p=None, nb_samples_q=None, std=True, random_state=None):
+    r"""
+    Returns an approximation of the gromov-wasserstein cost between :math:`(\mathbf{C_1}, \mathbf{p})` and :math:`(\mathbf{C_2}, \mathbf{q})`
+    with a fixed transport plan :math:`\mathbf{T}`.
+
+    The function gives an unbiased approximation of the following equation:
+
+    .. math::
+
+        GW = \sum_{i,j,k,l} L(\mathbf{C_{1}}_{i,k}, \mathbf{C_{2}}_{j,l}) \mathbf{T}_{i,j} \mathbf{T}_{k,l}
+
+    Where :
+
+    - :math:`\mathbf{C_1}`: Metric cost matrix in the source space
+    - :math:`\mathbf{C_2}`: Metric cost matrix in the target space
+    - `L` : Loss function to account for the misfit between the similarity matrices
+    - :math:`\mathbf{T}`: Matrix with marginal :math:`\mathbf{p}` and :math:`\mathbf{q}`
+
+    Parameters
+    ----------
+    C1 : array-like, shape (ns, ns)
+        Metric cost matrix in the source space
+    C2 : array-like, shape (nt, nt)
+        Metric cost matrix in the target space
+    p :  array-like, shape (ns,)
+        Distribution in the source space
+    q :  array-like, shape (nt,)
+        Distribution in the target space
+    loss_fun :  function: :math:`\mathbb{R} \times \mathbb{R} \mapsto \mathbb{R}`
+        Loss function used for the distance, the transport plan does not depend on the loss function
+    T : csr or array-like, shape (ns, nt)
+        Transport plan matrix, either a sparse csr or a dense matrix
+    nb_samples_p : int, optional
+        `nb_samples_p` is the number of samples (without replacement) along the first dimension of :math:`\mathbf{T}`
+    nb_samples_q : int, optional
+        `nb_samples_q` is the number of samples along the second dimension of :math:`\mathbf{T}`, for each sample along the first
+    std : bool, optional
+        Standard deviation associated with the prediction of the gromov-wasserstein cost
+    random_state : int or RandomState instance, optional
+        Fix the seed for reproducibility
+
+    Returns
+    -------
+    : float
+        Gromov-wasserstein cost
+
+    References
+    ----------
+    .. [14] Kerdoncuff, Tanguy, Emonet, Rémi, Sebban, Marc
+        "Sampled Gromov Wasserstein."
+        Machine Learning Journal (MLJ). 2021.
+
+    """
+    C1, C2, p, q = list_to_array(C1, C2, p, q)
+    nx = get_backend(C1, C2, p, q)
+
+    generator = check_random_state(random_state)
+
+    len_p = p.shape[0]
+    len_q = q.shape[0]
+
+    # It is always better to sample from the biggest distribution first.
+    if len_p < len_q:
+        p, q = q, p
+        len_p, len_q = len_q, len_p
+        C1, C2 = C2, C1
+        T = T.T
+
+    if nb_samples_p is None:
+        if nx.issparse(T):
+            # If T is sparse, it probably mean that PoGroW was used, thus the number of sample is reduced
+            nb_samples_p = min(int(5 * (len_p * np.log(len_p)) ** 0.5), len_p)
+        else:
+            nb_samples_p = len_p
+    else:
+        # The number of sample along the first dimension is without replacement.
+        nb_samples_p = min(nb_samples_p, len_p)
+    if nb_samples_q is None:
+        nb_samples_q = 1
+    if std:
+        nb_samples_q = max(2, nb_samples_q)
+
+    index_k = np.zeros((nb_samples_p, nb_samples_q), dtype=int)
+    index_l = np.zeros((nb_samples_p, nb_samples_q), dtype=int)
+
+    index_i = generator.choice(
+        len_p, size=nb_samples_p, p=nx.to_numpy(p), replace=False
+    )
+    index_j = generator.choice(
+        len_p, size=nb_samples_p, p=nx.to_numpy(p), replace=False
+    )
+
+    for i in range(nb_samples_p):
+        if nx.issparse(T):
+            T_indexi = nx.reshape(nx.todense(T[index_i[i], :]), (-1,))
+            T_indexj = nx.reshape(nx.todense(T[index_j[i], :]), (-1,))
+        else:
+            T_indexi = T[index_i[i], :]
+            T_indexj = T[index_j[i], :]
+        # For each of the row sampled, the column is sampled.
+        index_k[i] = generator.choice(
+            len_q,
+            size=nb_samples_q,
+            p=nx.to_numpy(T_indexi / nx.sum(T_indexi)),
+            replace=True
+        )
+        index_l[i] = generator.choice(
+            len_q,
+            size=nb_samples_q,
+            p=nx.to_numpy(T_indexj / nx.sum(T_indexj)),
+            replace=True
+        )
+
+    list_value_sample = nx.stack([
+        loss_fun(
+            C1[np.ix_(index_i, index_j)],
+            C2[np.ix_(index_k[:, n], index_l[:, n])]
+        ) for n in range(nb_samples_q)
+    ], axis=2)
+
+    if std:
+        std_value = nx.sum(nx.std(list_value_sample, axis=2) ** 2) ** 0.5
+        return nx.mean(list_value_sample), std_value / (nb_samples_p * nb_samples_p)
+    else:
+        return nx.mean(list_value_sample)
+
+
+def pointwise_gromov_wasserstein(C1, C2, p, q, loss_fun,
+                                 alpha=1, max_iter=100, threshold_plan=0, log=False, verbose=False, random_state=None):
+    r"""
+    Returns the gromov-wasserstein transport between :math:`(\mathbf{C_1}, \mathbf{p})` and :math:`(\mathbf{C_2}, \mathbf{q})` using a stochastic Frank-Wolfe.
+    This method has a :math:`\mathcal{O}(\mathrm{max\_iter} \times PN^2)` time complexity with `P` the number of Sinkhorn iterations.
+
+    The function solves the following optimization problem:
+
+    .. math::
+        \mathbf{GW} = \mathop{\arg \min}_\mathbf{T} \quad \sum_{i,j,k,l}
+        L(\mathbf{C_1}_{i,k}, \mathbf{C_2}_{j,l}) \mathbf{T}_{i,j} \mathbf{T}_{k,l}
+
+        s.t. \ \mathbf{T} \mathbf{1} &= \mathbf{p}
+
+                \mathbf{T}^T \mathbf{1} &= \mathbf{q}
+
+                \mathbf{T} &\geq 0
+
+    Where :
+
+    - :math:`\mathbf{C_1}`: Metric cost matrix in the source space
+    - :math:`\mathbf{C_2}`: Metric cost matrix in the target space
+    - :math:`\mathbf{p}`: distribution in the source space
+    - :math:`\mathbf{q}`: distribution in the target space
+    - `L`: loss function to account for the misfit between the similarity matrices
+
+    Parameters
+    ----------
+    C1 : array-like, shape (ns, ns)
+        Metric cost matrix in the source space
+    C2 : array-like, shape (nt, nt)
+        Metric cost matrix in the target space
+    p :  array-like, shape (ns,)
+        Distribution in the source space
+    q :  array-like, shape (nt,)
+        Distribution in the target space
+    loss_fun :  function: :math:`\mathbb{R} \times \mathbb{R} \mapsto \mathbb{R}`
+        Loss function used for the distance, the transport plan does not depend on the loss function
+    alpha : float
+        Step of the Frank-Wolfe algorithm, should be between 0 and 1
+    max_iter : int, optional
+        Max number of iterations
+    threshold_plan : float, optional
+        Deleting very small values in the transport plan. If above zero, it violates the marginal constraints.
+    verbose : bool, optional
+        Print information along iterations
+    log : bool, optional
+        Gives the distance estimated and the standard deviation
+    random_state : int or RandomState instance, optional
+        Fix the seed for reproducibility
+
+    Returns
+    -------
+    T : array-like, shape (`ns`, `nt`)
+        Optimal coupling between the two spaces
+
+    References
+    ----------
+    .. [14] Kerdoncuff, Tanguy, Emonet, Rémi, Sebban, Marc
+        "Sampled Gromov Wasserstein."
+        Machine Learning Journal (MLJ). 2021.
+
+    """
+    C1, C2, p, q = list_to_array(C1, C2, p, q)
+    nx = get_backend(C1, C2, p, q)
+
+    len_p = p.shape[0]
+    len_q = q.shape[0]
+
+    generator = check_random_state(random_state)
+
+    index = np.zeros(2, dtype=int)
+
+    # Initialize with default marginal
+    index[0] = generator.choice(len_p, size=1, p=nx.to_numpy(p))
+    index[1] = generator.choice(len_q, size=1, p=nx.to_numpy(q))
+    T = nx.tocsr(emd_1d(C1[index[0]], C2[index[1]], a=p, b=q, dense=False))
+
+    best_gw_dist_estimated = np.inf
+    for cpt in range(max_iter):
+        index[0] = generator.choice(len_p, size=1, p=nx.to_numpy(p))
+        T_index0 = nx.reshape(nx.todense(T[index[0], :]), (-1,))
+        index[1] = generator.choice(
+            len_q, size=1, p=nx.to_numpy(T_index0 / nx.sum(T_index0))
+        )
+
+        if alpha == 1:
+            T = nx.tocsr(
+                emd_1d(C1[index[0]], C2[index[1]], a=p, b=q, dense=False)
+            )
+        else:
+            new_T = nx.tocsr(
+                emd_1d(C1[index[0]], C2[index[1]], a=p, b=q, dense=False)
+            )
+            T = (1 - alpha) * T + alpha * new_T
+            # To limit the number of non 0, the values below the threshold are set to 0.
+            T = nx.eliminate_zeros(T, threshold=threshold_plan)
+
+        if cpt % 10 == 0 or cpt == (max_iter - 1):
+            gw_dist_estimated = GW_distance_estimation(
+                C1=C1, C2=C2, loss_fun=loss_fun,
+                p=p, q=q, T=T, std=False, random_state=generator
+            )
+
+            if gw_dist_estimated < best_gw_dist_estimated:
+                best_gw_dist_estimated = gw_dist_estimated
+                best_T = nx.copy(T)
+
+            if verbose:
+                if cpt % 200 == 0:
+                    print('{:5s}|{:12s}'.format('It.', 'Best gw estimated') + '\n' + '-' * 19)
+                print('{:5d}|{:8e}|'.format(cpt, best_gw_dist_estimated))
+
+    if log:
+        log = {}
+        log["gw_dist_estimated"], log["gw_dist_std"] = GW_distance_estimation(
+            C1=C1, C2=C2, loss_fun=loss_fun,
+            p=p, q=q, T=best_T, random_state=generator
+        )
+        return best_T, log
+    return best_T
+
+
+def sampled_gromov_wasserstein(C1, C2, p, q, loss_fun,
+                               nb_samples_grad=100, epsilon=1, max_iter=500, log=False, verbose=False,
+                               random_state=None):
+    r"""
+    Returns the gromov-wasserstein transport between :math:`(\mathbf{C_1}, \mathbf{p})` and :math:`(\mathbf{C_2}, \mathbf{q})` using a 1-stochastic Frank-Wolfe.
+    This method has a :math:`\mathcal{O}(\mathrm{max\_iter} \times N \log(N))` time complexity by relying on the 1D Optimal Transport solver.
+
+    The function solves the following optimization problem:
+
+    .. math::
+        \mathbf{GW} = \mathop{\arg \min}_\mathbf{T} \quad \sum_{i,j,k,l}
+        L(\mathbf{C_1}_{i,k}, \mathbf{C_2}_{j,l}) \mathbf{T}_{i,j} \mathbf{T}_{k,l}
+
+        s.t. \ \mathbf{T} \mathbf{1} &= \mathbf{p}
+
+                \mathbf{T}^T \mathbf{1} &= \mathbf{q}
+
+                \mathbf{T} &\geq 0
+
+    Where :
+
+    - :math:`\mathbf{C_1}`: Metric cost matrix in the source space
+    - :math:`\mathbf{C_2}`: Metric cost matrix in the target space
+    - :math:`\mathbf{p}`: distribution in the source space
+    - :math:`\mathbf{q}`: distribution in the target space
+    - `L`: loss function to account for the misfit between the similarity matrices
+
+    Parameters
+    ----------
+    C1 : array-like, shape (ns, ns)
+        Metric cost matrix in the source space
+    C2 : array-like, shape (nt, nt)
+        Metric cost matrix in the target space
+    p :  array-like, shape (ns,)
+        Distribution in the source space
+    q :  array-like, shape (nt,)
+        Distribution in the target space
+    loss_fun :  function: :math:`\mathbb{R} \times \mathbb{R} \mapsto \mathbb{R}`
+        Loss function used for the distance, the transport plan does not depend on the loss function
+    nb_samples_grad : int
+        Number of samples to approximate the gradient
+    epsilon : float
+        Weight of the Kullback-Leibler regularization
+    max_iter : int, optional
+        Max number of iterations
+    verbose : bool, optional
+        Print information along iterations
+    log : bool, optional
+        Gives the distance estimated and the standard deviation
+    random_state : int or RandomState instance, optional
+        Fix the seed for reproducibility
+
+    Returns
+    -------
+    T : array-like, shape (`ns`, `nt`)
+        Optimal coupling between the two spaces
+
+    References
+    ----------
+    .. [14] Kerdoncuff, Tanguy, Emonet, Rémi, Sebban, Marc
+        "Sampled Gromov Wasserstein."
+        Machine Learning Journal (MLJ). 2021.
+
+    """
+    C1, C2, p, q = list_to_array(C1, C2, p, q)
+    nx = get_backend(C1, C2, p, q)
+
+    len_p = p.shape[0]
+    len_q = q.shape[0]
+
+    generator = check_random_state(random_state)
+
+    # The most natural way to define nb_sample is with a simple integer.
+    if isinstance(nb_samples_grad, int):
+        if nb_samples_grad > len_p:
+            # As the sampling along the first dimension is done without replacement, the rest is reported to the second
+            # dimension.
+            nb_samples_grad_p, nb_samples_grad_q = len_p, nb_samples_grad // len_p
+        else:
+            nb_samples_grad_p, nb_samples_grad_q = nb_samples_grad, 1
+    else:
+        nb_samples_grad_p, nb_samples_grad_q = nb_samples_grad
+    T = nx.outer(p, q)
+    # continue_loop allows to stop the loop if there is several successive small modification of T.
+    continue_loop = 0
+
+    # The gradient of GW is more complex if the two matrices are not symmetric.
+    C_are_symmetric = nx.allclose(C1, C1.T, rtol=1e-10, atol=1e-10) and nx.allclose(C2, C2.T, rtol=1e-10, atol=1e-10)
+
+    for cpt in range(max_iter):
+        index0 = generator.choice(
+            len_p, size=nb_samples_grad_p, p=nx.to_numpy(p), replace=False
+        )
+        Lik = 0
+        for i, index0_i in enumerate(index0):
+            index1 = generator.choice(
+                len_q, size=nb_samples_grad_q,
+                p=nx.to_numpy(T[index0_i, :] / nx.sum(T[index0_i, :])),
+                replace=False
+            )
+            # If the matrices C are not symmetric, the gradient has 2 terms, thus the term is chosen randomly.
+            if (not C_are_symmetric) and generator.rand(1) > 0.5:
+                Lik += nx.mean(loss_fun(
+                    C1[:, [index0[i]] * nb_samples_grad_q][:, None, :],
+                    C2[:, index1][None, :, :]
+                ), axis=2)
+            else:
+                Lik += nx.mean(loss_fun(
+                    C1[[index0[i]] * nb_samples_grad_q, :][:, :, None],
+                    C2[index1, :][:, None, :]
+                ), axis=0)
+
+        max_Lik = nx.max(Lik)
+        if max_Lik == 0:
+            continue
+        # This division by the max is here to facilitate the choice of epsilon.
+        Lik /= max_Lik
+
+        if epsilon > 0:
+            # Set to infinity all the numbers below exp(-200) to avoid log of 0.
+            log_T = nx.log(nx.clip(T, np.exp(-200), 1))
+            log_T = nx.where(log_T == -200, -np.inf, log_T)
+            Lik = Lik - epsilon * log_T
+
+            try:
+                new_T = sinkhorn(a=p, b=q, M=Lik, reg=epsilon)
+            except (RuntimeWarning, UserWarning):
+                print("Warning catched in Sinkhorn: Return last stable T")
+                break
+        else:
+            new_T = emd(a=p, b=q, M=Lik)
+
+        change_T = nx.mean((T - new_T) ** 2)
+        if change_T <= 10e-20:
+            continue_loop += 1
+            if continue_loop > 100:  # Number max of low modifications of T
+                T = nx.copy(new_T)
+                break
+        else:
+            continue_loop = 0
+
+        if verbose and cpt % 10 == 0:
+            if cpt % 200 == 0:
+                print('{:5s}|{:12s}'.format('It.', '||T_n - T_{n+1}||') + '\n' + '-' * 19)
+            print('{:5d}|{:8e}|'.format(cpt, change_T))
+        T = nx.copy(new_T)
+
+    if log:
+        log = {}
+        log["gw_dist_estimated"], log["gw_dist_std"] = GW_distance_estimation(
+            C1=C1, C2=C2, loss_fun=loss_fun,
+            p=p, q=q, T=T, random_state=generator
+        )
+        return T, log
+    return T
+
+
+def entropic_gromov_wasserstein(C1, C2, p, q, loss_fun, epsilon,
+                                max_iter=1000, tol=1e-9, verbose=False, log=False):
+    r"""
+    Returns the gromov-wasserstein transport between :math:`(\mathbf{C_1}, \mathbf{p})` and :math:`(\mathbf{C_2}, \mathbf{q})`
+
+    The function solves the following optimization problem:
+
+    .. math::
+        \mathbf{GW} = \mathop{\arg\min}_\mathbf{T} \quad \sum_{i,j,k,l} L(\mathbf{C_1}_{i,k}, \mathbf{C_2}_{j,l}) \mathbf{T}_{i,j} \mathbf{T}_{k,l} - \epsilon(H(\mathbf{T}))
+
+        s.t. \ \mathbf{T} \mathbf{1} &= \mathbf{p}
+
+             \mathbf{T}^T \mathbf{1} &= \mathbf{q}
+
+             \mathbf{T} &\geq 0
+
+    Where :
+
+    - :math:`\mathbf{C_1}`: Metric cost matrix in the source space
+    - :math:`\mathbf{C_2}`: Metric cost matrix in the target space
+    - :math:`\mathbf{p}`: distribution in the source space
+    - :math:`\mathbf{q}`: distribution in the target space
+    - `L`: loss function to account for the misfit between the similarity matrices
+    - `H`: entropy
+
+    Parameters
+    ----------
+    C1 : array-like, shape (ns, ns)
+        Metric cost matrix in the source space
+    C2 : array-like, shape (nt, nt)
+        Metric cost matrix in the target space
+    p :  array-like, shape (ns,)
+        Distribution in the source space
+    q :  array-like, shape (nt,)
+        Distribution in the target space
+    loss_fun :  string
+        Loss function used for the solver either 'square_loss' or 'kl_loss'
+    epsilon : float
+        Regularization term >0
+    max_iter : int, optional
+        Max number of iterations
+    tol : float, optional
+        Stop threshold on error (>0)
+    verbose : bool, optional
+        Print information along iterations
+    log : bool, optional
+        Record log if True.
+
+    Returns
+    -------
+    T : array-like, shape (`ns`, `nt`)
+        Optimal coupling between the two spaces
+
+    References
+    ----------
+    .. [12] Gabriel Peyré, Marco Cuturi, and Justin Solomon,
+        "Gromov-Wasserstein averaging of kernel and distance matrices."
+        International Conference on Machine Learning (ICML). 2016.
+
+    """
+    C1, C2, p, q = list_to_array(C1, C2, p, q)
+    nx = get_backend(C1, C2, p, q)
+
+    T = nx.outer(p, q)
+
+    constC, hC1, hC2 = init_matrix(C1, C2, p, q, loss_fun)
+
+    cpt = 0
+    err = 1
+
+    if log:
+        log = {'err': []}
+
+    while (err > tol and cpt < max_iter):
+
+        Tprev = T
+
+        # compute the gradient
+        tens = gwggrad(constC, hC1, hC2, T)
+
+        T = sinkhorn(p, q, tens, epsilon, method='sinkhorn')
+
+        if cpt % 10 == 0:
+            # we can speed up the process by checking for the error only all
+            # the 10th iterations
+            err = nx.norm(T - Tprev)
+
+            if log:
+                log['err'].append(err)
+
+            if verbose:
+                if cpt % 200 == 0:
+                    print('{:5s}|{:12s}'.format(
+                        'It.', 'Err') + '\n' + '-' * 19)
+                print('{:5d}|{:8e}|'.format(cpt, err))
+
+        cpt += 1
+
+    if log:
+        log['gw_dist'] = gwloss(constC, hC1, hC2, T)
+        return T, log
+    else:
+        return T
+
+
+def entropic_gromov_wasserstein2(C1, C2, p, q, loss_fun, epsilon,
+                                 max_iter=1000, tol=1e-9, verbose=False, log=False):
+    r"""
+    Returns the entropic gromov-wasserstein discrepancy between the two measured similarity matrices :math:`(\mathbf{C_1}, \mathbf{p})` and :math:`(\mathbf{C_2}, \mathbf{q})`
+
+    The function solves the following optimization problem:
+
+    .. math::
+        GW = \min_\mathbf{T} \quad \sum_{i,j,k,l} L(\mathbf{C_1}_{i,k}, \mathbf{C_2}_{j,l})
+        \mathbf{T}_{i,j} \mathbf{T}_{k,l} - \epsilon(H(\mathbf{T}))
+
+    Where :
+
+    - :math:`\mathbf{C_1}`: Metric cost matrix in the source space
+    - :math:`\mathbf{C_2}`: Metric cost matrix in the target space
+    - :math:`\mathbf{p}`: distribution in the source space
+    - :math:`\mathbf{q}`: distribution in the target space
+    - `L`: loss function to account for the misfit between the similarity matrices
+    - `H`: entropy
+
+    Parameters
+    ----------
+    C1 : array-like, shape (ns, ns)
+        Metric cost matrix in the source space
+    C2 : array-like, shape (nt, nt)
+        Metric cost matrix in the target space
+    p :  array-like, shape (ns,)
+        Distribution in the source space
+    q :  array-like, shape (nt,)
+        Distribution in the target space
+    loss_fun : str
+        Loss function used for the solver either 'square_loss' or 'kl_loss'
+    epsilon : float
+        Regularization term >0
+    max_iter : int, optional
+        Max number of iterations
+    tol : float, optional
+        Stop threshold on error (>0)
+    verbose : bool, optional
+        Print information along iterations
+    log : bool, optional
+        Record log if True.
+
+    Returns
+    -------
+    gw_dist : float
+        Gromov-Wasserstein distance
+
+    References
+    ----------
+    .. [12] Gabriel Peyré, Marco Cuturi, and Justin Solomon,
+        "Gromov-Wasserstein averaging of kernel and distance matrices."
+        International Conference on Machine Learning (ICML). 2016.
+
+    """
+    gw, logv = entropic_gromov_wasserstein(
+        C1, C2, p, q, loss_fun, epsilon, max_iter, tol, verbose, log=True)
+
+    logv['T'] = gw
+
+    if log:
+        return logv['gw_dist'], logv
+    else:
+        return logv['gw_dist']
+
+
+def entropic_gromov_barycenters(N, Cs, ps, p, lambdas, loss_fun, epsilon,
+                                max_iter=1000, tol=1e-9, verbose=False, log=False, init_C=None, random_state=None):
+    r"""
+    Returns the gromov-wasserstein barycenters of `S` measured similarity matrices :math:`(\mathbf{C}_s)_{1 \leq s \leq S}`
+
+    The function solves the following optimization problem:
+
+    .. math::
+
+        \mathbf{C} = \mathop{\arg \min}_{\mathbf{C}\in \mathbb{R}^{N \times N}} \quad \sum_s \lambda_s \mathrm{GW}(\mathbf{C}, \mathbf{C}_s, \mathbf{p}, \mathbf{p}_s)
+
+    Where :
+
+    - :math:`\mathbf{C}_s`: metric cost matrix
+    - :math:`\mathbf{p}_s`: distribution
+
+    Parameters
+    ----------
+    N : int
+        Size of the targeted barycenter
+    Cs : list of S array-like of shape (ns,ns)
+        Metric cost matrices
+    ps : list of S array-like of shape (ns,)
+        Sample weights in the `S` spaces
+    p : array-like, shape(N,)
+        Weights in the targeted barycenter
+    lambdas : list of float
+        List of the `S` spaces' weights.
+    loss_fun : callable
+        Tensor-matrix multiplication function based on specific loss function.
+    update : callable
+        function(:math:`\mathbf{p}`, lambdas, :math:`\mathbf{T}`, :math:`\mathbf{Cs}`) that updates
+        :math:`\mathbf{C}` according to a specific Kernel with the `S` :math:`\mathbf{T}_s` couplings
+        calculated at each iteration
+    epsilon : float
+        Regularization term >0
+    max_iter : int, optional
+        Max number of iterations
+    tol : float, optional
+        Stop threshold on error (>0)
+    verbose : bool, optional
+        Print information along iterations.
+    log : bool, optional
+        Record log if True.
+    init_C : bool | array-like, shape (N, N)
+        Random initial value for the :math:`\mathbf{C}` matrix provided by user.
+    random_state : int or RandomState instance, optional
+        Fix the seed for reproducibility
+
+    Returns
+    -------
+    C : array-like, shape (`N`, `N`)
+        Similarity matrix in the barycenter space (permutated arbitrarily)
+
+    References
+    ----------
+    .. [12] Gabriel Peyré, Marco Cuturi, and Justin Solomon,
+        "Gromov-Wasserstein averaging of kernel and distance matrices."
+        International Conference on Machine Learning (ICML). 2016.
+    """
+    Cs = list_to_array(*Cs)
+    ps = list_to_array(*ps)
+    p = list_to_array(p)
+    nx = get_backend(*Cs, *ps, p)
+
+    S = len(Cs)
+
+    # Initialization of C : random SPD matrix (if not provided by user)
+    if init_C is None:
+        generator = check_random_state(random_state)
+        xalea = generator.randn(N, 2)
+        C = dist(xalea, xalea)
+        C /= C.max()
+        C = nx.from_numpy(C, type_as=p)
+    else:
+        C = init_C
+
+    cpt = 0
+    err = 1
+
+    error = []
+
+    while (err > tol) and (cpt < max_iter):
+        Cprev = C
+
+        T = [entropic_gromov_wasserstein(Cs[s], C, ps[s], p, loss_fun, epsilon,
+                                         max_iter, 1e-4, verbose, log) for s in range(S)]
+        if loss_fun == 'square_loss':
+            C = update_square_loss(p, lambdas, T, Cs)
+
+        elif loss_fun == 'kl_loss':
+            C = update_kl_loss(p, lambdas, T, Cs)
+
+        if cpt % 10 == 0:
+            # we can speed up the process by checking for the error only all
+            # the 10th iterations
+            err = nx.norm(C - Cprev)
+            error.append(err)
+
+            if log:
+                log['err'].append(err)
+
+            if verbose:
+                if cpt % 200 == 0:
+                    print('{:5s}|{:12s}'.format(
+                        'It.', 'Err') + '\n' + '-' * 19)
+                print('{:5d}|{:8e}|'.format(cpt, err))
+
+        cpt += 1
+
+    return C
+
+
+def gromov_barycenters(N, Cs, ps, p, lambdas, loss_fun,
+                       max_iter=1000, tol=1e-9, verbose=False, log=False, init_C=None, random_state=None):
+    r"""
+    Returns the gromov-wasserstein barycenters of `S` measured similarity matrices :math:`(\mathbf{C}_s)_{1 \leq s \leq S}`
+
+    The function solves the following optimization problem with block coordinate descent:
+
+    .. math::
+
+        \mathbf{C} = \mathop{\arg \min}_{\mathbf{C}\in \mathbb{R}^{N \times N}} \quad \sum_s \lambda_s \mathrm{GW}(\mathbf{C}, \mathbf{C}_s, \mathbf{p}, \mathbf{p}_s)
+
+    Where :
+
+    - :math:`\mathbf{C}_s`: metric cost matrix
+    - :math:`\mathbf{p}_s`: distribution
+
+    Parameters
+    ----------
+    N : int
+        Size of the targeted barycenter
+    Cs : list of S array-like of shape (ns, ns)
+        Metric cost matrices
+    ps : list of S array-like of shape (ns,)
+        Sample weights in the `S` spaces
+    p : array-like, shape (N,)
+        Weights in the targeted barycenter
+    lambdas : list of float
+        List of the `S` spaces' weights
+    loss_fun : callable
+        tensor-matrix multiplication function based on specific loss function
+    update : callable
+        function(:math:`\mathbf{p}`, lambdas, :math:`\mathbf{T}`, :math:`\mathbf{Cs}`) that updates
+        :math:`\mathbf{C}` according to a specific Kernel with the `S` :math:`\mathbf{T}_s` couplings
+        calculated at each iteration
+    max_iter : int, optional
+        Max number of iterations
+    tol : float, optional
+        Stop threshold on error (>0).
+    verbose : bool, optional
+        Print information along iterations.
+    log : bool, optional
+        Record log if True.
+    init_C : bool | array-like, shape(N,N)
+        Random initial value for the :math:`\mathbf{C}` matrix provided by user.
+    random_state : int or RandomState instance, optional
+        Fix the seed for reproducibility
+
+    Returns
+    -------
+    C : array-like, shape (`N`, `N`)
+        Similarity matrix in the barycenter space (permutated arbitrarily)
+
+    References
+    ----------
+    .. [12] Gabriel Peyré, Marco Cuturi, and Justin Solomon,
+        "Gromov-Wasserstein averaging of kernel and distance matrices."
+        International Conference on Machine Learning (ICML). 2016.
+
+    """
+    Cs = list_to_array(*Cs)
+    ps = list_to_array(*ps)
+    p = list_to_array(p)
+    nx = get_backend(*Cs, *ps, p)
+
+    S = len(Cs)
+
+    # Initialization of C : random SPD matrix (if not provided by user)
+    if init_C is None:
+        generator = check_random_state(random_state)
+        xalea = generator.randn(N, 2)
+        C = dist(xalea, xalea)
+        C /= C.max()
+        C = nx.from_numpy(C, type_as=p)
+    else:
+        C = init_C
+
+    cpt = 0
+    err = 1
+
+    error = []
+
+    while(err > tol and cpt < max_iter):
+        Cprev = C
+
+        T = [gromov_wasserstein(Cs[s], C, ps[s], p, loss_fun,
+                                numItermax=max_iter, stopThr=1e-5, verbose=verbose, log=log) for s in range(S)]
+        if loss_fun == 'square_loss':
+            C = update_square_loss(p, lambdas, T, Cs)
+
+        elif loss_fun == 'kl_loss':
+            C = update_kl_loss(p, lambdas, T, Cs)
+
+        if cpt % 10 == 0:
+            # we can speed up the process by checking for the error only all
+            # the 10th iterations
+            err = nx.norm(C - Cprev)
+            error.append(err)
+
+            if log:
+                log['err'].append(err)
+
+            if verbose:
+                if cpt % 200 == 0:
+                    print('{:5s}|{:12s}'.format(
+                        'It.', 'Err') + '\n' + '-' * 19)
+                print('{:5d}|{:8e}|'.format(cpt, err))
+
+        cpt += 1
+
+    return C
+
+
+def fgw_barycenters(N, Ys, Cs, ps, lambdas, alpha, fixed_structure=False, fixed_features=False,
+                    p=None, loss_fun='square_loss', max_iter=100, tol=1e-9,
+                    verbose=False, log=False, init_C=None, init_X=None, random_state=None):
+    r"""Compute the fgw barycenter as presented eq (5) in :ref:`[24] <references-fgw-barycenters>`
+
+    Parameters
+    ----------
+    N : int
+        Desired number of samples of the target barycenter
+    Ys: list of array-like, each element has shape (ns,d)
+        Features of all samples
+    Cs : list of array-like, each element has shape (ns,ns)
+        Structure matrices of all samples
+    ps : list of array-like, each element has shape (ns,)
+        Masses of all samples.
+    lambdas : list of float
+        List of the `S` spaces' weights
+    alpha : float
+        Alpha parameter for the fgw distance
+    fixed_structure : bool
+        Whether to fix the structure of the barycenter during the updates
+    fixed_features : bool
+        Whether to fix the feature of the barycenter during the updates
+    loss_fun : str
+        Loss function used for the solver either 'square_loss' or 'kl_loss'
+    max_iter : int, optional
+        Max number of iterations
+    tol : float, optional
+        Stop threshold on error (>0).
+    verbose : bool, optional
+        Print information along iterations.
+    log : bool, optional
+        Record log if True.
+    init_C : array-like, shape (N,N), optional
+        Initialization for the barycenters' structure matrix. If not set
+        a random init is used.
+    init_X : array-like, shape (N,d), optional
+        Initialization for the barycenters' features. If not set a
+        random init is used.
+    random_state : int or RandomState instance, optional
+        Fix the seed for reproducibility
+
+    Returns
+    -------
+    X : array-like, shape (`N`, `d`)
+        Barycenters' features
+    C : array-like, shape (`N`, `N`)
+        Barycenters' structure matrix
+    log : dict
+        Only returned when log=True. It contains the keys:
+
+        - :math:`\mathbf{T}`: list of (`N`, `ns`) transport matrices
+        - :math:`(\mathbf{M}_s)_s`: all distance matrices between the feature of the barycenter and the other features :math:`(dist(\mathbf{X}, \mathbf{Y}_s))_s` shape (`N`, `ns`)
+
+
+    .. _references-fgw-barycenters:
+    References
+    ----------
+    .. [24] Vayer Titouan, Chapel Laetitia, Flamary Rémi, Tavenard Romain
+        and Courty Nicolas
+        "Optimal Transport for structured data with application on graphs"
+        International Conference on Machine Learning (ICML). 2019.
+    """
+    Cs = list_to_array(*Cs)
+    ps = list_to_array(*ps)
+    Ys = list_to_array(*Ys)
+    p = list_to_array(p)
+    nx = get_backend(*Cs, *Ys, *ps)
+
+    S = len(Cs)
+    d = Ys[0].shape[1]  # dimension on the node features
+    if p is None:
+        p = nx.ones(N, type_as=Cs[0]) / N
+
+    if fixed_structure:
+        if init_C is None:
+            raise UndefinedParameter('If C is fixed it must be initialized')
+        else:
+            C = init_C
+    else:
+        if init_C is None:
+            generator = check_random_state(random_state)
+            xalea = generator.randn(N, 2)
+            C = dist(xalea, xalea)
+            C = nx.from_numpy(C, type_as=ps[0])
+        else:
+            C = init_C
+
+    if fixed_features:
+        if init_X is None:
+            raise UndefinedParameter('If X is fixed it must be initialized')
+        else:
+            X = init_X
+    else:
+        if init_X is None:
+            X = nx.zeros((N, d), type_as=ps[0])
+        else:
+            X = init_X
+
+    T = [nx.outer(p, q) for q in ps]
+
+    Ms = [dist(X, Ys[s]) for s in range(len(Ys))]
+
+    cpt = 0
+    err_feature = 1
+    err_structure = 1
+
+    if log:
+        log_ = {}
+        log_['err_feature'] = []
+        log_['err_structure'] = []
+        log_['Ts_iter'] = []
+
+    while((err_feature > tol or err_structure > tol) and cpt < max_iter):
+        Cprev = C
+        Xprev = X
+
+        if not fixed_features:
+            Ys_temp = [y.T for y in Ys]
+            X = update_feature_matrix(lambdas, Ys_temp, T, p).T
+
+        Ms = [dist(X, Ys[s]) for s in range(len(Ys))]
+
+        if not fixed_structure:
+            if loss_fun == 'square_loss':
+                T_temp = [t.T for t in T]
+                C = update_structure_matrix(p, lambdas, T_temp, Cs)
+
+        T = [fused_gromov_wasserstein(Ms[s], C, Cs[s], p, ps[s], loss_fun, alpha,
+                                      numItermax=max_iter, stopThr=1e-5, verbose=verbose) for s in range(S)]
+
+        # T is N,ns
+        err_feature = nx.norm(X - nx.reshape(Xprev, (N, d)))
+        err_structure = nx.norm(C - Cprev)
+        if log:
+            log_['err_feature'].append(err_feature)
+            log_['err_structure'].append(err_structure)
+            log_['Ts_iter'].append(T)
+
+        if verbose:
+            if cpt % 200 == 0:
+                print('{:5s}|{:12s}'.format(
+                    'It.', 'Err') + '\n' + '-' * 19)
+            print('{:5d}|{:8e}|'.format(cpt, err_structure))
+            print('{:5d}|{:8e}|'.format(cpt, err_feature))
+
+        cpt += 1
+
+    if log:
+        log_['T'] = T  # from target to Ys
+        log_['p'] = p
+        log_['Ms'] = Ms
+
+    if log:
+        return X, C, log_
+    else:
+        return X, C
+
+
+def update_structure_matrix(p, lambdas, T, Cs):
+    r"""Updates :math:`\mathbf{C}` according to the L2 Loss kernel with the `S` :math:`\mathbf{T}_s` couplings.
+
+    It is calculated at each iteration
+
+    Parameters
+    ----------
+    p : array-like, shape (N,)
+        Masses in the targeted barycenter.
+    lambdas : list of float
+        List of the `S` spaces' weights.
+    T : list of S array-like of shape (ns, N)
+        The `S` :math:`\mathbf{T}_s` couplings calculated at each iteration.
+    Cs : list of S array-like, shape (ns, ns)
+        Metric cost matrices.
+
+    Returns
+    -------
+    C : array-like, shape (`nt`, `nt`)
+        Updated :math:`\mathbf{C}` matrix.
+    """
+    p = list_to_array(p)
+    T = list_to_array(*T)
+    Cs = list_to_array(*Cs)
+    nx = get_backend(*Cs, *T, p)
+
+    tmpsum = sum([
+        lambdas[s] * nx.dot(
+            nx.dot(T[s].T, Cs[s]),
+            T[s]
+        ) for s in range(len(T))
+    ])
+    ppt = nx.outer(p, p)
+    return tmpsum / ppt
+
+
+def update_feature_matrix(lambdas, Ys, Ts, p):
+    r"""Updates the feature with respect to the `S` :math:`\mathbf{T}_s` couplings.
+
+
+    See "Solving the barycenter problem with Block Coordinate Descent (BCD)"
+    in :ref:`[24] <references-update-feature-matrix>` calculated at each iteration
+
+    Parameters
+    ----------
+    p : array-like, shape (N,)
+        masses in the targeted barycenter
+    lambdas : list of float
+        List of the `S` spaces' weights
+    Ts : list of S array-like, shape (ns,N)
+        The `S` :math:`\mathbf{T}_s` couplings calculated at each iteration
+    Ys : list of S array-like, shape (d,ns)
+        The features.
+
+    Returns
+    -------
+    X : array-like, shape (`d`, `N`)
+
+
+    .. _references-update-feature-matrix:
+    References
+    ----------
+    .. [24] Vayer Titouan, Chapel Laetitia, Flamary Rémi, Tavenard Romain and Courty Nicolas
+        "Optimal Transport for structured data with application on graphs"
+        International Conference on Machine Learning (ICML). 2019.
+    """
+    p = list_to_array(p)
+    Ts = list_to_array(*Ts)
+    Ys = list_to_array(*Ys)
+    nx = get_backend(*Ys, *Ts, p)
+
+    p = 1. / p
+    tmpsum = sum([
+        lambdas[s] * nx.dot(Ys[s], Ts[s].T) * p[None, :]
+        for s in range(len(Ts))
+    ])
+    return tmpsum