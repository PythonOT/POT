--- conflicted
+++ resolved
@@ -3,11 +3,7 @@
 Multi-lib backend for POT
 
 The goal is to write backend-agnostic code. Whether you're using Numpy, PyTorch,
-<<<<<<< HEAD
-Jax, or Tensorflow, POT code should work nonetheless.
-=======
-Jax, or Cupy, POT code should work nonetheless.
->>>>>>> ca696584
+Jax, Cupy, or Tensorflow, POT code should work nonetheless.
 To achieve that, POT provides backend classes which implements functions in their respective backend
 imitating Numpy API. As a convention, we use nx instead of np to refer to the backend.
 
@@ -50,21 +46,21 @@
     jax_type = float
 
 try:
-<<<<<<< HEAD
+    import cupy as cp
+    import cupyx
+    cp_type = cp.ndarray
+except ImportError:
+    cp = False
+    cp_type = float
+
+try:
     import tensorflow as tf
     import tensorflow.experimental.numpy as tnp
     tf_type = tf.Tensor
 except ImportError:
     tf = False
     tf_type = float
-=======
-    import cupy as cp
-    import cupyx
-    cp_type = cp.ndarray
-except ImportError:
-    cp = False
-    cp_type = float
->>>>>>> ca696584
+
 
 str_type_error = "All array should be from the same type/backend. Current types are : {}"
 
@@ -79,13 +75,11 @@
     if jax:
         lst.append(JaxBackend())
 
-<<<<<<< HEAD
+    if cp:
+        lst.append(CupyBackend())
+
     if tf:
         lst.append(TensorflowBackend())
-=======
-    if cp:
-        lst.append(CupyBackend())
->>>>>>> ca696584
 
     return lst
 
@@ -108,13 +102,10 @@
         return TorchBackend()
     elif isinstance(args[0], jax_type):
         return JaxBackend()
-<<<<<<< HEAD
+    elif isinstance(args[0], cp_type):
+        return CupyBackend()
     elif isinstance(args[0], tf_type):
         return TensorflowBackend()
-=======
-    elif isinstance(args[0], cp_type):
-        return CupyBackend()
->>>>>>> ca696584
     else:
         raise ValueError("Unknown type of non implemented backend.")
 
@@ -132,11 +123,7 @@
     """
     Backend abstract class.
     Implementations: :py:class:`JaxBackend`, :py:class:`NumpyBackend`, :py:class:`TorchBackend`,
-<<<<<<< HEAD
-    :py:class:`TensorflowBackend`
-=======
-    :py:class:`CupyBackend`
->>>>>>> ca696584
+    :py:class:`CupyBackend`, :py:class:`TensorflowBackend`
 
     - The `__name__` class attribute refers to the name of the backend.
     - The `__type__` class attribute refers to the data structure used by the backend.
@@ -1575,7 +1562,6 @@
         assert a_dtype == b_dtype, "Dtype discrepancy"
         assert a_device == b_device, f"Device discrepancy. First input is on {str(a_device)}, whereas second input is on {str(b_device)}"
 
-<<<<<<< HEAD
     def T(self, a):
         return a.T
 
@@ -1586,12 +1572,6 @@
             return torch.squeeze(a, dim=axis)
 
 
-class TensorflowBackend(Backend):
-
-    __name__ = "tf"
-    __type__ = tf_type
-=======
-
 class CupyBackend(Backend):  # pragma: no cover
     """
     CuPy implementation of the backend
@@ -1602,13 +1582,295 @@
 
     __name__ = 'cupy'
     __type__ = cp_type
->>>>>>> ca696584
     __type_list__ = None
 
     rng_ = None
 
     def __init__(self):
-<<<<<<< HEAD
+        self.rng_ = cp.random.RandomState()
+
+        self.__type_list__ = [
+            cp.array(1, dtype=cp.float32),
+            cp.array(1, dtype=cp.float64)
+        ]
+
+    def to_numpy(self, a):
+        return cp.asnumpy(a)
+
+    def from_numpy(self, a, type_as=None):
+        if type_as is None:
+            return cp.asarray(a)
+        else:
+            with cp.cuda.Device(type_as.device):
+                return cp.asarray(a, dtype=type_as.dtype)
+
+    def set_gradients(self, val, inputs, grads):
+        # No gradients for cupy
+        return val
+
+    def zeros(self, shape, type_as=None):
+        if isinstance(shape, (list, tuple)):
+            shape = tuple(int(i) for i in shape)
+        if type_as is None:
+            return cp.zeros(shape)
+        else:
+            with cp.cuda.Device(type_as.device):
+                return cp.zeros(shape, dtype=type_as.dtype)
+
+    def ones(self, shape, type_as=None):
+        if isinstance(shape, (list, tuple)):
+            shape = tuple(int(i) for i in shape)
+        if type_as is None:
+            return cp.ones(shape)
+        else:
+            with cp.cuda.Device(type_as.device):
+                return cp.ones(shape, dtype=type_as.dtype)
+
+    def arange(self, stop, start=0, step=1, type_as=None):
+        return cp.arange(start, stop, step)
+
+    def full(self, shape, fill_value, type_as=None):
+        if isinstance(shape, (list, tuple)):
+            shape = tuple(int(i) for i in shape)
+        if type_as is None:
+            return cp.full(shape, fill_value)
+        else:
+            with cp.cuda.Device(type_as.device):
+                return cp.full(shape, fill_value, dtype=type_as.dtype)
+
+    def eye(self, N, M=None, type_as=None):
+        if type_as is None:
+            return cp.eye(N, M)
+        else:
+            with cp.cuda.Device(type_as.device):
+                return cp.eye(N, M, dtype=type_as.dtype)
+
+    def sum(self, a, axis=None, keepdims=False):
+        return cp.sum(a, axis, keepdims=keepdims)
+
+    def cumsum(self, a, axis=None):
+        return cp.cumsum(a, axis)
+
+    def max(self, a, axis=None, keepdims=False):
+        return cp.max(a, axis, keepdims=keepdims)
+
+    def min(self, a, axis=None, keepdims=False):
+        return cp.min(a, axis, keepdims=keepdims)
+
+    def maximum(self, a, b):
+        return cp.maximum(a, b)
+
+    def minimum(self, a, b):
+        return cp.minimum(a, b)
+
+    def abs(self, a):
+        return cp.abs(a)
+
+    def exp(self, a):
+        return cp.exp(a)
+
+    def log(self, a):
+        return cp.log(a)
+
+    def sqrt(self, a):
+        return cp.sqrt(a)
+
+    def power(self, a, exponents):
+        return cp.power(a, exponents)
+
+    def dot(self, a, b):
+        return cp.dot(a, b)
+
+    def norm(self, a):
+        return cp.sqrt(cp.sum(cp.square(a)))
+
+    def any(self, a):
+        return cp.any(a)
+
+    def isnan(self, a):
+        return cp.isnan(a)
+
+    def isinf(self, a):
+        return cp.isinf(a)
+
+    def einsum(self, subscripts, *operands):
+        return cp.einsum(subscripts, *operands)
+
+    def sort(self, a, axis=-1):
+        return cp.sort(a, axis)
+
+    def argsort(self, a, axis=-1):
+        return cp.argsort(a, axis)
+
+    def searchsorted(self, a, v, side='left'):
+        if a.ndim == 1:
+            return cp.searchsorted(a, v, side)
+        else:
+            # this is a not very efficient way to make numpy
+            # searchsorted work on 2d arrays
+            ret = cp.empty(v.shape, dtype=int)
+            for i in range(a.shape[0]):
+                ret[i, :] = cp.searchsorted(a[i, :], v[i, :], side)
+            return ret
+
+    def flip(self, a, axis=None):
+        return cp.flip(a, axis)
+
+    def outer(self, a, b):
+        return cp.outer(a, b)
+
+    def clip(self, a, a_min, a_max):
+        return cp.clip(a, a_min, a_max)
+
+    def repeat(self, a, repeats, axis=None):
+        return cp.repeat(a, repeats, axis)
+
+    def take_along_axis(self, arr, indices, axis):
+        return cp.take_along_axis(arr, indices, axis)
+
+    def concatenate(self, arrays, axis=0):
+        return cp.concatenate(arrays, axis)
+
+    def zero_pad(self, a, pad_width):
+        return cp.pad(a, pad_width)
+
+    def argmax(self, a, axis=None):
+        return cp.argmax(a, axis=axis)
+
+    def mean(self, a, axis=None):
+        return cp.mean(a, axis=axis)
+
+    def std(self, a, axis=None):
+        return cp.std(a, axis=axis)
+
+    def linspace(self, start, stop, num):
+        return cp.linspace(start, stop, num)
+
+    def meshgrid(self, a, b):
+        return cp.meshgrid(a, b)
+
+    def diag(self, a, k=0):
+        return cp.diag(a, k)
+
+    def unique(self, a):
+        return cp.unique(a)
+
+    def logsumexp(self, a, axis=None):
+        # Taken from
+        # https://github.com/scipy/scipy/blob/v1.7.1/scipy/special/_logsumexp.py#L7-L127
+        a_max = cp.amax(a, axis=axis, keepdims=True)
+
+        if a_max.ndim > 0:
+            a_max[~cp.isfinite(a_max)] = 0
+        elif not cp.isfinite(a_max):
+            a_max = 0
+
+        tmp = cp.exp(a - a_max)
+        s = cp.sum(tmp, axis=axis)
+        out = cp.log(s)
+        a_max = cp.squeeze(a_max, axis=axis)
+        out += a_max
+        return out
+
+    def stack(self, arrays, axis=0):
+        return cp.stack(arrays, axis)
+
+    def reshape(self, a, shape):
+        return cp.reshape(a, shape)
+
+    def seed(self, seed=None):
+        if seed is not None:
+            self.rng_.seed(seed)
+
+    def rand(self, *size, type_as=None):
+        if type_as is None:
+            return self.rng_.rand(*size)
+        else:
+            with cp.cuda.Device(type_as.device):
+                return self.rng_.rand(*size, dtype=type_as.dtype)
+
+    def randn(self, *size, type_as=None):
+        if type_as is None:
+            return self.rng_.randn(*size)
+        else:
+            with cp.cuda.Device(type_as.device):
+                return self.rng_.randn(*size, dtype=type_as.dtype)
+
+    def coo_matrix(self, data, rows, cols, shape=None, type_as=None):
+        data = self.from_numpy(data)
+        rows = self.from_numpy(rows)
+        cols = self.from_numpy(cols)
+        if type_as is None:
+            return cupyx.scipy.sparse.coo_matrix(
+                (data, (rows, cols)), shape=shape
+            )
+        else:
+            with cp.cuda.Device(type_as.device):
+                return cupyx.scipy.sparse.coo_matrix(
+                    (data, (rows, cols)), shape=shape, dtype=type_as.dtype
+                )
+
+    def issparse(self, a):
+        return cupyx.scipy.sparse.issparse(a)
+
+    def tocsr(self, a):
+        if self.issparse(a):
+            return a.tocsr()
+        else:
+            return cupyx.scipy.sparse.csr_matrix(a)
+
+    def eliminate_zeros(self, a, threshold=0.):
+        if threshold > 0:
+            if self.issparse(a):
+                a.data[self.abs(a.data) <= threshold] = 0
+            else:
+                a[self.abs(a) <= threshold] = 0
+        if self.issparse(a):
+            a.eliminate_zeros()
+        return a
+
+    def todense(self, a):
+        if self.issparse(a):
+            return a.toarray()
+        else:
+            return a
+
+    def where(self, condition, x, y):
+        return cp.where(condition, x, y)
+
+    def copy(self, a):
+        return a.copy()
+
+    def allclose(self, a, b, rtol=1e-05, atol=1e-08, equal_nan=False):
+        return cp.allclose(a, b, rtol=rtol, atol=atol, equal_nan=equal_nan)
+
+    def dtype_device(self, a):
+        return a.dtype, a.device
+
+    def assert_same_dtype_device(self, a, b):
+        a_dtype, a_device = self.dtype_device(a)
+        b_dtype, b_device = self.dtype_device(b)
+
+        # cupy has implicit type conversion so
+        # we automatically validate the test for type
+        assert a_device == b_device, f"Device discrepancy. First input is on {str(a_device)}, whereas second input is on {str(b_device)}"
+
+    def T(self, a):
+        return a.T
+
+    def squeeze(self, a, axis=None):
+        return cp.squeeze(a, axis=axis)
+
+
+class TensorflowBackend(Backend):
+
+    __name__ = "tf"
+    __type__ = tf_type
+    __type_list__ = None
+
+    rng_ = None
+    
+    def __init__(self):
         self.seed(None)
 
         self.__type_list__ = [
@@ -1840,7 +2102,6 @@
 
         sparse_tensor = tf.sparse.SparseTensor(
             indices=tnp.stack([rows, cols]).T,
-            # indices=tf.cast(self.T(self.stack([rows, cols])), dtype=tf.int64),
             values=data,
             dense_shape=shape
         )
@@ -1871,258 +2132,10 @@
     def todense(self, a):
         if self.issparse(a):
             return tf.sparse.to_dense(tf.sparse.reorder(a))
-=======
-        self.rng_ = cp.random.RandomState()
-
-        self.__type_list__ = [
-            cp.array(1, dtype=cp.float32),
-            cp.array(1, dtype=cp.float64)
-        ]
-
-    def to_numpy(self, a):
-        return cp.asnumpy(a)
-
-    def from_numpy(self, a, type_as=None):
-        if type_as is None:
-            return cp.asarray(a)
-        else:
-            with cp.cuda.Device(type_as.device):
-                return cp.asarray(a, dtype=type_as.dtype)
-
-    def set_gradients(self, val, inputs, grads):
-        # No gradients for cupy
-        return val
-
-    def zeros(self, shape, type_as=None):
-        if isinstance(shape, (list, tuple)):
-            shape = tuple(int(i) for i in shape)
-        if type_as is None:
-            return cp.zeros(shape)
-        else:
-            with cp.cuda.Device(type_as.device):
-                return cp.zeros(shape, dtype=type_as.dtype)
-
-    def ones(self, shape, type_as=None):
-        if isinstance(shape, (list, tuple)):
-            shape = tuple(int(i) for i in shape)
-        if type_as is None:
-            return cp.ones(shape)
-        else:
-            with cp.cuda.Device(type_as.device):
-                return cp.ones(shape, dtype=type_as.dtype)
-
-    def arange(self, stop, start=0, step=1, type_as=None):
-        return cp.arange(start, stop, step)
-
-    def full(self, shape, fill_value, type_as=None):
-        if isinstance(shape, (list, tuple)):
-            shape = tuple(int(i) for i in shape)
-        if type_as is None:
-            return cp.full(shape, fill_value)
-        else:
-            with cp.cuda.Device(type_as.device):
-                return cp.full(shape, fill_value, dtype=type_as.dtype)
-
-    def eye(self, N, M=None, type_as=None):
-        if type_as is None:
-            return cp.eye(N, M)
-        else:
-            with cp.cuda.Device(type_as.device):
-                return cp.eye(N, M, dtype=type_as.dtype)
-
-    def sum(self, a, axis=None, keepdims=False):
-        return cp.sum(a, axis, keepdims=keepdims)
-
-    def cumsum(self, a, axis=None):
-        return cp.cumsum(a, axis)
-
-    def max(self, a, axis=None, keepdims=False):
-        return cp.max(a, axis, keepdims=keepdims)
-
-    def min(self, a, axis=None, keepdims=False):
-        return cp.min(a, axis, keepdims=keepdims)
-
-    def maximum(self, a, b):
-        return cp.maximum(a, b)
-
-    def minimum(self, a, b):
-        return cp.minimum(a, b)
-
-    def abs(self, a):
-        return cp.abs(a)
-
-    def exp(self, a):
-        return cp.exp(a)
-
-    def log(self, a):
-        return cp.log(a)
-
-    def sqrt(self, a):
-        return cp.sqrt(a)
-
-    def power(self, a, exponents):
-        return cp.power(a, exponents)
-
-    def dot(self, a, b):
-        return cp.dot(a, b)
-
-    def norm(self, a):
-        return cp.sqrt(cp.sum(cp.square(a)))
-
-    def any(self, a):
-        return cp.any(a)
-
-    def isnan(self, a):
-        return cp.isnan(a)
-
-    def isinf(self, a):
-        return cp.isinf(a)
-
-    def einsum(self, subscripts, *operands):
-        return cp.einsum(subscripts, *operands)
-
-    def sort(self, a, axis=-1):
-        return cp.sort(a, axis)
-
-    def argsort(self, a, axis=-1):
-        return cp.argsort(a, axis)
-
-    def searchsorted(self, a, v, side='left'):
-        if a.ndim == 1:
-            return cp.searchsorted(a, v, side)
-        else:
-            # this is a not very efficient way to make numpy
-            # searchsorted work on 2d arrays
-            ret = cp.empty(v.shape, dtype=int)
-            for i in range(a.shape[0]):
-                ret[i, :] = cp.searchsorted(a[i, :], v[i, :], side)
-            return ret
-
-    def flip(self, a, axis=None):
-        return cp.flip(a, axis)
-
-    def outer(self, a, b):
-        return cp.outer(a, b)
-
-    def clip(self, a, a_min, a_max):
-        return cp.clip(a, a_min, a_max)
-
-    def repeat(self, a, repeats, axis=None):
-        return cp.repeat(a, repeats, axis)
-
-    def take_along_axis(self, arr, indices, axis):
-        return cp.take_along_axis(arr, indices, axis)
-
-    def concatenate(self, arrays, axis=0):
-        return cp.concatenate(arrays, axis)
-
-    def zero_pad(self, a, pad_width):
-        return cp.pad(a, pad_width)
-
-    def argmax(self, a, axis=None):
-        return cp.argmax(a, axis=axis)
-
-    def mean(self, a, axis=None):
-        return cp.mean(a, axis=axis)
-
-    def std(self, a, axis=None):
-        return cp.std(a, axis=axis)
-
-    def linspace(self, start, stop, num):
-        return cp.linspace(start, stop, num)
-
-    def meshgrid(self, a, b):
-        return cp.meshgrid(a, b)
-
-    def diag(self, a, k=0):
-        return cp.diag(a, k)
-
-    def unique(self, a):
-        return cp.unique(a)
-
-    def logsumexp(self, a, axis=None):
-        # Taken from
-        # https://github.com/scipy/scipy/blob/v1.7.1/scipy/special/_logsumexp.py#L7-L127
-        a_max = cp.amax(a, axis=axis, keepdims=True)
-
-        if a_max.ndim > 0:
-            a_max[~cp.isfinite(a_max)] = 0
-        elif not cp.isfinite(a_max):
-            a_max = 0
-
-        tmp = cp.exp(a - a_max)
-        s = cp.sum(tmp, axis=axis)
-        out = cp.log(s)
-        a_max = cp.squeeze(a_max, axis=axis)
-        out += a_max
-        return out
-
-    def stack(self, arrays, axis=0):
-        return cp.stack(arrays, axis)
-
-    def reshape(self, a, shape):
-        return cp.reshape(a, shape)
-
-    def seed(self, seed=None):
-        if seed is not None:
-            self.rng_.seed(seed)
-
-    def rand(self, *size, type_as=None):
-        if type_as is None:
-            return self.rng_.rand(*size)
-        else:
-            with cp.cuda.Device(type_as.device):
-                return self.rng_.rand(*size, dtype=type_as.dtype)
-
-    def randn(self, *size, type_as=None):
-        if type_as is None:
-            return self.rng_.randn(*size)
-        else:
-            with cp.cuda.Device(type_as.device):
-                return self.rng_.randn(*size, dtype=type_as.dtype)
-
-    def coo_matrix(self, data, rows, cols, shape=None, type_as=None):
-        data = self.from_numpy(data)
-        rows = self.from_numpy(rows)
-        cols = self.from_numpy(cols)
-        if type_as is None:
-            return cupyx.scipy.sparse.coo_matrix(
-                (data, (rows, cols)), shape=shape
-            )
-        else:
-            with cp.cuda.Device(type_as.device):
-                return cupyx.scipy.sparse.coo_matrix(
-                    (data, (rows, cols)), shape=shape, dtype=type_as.dtype
-                )
-
-    def issparse(self, a):
-        return cupyx.scipy.sparse.issparse(a)
-
-    def tocsr(self, a):
-        if self.issparse(a):
-            return a.tocsr()
-        else:
-            return cupyx.scipy.sparse.csr_matrix(a)
-
-    def eliminate_zeros(self, a, threshold=0.):
-        if threshold > 0:
-            if self.issparse(a):
-                a.data[self.abs(a.data) <= threshold] = 0
-            else:
-                a[self.abs(a) <= threshold] = 0
-        if self.issparse(a):
-            a.eliminate_zeros()
-        return a
-
-    def todense(self, a):
-        if self.issparse(a):
-            return a.toarray()
->>>>>>> ca696584
         else:
             return a
 
     def where(self, condition, x, y):
-<<<<<<< HEAD
         return tnp.where(condition, x, y)
 
     def copy(self, a):
@@ -2135,24 +2148,11 @@
 
     def dtype_device(self, a):
         return a.dtype, a.device.split("device:")[1]
-=======
-        return cp.where(condition, x, y)
-
-    def copy(self, a):
-        return a.copy()
-
-    def allclose(self, a, b, rtol=1e-05, atol=1e-08, equal_nan=False):
-        return cp.allclose(a, b, rtol=rtol, atol=atol, equal_nan=equal_nan)
-
-    def dtype_device(self, a):
-        return a.dtype, a.device
->>>>>>> ca696584
 
     def assert_same_dtype_device(self, a, b):
         a_dtype, a_device = self.dtype_device(a)
         b_dtype, b_device = self.dtype_device(b)
 
-<<<<<<< HEAD
         assert a_dtype == b_dtype, "Dtype discrepancy"
         assert a_device == b_device, f"Device discrepancy. First input is on {str(a_device)}, whereas second input is on {str(b_device)}"
 
@@ -2160,9 +2160,4 @@
         return a.T
 
     def squeeze(self, a, axis=None):
-        return tnp.squeeze(a, axis=axis)
-=======
-        # cupy has implicit type conversion so
-        # we automatically validate the test for type
-        assert a_device == b_device, f"Device discrepancy. First input is on {str(a_device)}, whereas second input is on {str(b_device)}"
->>>>>>> ca696584
+        return tnp.squeeze(a, axis=axis)