# -*- coding: utf-8 -*-
"""
Multi-lib backend for POT

The goal is to write backend-agnostic code. Whether you're using Numpy, PyTorch,
or Jax, POT code should work nonetheless.
To achieve that, POT provides backend classes which implements functions in their respective backend
imitating Numpy API. As a convention, we use nx instead of np to refer to the backend.

Examples
--------

>>> from ot.utils import list_to_array
>>> from ot.backend import get_backend
>>> def f(a, b):  # the function does not know which backend to use
...     a, b = list_to_array(a, b)  # if a list in given, make it an array
...     nx = get_backend(a, b)  # infer the backend from the arguments
...     c = nx.dot(a, b)  # now use the backend to do any calculation
...     return c
"""

# Author: Remi Flamary <remi.flamary@polytechnique.edu>
#         Nicolas Courty <ncourty@irisa.fr>
#
# License: MIT License

import numpy as np
import scipy.special as scipy

try:
    import torch
    torch_type = torch.Tensor
except ImportError:
    torch = False
    torch_type = float

try:
    import jax
    import jax.numpy as jnp
    import jax.scipy.special as jscipy
    jax_type = jax.numpy.ndarray
except ImportError:
    jax = False
    jax_type = float

str_type_error = "All array should be from the same type/backend. Current types are : {}"


def get_backend_list():
    """Returns the list of available backends"""
    lst = [NumpyBackend(), ]

    if torch:
        lst.append(TorchBackend())

    if jax:
        lst.append(JaxBackend())

    return lst


def get_backend(*args):
    """Returns the proper backend for a list of input arrays

        Also raises TypeError if all arrays are not from the same backend
    """
    # check that some arrays given
    if not len(args) > 0:
        raise ValueError(" The function takes at least one parameter")
    # check all same type
    if not len(set(type(a) for a in args)) == 1:
        raise ValueError(str_type_error.format([type(a) for a in args]))

    if isinstance(args[0], np.ndarray):
        return NumpyBackend()
    elif isinstance(args[0], torch_type):
        return TorchBackend()
    elif isinstance(args[0], jax_type):
        return JaxBackend()
    else:
        raise ValueError("Unknown type of non implemented backend.")


def to_numpy(*args):
    """Returns numpy arrays from any compatible backend"""

    if len(args) == 1:
        return get_backend(args[0]).to_numpy(args[0])
    else:
        return [get_backend(a).to_numpy(a) for a in args]


class Backend():
    """
    Backend abstract class.
    Implementations: :py:class:`JaxBackend`, :py:class:`NumpyBackend`, :py:class:`TorchBackend`

    - The `__name__` class attribute refers to the name of the backend.
    - The `__type__` class attribute refers to the data structure used by the backend.
    """

    __name__ = None
    __type__ = None

    def __str__(self):
        return self.__name__

    # convert to numpy
    def to_numpy(self, a):
        """Returns the numpy version of a tensor"""
        raise NotImplementedError()

    # convert from numpy
    def from_numpy(self, a, type_as=None):
        """Creates a tensor cloning a numpy array, with the given precision (defaulting to input's precision) and the given device (in case of GPUs)"""
        raise NotImplementedError()

    def set_gradients(self, val, inputs, grads):
        """Define the gradients for the value val wrt the inputs """
        raise NotImplementedError()

    def zeros(self, shape, type_as=None):
        r"""
        Creates a tensor full of zeros.

        This function follow the api from :any:`numpy.zeros`

        See: https://numpy.org/doc/stable/reference/generated/numpy.zeros.html
        """
        raise NotImplementedError()

    def ones(self, shape, type_as=None):
        r"""
        Creates a tensor full of ones.

        This function follow the api from :any:`numpy.ones`

        See: https://numpy.org/doc/stable/reference/generated/numpy.ones.html
        """
        raise NotImplementedError()

    def arange(self, stop, start=0, step=1, type_as=None):
        r"""
        Returns evenly spaced values within a given interval.

        This function follow the api from :any:`numpy.arange`

        See: https://numpy.org/doc/stable/reference/generated/numpy.arange.html
        """
        raise NotImplementedError()

    def full(self, shape, fill_value, type_as=None):
        r"""
        Creates a tensor with given shape, filled with given value.

        This function follow the api from :any:`numpy.full`

        See: https://numpy.org/doc/stable/reference/generated/numpy.full.html
        """
        raise NotImplementedError()

    def eye(self, N, M=None, type_as=None):
        r"""
        Creates the identity matrix of given size.

        This function follow the api from :any:`numpy.eye`

        See: https://numpy.org/doc/stable/reference/generated/numpy.eye.html
        """
        raise NotImplementedError()

    def sum(self, a, axis=None, keepdims=False):
        r"""
        Sums tensor elements over given dimensions.

        This function follow the api from :any:`numpy.sum`

        See: https://numpy.org/doc/stable/reference/generated/numpy.sum.html
        """
        raise NotImplementedError()

    def cumsum(self, a, axis=None):
        r"""
        Returns the cumulative sum of tensor elements over given dimensions.

        This function follow the api from :any:`numpy.cumsum`

        See: https://numpy.org/doc/stable/reference/generated/numpy.cumsum.html
        """
        raise NotImplementedError()

    def max(self, a, axis=None, keepdims=False):
        r"""
        Returns the maximum of an array or maximum along given dimensions.

        This function follow the api from :any:`numpy.amax`

        See: https://numpy.org/doc/stable/reference/generated/numpy.amax.html
        """
        raise NotImplementedError()

    def min(self, a, axis=None, keepdims=False):
        r"""
        Returns the maximum of an array or maximum along given dimensions.

        This function follow the api from :any:`numpy.amin`

        See: https://numpy.org/doc/stable/reference/generated/numpy.amin.html
        """
        raise NotImplementedError()

    def maximum(self, a, b):
        r"""
        Returns element-wise maximum of array elements.

        This function follow the api from :any:`numpy.maximum`

        See: https://numpy.org/doc/stable/reference/generated/numpy.maximum.html
        """
        raise NotImplementedError()

    def minimum(self, a, b):
        r"""
        Returns element-wise minimum of array elements.

        This function follow the api from :any:`numpy.minimum`

        See: https://numpy.org/doc/stable/reference/generated/numpy.minimum.html
        """
        raise NotImplementedError()

    def dot(self, a, b):
        r"""
        Returns the dot product of two tensors.

        This function follow the api from :any:`numpy.dot`

        See: https://numpy.org/doc/stable/reference/generated/numpy.dot.html
        """
        raise NotImplementedError()

    def abs(self, a):
        r"""
        Computes the absolute value element-wise.

        This function follow the api from :any:`numpy.absolute`

        See: https://numpy.org/doc/stable/reference/generated/numpy.absolute.html
        """
        raise NotImplementedError()

    def exp(self, a):
        r"""
        Computes the exponential value element-wise.

        This function follow the api from :any:`numpy.exp`

        See: https://numpy.org/doc/stable/reference/generated/numpy.exp.html
        """
        raise NotImplementedError()

    def log(self, a):
        r"""
        Computes the natural logarithm, element-wise.

        This function follow the api from :any:`numpy.log`

        See: https://numpy.org/doc/stable/reference/generated/numpy.log.html
        """
        raise NotImplementedError()

    def sqrt(self, a):
        r"""
        Returns the non-ngeative square root of a tensor, element-wise.

        This function follow the api from :any:`numpy.sqrt`

        See: https://numpy.org/doc/stable/reference/generated/numpy.sqrt.html
        """
        raise NotImplementedError()

    def power(self, a, exponents):
        r"""
        First tensor elements raised to powers from second tensor, element-wise.

        This function follow the api from :any:`numpy.power`

        See: https://numpy.org/doc/stable/reference/generated/numpy.power.html
        """
        raise NotImplementedError()

    def power(self, a, exponents):
        raise NotImplementedError()

    def norm(self, a):
        r"""
        Computes the matrix frobenius norm.

        This function follow the api from :any:`numpy.linalg.norm`

        See: https://numpy.org/doc/stable/reference/generated/numpy.linalg.norm.html
        """
        raise NotImplementedError()

    def any(self, a):
        r"""
        Tests whether any tensor element along given dimensions evaluates to True.

        This function follow the api from :any:`numpy.any`

        See: https://numpy.org/doc/stable/reference/generated/numpy.any.html
        """
        raise NotImplementedError()

    def isnan(self, a):
        r"""
        Tests element-wise for NaN and returns result as a boolean tensor.

        This function follow the api from :any:`numpy.isnan`

        See: https://numpy.org/doc/stable/reference/generated/numpy.isnan.html
        """
        raise NotImplementedError()

    def isinf(self, a):
        r"""
        Tests element-wise for positive or negative infinity and returns result as a boolean tensor.

        This function follow the api from :any:`numpy.isinf`

        See: https://numpy.org/doc/stable/reference/generated/numpy.isinf.html
        """
        raise NotImplementedError()

    def einsum(self, subscripts, *operands):
        r"""
        Evaluates the Einstein summation convention on the operands.

        This function follow the api from :any:`numpy.einsum`

        See: https://numpy.org/doc/stable/reference/generated/numpy.einsum.html
        """
        raise NotImplementedError()

    def sort(self, a, axis=-1):
        r"""
        Returns a sorted copy of a tensor.

        This function follow the api from :any:`numpy.sort`

        See: https://numpy.org/doc/stable/reference/generated/numpy.sort.html
        """
        raise NotImplementedError()

    def argsort(self, a, axis=None):
        r"""
        Returns the indices that would sort a tensor.

        This function follow the api from :any:`numpy.argsort`

        See: https://numpy.org/doc/stable/reference/generated/numpy.argsort.html
        """
        raise NotImplementedError()

    def searchsorted(self, a, v, side='left'):
        r"""
        Finds indices where elements should be inserted to maintain order in given tensor.

        This function follow the api from :any:`numpy.searchsorted`

        See: https://numpy.org/doc/stable/reference/generated/numpy.searchsorted.html
        """
        raise NotImplementedError()

    def searchsorted(self, a, v, side='left'):
        raise NotImplementedError()

    def flip(self, a, axis=None):
        r"""
        Reverses the order of elements in a tensor along given dimensions.

        This function follow the api from :any:`numpy.flip`

        See: https://numpy.org/doc/stable/reference/generated/numpy.flip.html
        """
        raise NotImplementedError()

    def clip(self, a, a_min, a_max):
        """
        Limits the values in a tensor.

        This function follow the api from :any:`numpy.clip`

        See: https://numpy.org/doc/stable/reference/generated/numpy.clip.html
        """
        raise NotImplementedError()

    def repeat(self, a, repeats, axis=None):
        r"""
        Repeats elements of a tensor.

        This function follow the api from :any:`numpy.repeat`

        See: https://numpy.org/doc/stable/reference/generated/numpy.repeat.html
        """
        raise NotImplementedError()

    def take_along_axis(self, arr, indices, axis):
        r"""
        Gathers elements of a tensor along given dimensions.

        This function follow the api from :any:`numpy.take_along_axis`

        See: https://numpy.org/doc/stable/reference/generated/numpy.take_along_axis.html
        """
        raise NotImplementedError()

    def concatenate(self, arrays, axis=0):
        r"""
        Joins a sequence of tensors along an existing dimension.

        This function follow the api from :any:`numpy.concatenate`

        See: https://numpy.org/doc/stable/reference/generated/numpy.concatenate.html
        """
        raise NotImplementedError()

    def zero_pad(self, a, pad_width):
        r"""
        Pads a tensor.

        This function follow the api from :any:`numpy.pad`

        See: https://numpy.org/doc/stable/reference/generated/numpy.pad.html
        """
        raise NotImplementedError()

    def argmax(self, a, axis=None):
        r"""
        Returns the indices of the maximum values of a tensor along given dimensions.

        This function follow the api from :any:`numpy.argmax`

        See: https://numpy.org/doc/stable/reference/generated/numpy.argmax.html
        """
        raise NotImplementedError()

    def mean(self, a, axis=None):
        r"""
        Computes the arithmetic mean of a tensor along given dimensions.

        This function follow the api from :any:`numpy.mean`

        See: https://numpy.org/doc/stable/reference/generated/numpy.mean.html
        """
        raise NotImplementedError()

    def std(self, a, axis=None):
        r"""
        Computes the standard deviation of a tensor along given dimensions.

        This function follow the api from :any:`numpy.std`

        See: https://numpy.org/doc/stable/reference/generated/numpy.std.html
        """
        raise NotImplementedError()

    def linspace(self, start, stop, num):
        r"""
        Returns a specified number of evenly spaced values over a given interval.

        This function follow the api from :any:`numpy.linspace`

        See: https://numpy.org/doc/stable/reference/generated/numpy.linspace.html
        """
        raise NotImplementedError()

    def meshgrid(self, a, b):
        r"""
        Returns coordinate matrices from coordinate vectors (Numpy convention).

        This function follow the api from :any:`numpy.meshgrid`

        See: https://numpy.org/doc/stable/reference/generated/numpy.meshgrid.html
        """
        raise NotImplementedError()

    def diag(self, a, k=0):
        r"""
        Extracts or constructs a diagonal tensor.

        This function follow the api from :any:`numpy.diag`

        See: https://numpy.org/doc/stable/reference/generated/numpy.diag.html
        """
        raise NotImplementedError()

    def unique(self, a):
        r"""
        Finds unique elements of given tensor.

        This function follow the api from :any:`numpy.unique`

        See: https://numpy.org/doc/stable/reference/generated/numpy.unique.html
        """
        raise NotImplementedError()

    def logsumexp(self, a, axis=None):
        r"""
        Computes the log of the sum of exponentials of input elements.

        This function follow the api from :any:`scipy.special.logsumexp`

        See: https://docs.scipy.org/doc/scipy/reference/generated/scipy.special.logsumexp.html
        """
        raise NotImplementedError()

    def stack(self, arrays, axis=0):
        r"""
        Joins a sequence of tensors along a new dimension.

        This function follow the api from :any:`numpy.stack`

        See: https://numpy.org/doc/stable/reference/generated/numpy.stack.html
        """
        raise NotImplementedError()

    def clip(self, a, a_min, a_max):
        raise NotImplementedError()

    def repeat(self, a, repeats, axis=None):
        raise NotImplementedError()

    def take_along_axis(self, arr, indices, axis):
        raise NotImplementedError()

    def concatenate(self, arrays, axis=0):
        raise NotImplementedError()

    def zero_pad(self, a, pad_with):
        raise NotImplementedError()


class NumpyBackend(Backend):
    """
    NumPy implementation of the backend

    - `__name__` is "numpy"
    - `__type__` is np.ndarray
    """

    __name__ = 'numpy'
    __type__ = np.ndarray

    def to_numpy(self, a):
        return a

    def from_numpy(self, a, type_as=None):
        if type_as is None:
            return a
        elif isinstance(a, float):
            return a
        else:
            return a.astype(type_as.dtype)

    def set_gradients(self, val, inputs, grads):
        # No gradients for numpy
        return val

    def zeros(self, shape, type_as=None):
        if type_as is None:
            return np.zeros(shape)
        else:
            return np.zeros(shape, dtype=type_as.dtype)

    def ones(self, shape, type_as=None):
        if type_as is None:
            return np.ones(shape)
        else:
            return np.ones(shape, dtype=type_as.dtype)

    def arange(self, stop, start=0, step=1, type_as=None):
        return np.arange(start, stop, step)

    def full(self, shape, fill_value, type_as=None):
        if type_as is None:
            return np.full(shape, fill_value)
        else:
            return np.full(shape, fill_value, dtype=type_as.dtype)

    def eye(self, N, M=None, type_as=None):
        if type_as is None:
            return np.eye(N, M)
        else:
            return np.eye(N, M, dtype=type_as.dtype)

    def sum(self, a, axis=None, keepdims=False):
        return np.sum(a, axis, keepdims=keepdims)

    def cumsum(self, a, axis=None):
        return np.cumsum(a, axis)

    def max(self, a, axis=None, keepdims=False):
        return np.max(a, axis, keepdims=keepdims)

    def min(self, a, axis=None, keepdims=False):
        return np.min(a, axis, keepdims=keepdims)

    def maximum(self, a, b):
        return np.maximum(a, b)

    def minimum(self, a, b):
        return np.minimum(a, b)

    def dot(self, a, b):
        return np.dot(a, b)

    def abs(self, a):
        return np.abs(a)

    def exp(self, a):
        return np.exp(a)

    def log(self, a):
        return np.log(a)

    def sqrt(self, a):
        return np.sqrt(a)

    def power(self, a, exponents):
        return np.power(a, exponents)

    def norm(self, a):
        return np.sqrt(np.sum(np.square(a)))

    def any(self, a):
        return np.any(a)

    def isnan(self, a):
        return np.isnan(a)

    def isinf(self, a):
        return np.isinf(a)

    def einsum(self, subscripts, *operands):
        return np.einsum(subscripts, *operands)

    def sort(self, a, axis=-1):
        return np.sort(a, axis)

    def argsort(self, a, axis=-1):
        return np.argsort(a, axis)

    def searchsorted(self, a, v, side='left'):
        if a.ndim == 1:
            return np.searchsorted(a, v, side)
        else:
            # this is a not very efficient way to make numpy
            # searchsorted work on 2d arrays
<<<<<<< HEAD
            return np.array([np.searchsorted(a[i, :], v[i, :], side) for i in range(a.shape[0])])
=======
            ret = np.empty(v.shape, dtype=int)
            for i in range(a.shape[0]):
                ret[i, :] = np.searchsorted(a[i, :], v[i, :], side)
            return ret
>>>>>>> 7a65086d

    def flip(self, a, axis=None):
        return np.flip(a, axis)

    def clip(self, a, a_min, a_max):
        return np.clip(a, a_min, a_max)

    def repeat(self, a, repeats, axis=None):
        return np.repeat(a, repeats, axis)

    def take_along_axis(self, arr, indices, axis):
        return np.take_along_axis(arr, indices, axis)

    def concatenate(self, arrays, axis=0):
        return np.concatenate(arrays, axis)

<<<<<<< HEAD
    def zero_pad(self, a, pad_with):
        return np.pad(a, pad_with)
=======
    def zero_pad(self, a, pad_width):
        return np.pad(a, pad_width)

    def argmax(self, a, axis=None):
        return np.argmax(a, axis=axis)

    def mean(self, a, axis=None):
        return np.mean(a, axis=axis)

    def std(self, a, axis=None):
        return np.std(a, axis=axis)

    def linspace(self, start, stop, num):
        return np.linspace(start, stop, num)

    def meshgrid(self, a, b):
        return np.meshgrid(a, b)

    def diag(self, a, k=0):
        return np.diag(a, k)

    def unique(self, a):
        return np.unique(a)

    def logsumexp(self, a, axis=None):
        return scipy.logsumexp(a, axis=axis)

    def stack(self, arrays, axis=0):
        return np.stack(arrays, axis)
>>>>>>> 7a65086d


class JaxBackend(Backend):
    """
    JAX implementation of the backend

    - `__name__` is "jax"
    - `__type__` is jax.numpy.ndarray
    """

    __name__ = 'jax'
    __type__ = jax_type

    def to_numpy(self, a):
        return np.array(a)

    def from_numpy(self, a, type_as=None):
        if type_as is None:
            return jnp.array(a)
        else:
            return jnp.array(a).astype(type_as.dtype)

    def set_gradients(self, val, inputs, grads):
        from jax.flatten_util import ravel_pytree
        val, = jax.lax.stop_gradient((val,))

        ravelled_inputs, _ = ravel_pytree(inputs)
        ravelled_grads, _ = ravel_pytree(grads)

        aux = jnp.sum(ravelled_inputs * ravelled_grads) / 2
        aux = aux - jax.lax.stop_gradient(aux)

        val, = jax.tree_map(lambda z: z + aux, (val,))
        return val

    def zeros(self, shape, type_as=None):
        if type_as is None:
            return jnp.zeros(shape)
        else:
            return jnp.zeros(shape, dtype=type_as.dtype)

    def ones(self, shape, type_as=None):
        if type_as is None:
            return jnp.ones(shape)
        else:
            return jnp.ones(shape, dtype=type_as.dtype)

    def arange(self, stop, start=0, step=1, type_as=None):
        return jnp.arange(start, stop, step)

    def full(self, shape, fill_value, type_as=None):
        if type_as is None:
            return jnp.full(shape, fill_value)
        else:
            return jnp.full(shape, fill_value, dtype=type_as.dtype)

    def eye(self, N, M=None, type_as=None):
        if type_as is None:
            return jnp.eye(N, M)
        else:
            return jnp.eye(N, M, dtype=type_as.dtype)

    def sum(self, a, axis=None, keepdims=False):
        return jnp.sum(a, axis, keepdims=keepdims)

    def cumsum(self, a, axis=None):
        return jnp.cumsum(a, axis)

    def max(self, a, axis=None, keepdims=False):
        return jnp.max(a, axis, keepdims=keepdims)

    def min(self, a, axis=None, keepdims=False):
        return jnp.min(a, axis, keepdims=keepdims)

    def maximum(self, a, b):
        return jnp.maximum(a, b)

    def minimum(self, a, b):
        return jnp.minimum(a, b)

    def dot(self, a, b):
        return jnp.dot(a, b)

    def abs(self, a):
        return jnp.abs(a)

    def exp(self, a):
        return jnp.exp(a)

    def log(self, a):
        return jnp.log(a)

    def sqrt(self, a):
        return jnp.sqrt(a)

    def power(self, a, exponents):
        return jnp.power(a, exponents)

    def norm(self, a):
        return jnp.sqrt(jnp.sum(jnp.square(a)))

    def any(self, a):
        return jnp.any(a)

    def isnan(self, a):
        return jnp.isnan(a)

    def isinf(self, a):
        return jnp.isinf(a)

    def einsum(self, subscripts, *operands):
        return jnp.einsum(subscripts, *operands)

    def sort(self, a, axis=-1):
        return jnp.sort(a, axis)

    def argsort(self, a, axis=-1):
        return jnp.argsort(a, axis)

    def searchsorted(self, a, v, side='left'):
        if a.ndim == 1:
            return jnp.searchsorted(a, v, side)
        else:
            # this is a not very efficient way to make jax numpy
            # searchsorted work on 2d arrays
            return jnp.array([jnp.searchsorted(a[i, :], v[i, :], side) for i in range(a.shape[0])])

    def flip(self, a, axis=None):
        return jnp.flip(a, axis)

    def clip(self, a, a_min, a_max):
        return jnp.clip(a, a_min, a_max)

    def repeat(self, a, repeats, axis=None):
        return jnp.repeat(a, repeats, axis)

    def take_along_axis(self, arr, indices, axis):
        return jnp.take_along_axis(arr, indices, axis)

    def concatenate(self, arrays, axis=0):
        return jnp.concatenate(arrays, axis)

<<<<<<< HEAD
    def zero_pad(self, a, pad_with):
        return jnp.pad(a, pad_with)
=======
    def zero_pad(self, a, pad_width):
        return jnp.pad(a, pad_width)

    def argmax(self, a, axis=None):
        return jnp.argmax(a, axis=axis)

    def mean(self, a, axis=None):
        return jnp.mean(a, axis=axis)

    def std(self, a, axis=None):
        return jnp.std(a, axis=axis)

    def linspace(self, start, stop, num):
        return jnp.linspace(start, stop, num)

    def meshgrid(self, a, b):
        return jnp.meshgrid(a, b)

    def diag(self, a, k=0):
        return jnp.diag(a, k)

    def unique(self, a):
        return jnp.unique(a)

    def logsumexp(self, a, axis=None):
        return jscipy.logsumexp(a, axis=axis)

    def stack(self, arrays, axis=0):
        return jnp.stack(arrays, axis)
>>>>>>> 7a65086d


class TorchBackend(Backend):
    """
    PyTorch implementation of the backend

    - `__name__` is "torch"
    - `__type__` is torch.Tensor
    """

    __name__ = 'torch'
    __type__ = torch_type

    def __init__(self):

        from torch.autograd import Function

        # define a function that takes inputs val and grads
        # ad returns a val tensor with proper gradients
        class ValFunction(Function):

            @staticmethod
            def forward(ctx, val, grads, *inputs):
                ctx.grads = grads
                return val

            @staticmethod
            def backward(ctx, grad_output):
                # the gradients are grad
                return (None, None) + ctx.grads

        self.ValFunction = ValFunction

    def to_numpy(self, a):
        return a.cpu().detach().numpy()

    def from_numpy(self, a, type_as=None):
        if type_as is None:
            return torch.from_numpy(a)
        else:
            return torch.as_tensor(a, dtype=type_as.dtype, device=type_as.device)

    def set_gradients(self, val, inputs, grads):

        Func = self.ValFunction()

        res = Func.apply(val, grads, *inputs)

        return res

    def zeros(self, shape, type_as=None):
        if type_as is None:
            return torch.zeros(shape)
        else:
            return torch.zeros(shape, dtype=type_as.dtype, device=type_as.device)

    def ones(self, shape, type_as=None):
        if type_as is None:
            return torch.ones(shape)
        else:
            return torch.ones(shape, dtype=type_as.dtype, device=type_as.device)

    def arange(self, stop, start=0, step=1, type_as=None):
        if type_as is None:
            return torch.arange(start, stop, step)
        else:
            return torch.arange(start, stop, step, device=type_as.device)

    def full(self, shape, fill_value, type_as=None):
        if type_as is None:
            return torch.full(shape, fill_value)
        else:
            return torch.full(shape, fill_value, dtype=type_as.dtype, device=type_as.device)

    def eye(self, N, M=None, type_as=None):
        if M is None:
            M = N
        if type_as is None:
            return torch.eye(N, m=M)
        else:
            return torch.eye(N, m=M, dtype=type_as.dtype, device=type_as.device)

    def sum(self, a, axis=None, keepdims=False):
        if axis is None:
            return torch.sum(a)
        else:
            return torch.sum(a, axis, keepdim=keepdims)

    def cumsum(self, a, axis=None):
        if axis is None:
            return torch.cumsum(a.flatten(), 0)
        else:
            return torch.cumsum(a, axis)

    def max(self, a, axis=None, keepdims=False):
        if axis is None:
            return torch.max(a)
        else:
            return torch.max(a, axis, keepdim=keepdims)[0]

    def min(self, a, axis=None, keepdims=False):
        if axis is None:
            return torch.min(a)
        else:
            return torch.min(a, axis, keepdim=keepdims)[0]

    def maximum(self, a, b):
        if isinstance(a, int) or isinstance(a, float):
            a = torch.tensor([float(a)], dtype=b.dtype, device=b.device)
        if isinstance(b, int) or isinstance(b, float):
            b = torch.tensor([float(b)], dtype=a.dtype, device=a.device)
        if torch.__version__ >= '1.7.0':
            return torch.maximum(a, b)
        else:
            return torch.max(torch.stack(torch.broadcast_tensors(a, b)), axis=0)[0]

    def minimum(self, a, b):
        if isinstance(a, int) or isinstance(a, float):
            a = torch.tensor([float(a)], dtype=b.dtype, device=b.device)
        if isinstance(b, int) or isinstance(b, float):
            b = torch.tensor([float(b)], dtype=a.dtype, device=a.device)
        if torch.__version__ >= '1.7.0':
            return torch.minimum(a, b)
        else:
            return torch.min(torch.stack(torch.broadcast_tensors(a, b)), axis=0)[0]

    def dot(self, a, b):
        return torch.matmul(a, b)

    def abs(self, a):
        return torch.abs(a)

    def exp(self, a):
        return torch.exp(a)

    def log(self, a):
        return torch.log(a)

    def sqrt(self, a):
        return torch.sqrt(a)

    def power(self, a, exponents):
        return torch.pow(a, exponents)

    def norm(self, a):
        return torch.sqrt(torch.sum(torch.square(a)))

    def any(self, a):
        return torch.any(a)

    def isnan(self, a):
        return torch.isnan(a)

    def isinf(self, a):
        return torch.isinf(a)

    def einsum(self, subscripts, *operands):
        return torch.einsum(subscripts, *operands)

    def sort(self, a, axis=-1):
        sorted0, indices = torch.sort(a, dim=axis)
        return sorted0

    def argsort(self, a, axis=-1):
        sorted, indices = torch.sort(a, dim=axis)
        return indices

    def searchsorted(self, a, v, side='left'):
        right = (side != 'left')
        return torch.searchsorted(a, v, right=right)

    def flip(self, a, axis=None):
        if axis is None:
            return torch.flip(a, tuple(i for i in range(len(a.shape))))
        if isinstance(axis, int):
            return torch.flip(a, (axis,))
        else:
            return torch.flip(a, dims=axis)

    def clip(self, a, a_min, a_max):
<<<<<<< HEAD
        return torch.clip(a, a_min, a_max)
=======
        return torch.clamp(a, a_min, a_max)
>>>>>>> 7a65086d

    def repeat(self, a, repeats, axis=None):
        return torch.repeat_interleave(a, repeats, dim=axis)

    def take_along_axis(self, arr, indices, axis):
        return torch.gather(arr, axis, indices)

    def concatenate(self, arrays, axis=0):
        return torch.cat(arrays, dim=axis)

<<<<<<< HEAD
    def zero_pad(self, a, pad_with):
        from torch.nn.functional import pad
        # pad_with is an array of ndim tuples indicating how many 0 before and after
        # we need to add. We first need to make it compliant with torch syntax, that
        # starts with the last dim, then second last, etc.
        how_pad = tuple(element for tupl in pad_with[::-1] for element in tupl)
        return pad(a, how_pad)
=======
    def zero_pad(self, a, pad_width):
        from torch.nn.functional import pad
        # pad_width is an array of ndim tuples indicating how many 0 before and after
        # we need to add. We first need to make it compliant with torch syntax, that
        # starts with the last dim, then second last, etc.
        how_pad = tuple(element for tupl in pad_width[::-1] for element in tupl)
        return pad(a, how_pad)

    def argmax(self, a, axis=None):
        return torch.argmax(a, dim=axis)

    def mean(self, a, axis=None):
        if axis is not None:
            return torch.mean(a, dim=axis)
        else:
            return torch.mean(a)

    def std(self, a, axis=None):
        if axis is not None:
            return torch.std(a, dim=axis, unbiased=False)
        else:
            return torch.std(a, unbiased=False)

    def linspace(self, start, stop, num):
        return torch.linspace(start, stop, num, dtype=torch.float64)

    def meshgrid(self, a, b):
        X, Y = torch.meshgrid(a, b)
        return X.T, Y.T

    def diag(self, a, k=0):
        return torch.diag(a, diagonal=k)

    def unique(self, a):
        return torch.unique(a)

    def logsumexp(self, a, axis=None):
        if axis is not None:
            return torch.logsumexp(a, dim=axis)
        else:
            return torch.logsumexp(a, dim=tuple(range(len(a.shape))))

    def stack(self, arrays, axis=0):
        return torch.stack(arrays, dim=axis)
>>>>>>> 7a65086d
<|MERGE_RESOLUTION|>--- conflicted
+++ resolved
@@ -657,14 +657,10 @@
         else:
             # this is a not very efficient way to make numpy
             # searchsorted work on 2d arrays
-<<<<<<< HEAD
-            return np.array([np.searchsorted(a[i, :], v[i, :], side) for i in range(a.shape[0])])
-=======
             ret = np.empty(v.shape, dtype=int)
             for i in range(a.shape[0]):
                 ret[i, :] = np.searchsorted(a[i, :], v[i, :], side)
             return ret
->>>>>>> 7a65086d
 
     def flip(self, a, axis=None):
         return np.flip(a, axis)
@@ -681,10 +677,6 @@
     def concatenate(self, arrays, axis=0):
         return np.concatenate(arrays, axis)
 
-<<<<<<< HEAD
-    def zero_pad(self, a, pad_with):
-        return np.pad(a, pad_with)
-=======
     def zero_pad(self, a, pad_width):
         return np.pad(a, pad_width)
 
@@ -714,7 +706,6 @@
 
     def stack(self, arrays, axis=0):
         return np.stack(arrays, axis)
->>>>>>> 7a65086d
 
 
 class JaxBackend(Backend):
@@ -857,10 +848,6 @@
     def concatenate(self, arrays, axis=0):
         return jnp.concatenate(arrays, axis)
 
-<<<<<<< HEAD
-    def zero_pad(self, a, pad_with):
-        return jnp.pad(a, pad_with)
-=======
     def zero_pad(self, a, pad_width):
         return jnp.pad(a, pad_width)
 
@@ -890,7 +877,6 @@
 
     def stack(self, arrays, axis=0):
         return jnp.stack(arrays, axis)
->>>>>>> 7a65086d
 
 
 class TorchBackend(Backend):
@@ -1071,12 +1057,8 @@
             return torch.flip(a, dims=axis)
 
     def clip(self, a, a_min, a_max):
-<<<<<<< HEAD
-        return torch.clip(a, a_min, a_max)
-=======
         return torch.clamp(a, a_min, a_max)
->>>>>>> 7a65086d
-
+      
     def repeat(self, a, repeats, axis=None):
         return torch.repeat_interleave(a, repeats, dim=axis)
 
@@ -1086,15 +1068,6 @@
     def concatenate(self, arrays, axis=0):
         return torch.cat(arrays, dim=axis)
 
-<<<<<<< HEAD
-    def zero_pad(self, a, pad_with):
-        from torch.nn.functional import pad
-        # pad_with is an array of ndim tuples indicating how many 0 before and after
-        # we need to add. We first need to make it compliant with torch syntax, that
-        # starts with the last dim, then second last, etc.
-        how_pad = tuple(element for tupl in pad_with[::-1] for element in tupl)
-        return pad(a, how_pad)
-=======
     def zero_pad(self, a, pad_width):
         from torch.nn.functional import pad
         # pad_width is an array of ndim tuples indicating how many 0 before and after
@@ -1138,5 +1111,4 @@
             return torch.logsumexp(a, dim=tuple(range(len(a.shape))))
 
     def stack(self, arrays, axis=0):
-        return torch.stack(arrays, dim=axis)
->>>>>>> 7a65086d
+        return torch.stack(arrays, dim=axis)