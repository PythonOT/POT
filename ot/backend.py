# -*- coding: utf-8 -*-
"""
Multi-lib backend for POT

The goal is to write backend-agnostic code. Whether you're using Numpy, PyTorch,
Jax, Cupy, or Tensorflow, POT code should work nonetheless.
To achieve that, POT provides backend classes which implements functions in their respective backend
imitating Numpy API. As a convention, we use nx instead of np to refer to the backend.

Examples
--------

>>> from ot.utils import list_to_array
>>> from ot.backend import get_backend
>>> def f(a, b):  # the function does not know which backend to use
...     a, b = list_to_array(a, b)  # if a list in given, make it an array
...     nx = get_backend(a, b)  # infer the backend from the arguments
...     c = nx.dot(a, b)  # now use the backend to do any calculation
...     return c

.. warning::
    Tensorflow only works with the Numpy API. To activate it, please run the following:

    .. code-block::

        from tensorflow.python.ops.numpy_ops import np_config
        np_config.enable_numpy_behavior()

Performance
-----------

- CPU: Intel(R) Xeon(R) Gold 6248 CPU @ 2.50GHz
- GPU: Tesla V100-SXM2-32GB
- Date of the benchmark: December 8th, 2021
- Commit of benchmark: PR #316, https://github.com/PythonOT/POT/pull/316

.. raw:: html

    <style>
    #perftable {
        width: 100%;
        margin-bottom: 1em;
    }

    #perftable table{
        border-collapse: collapse;
        table-layout: fixed;
        width: 100%;
    }

    #perftable th, #perftable td {
        border: 1px solid #ddd;
        padding: 8px;
        font-size: smaller;
    }
    </style>

    <div id="perftable">
    <table>
    <tr><th align="center" colspan="8">Sinkhorn Knopp - Averaged on 100 runs</th></tr>
    <tr><th align="center">Bitsize</th><th align="center" colspan="7">32 bits</th></tr>
    <tr><th align="center">Device</th><th align="center" colspan="3.0"">CPU</th><th align="center" colspan="4.0">GPU</tr>
    <tr><th align="center">Sample size</th><th align="center">Numpy</th><th align="center">Pytorch</th><th align="center">Tensorflow</th><th align="center">Cupy</th><th align="center">Jax</th><th align="center">Pytorch</th><th align="center">Tensorflow</th></tr>
    <tr><td align="center">50</td><td align="center">0.0008</td><td align="center">0.0022</td><td align="center">0.0151</td><td align="center">0.0095</td><td align="center">0.0193</td><td align="center">0.0051</td><td align="center">0.0293</td></tr>
    <tr><td align="center">100</td><td align="center">0.0005</td><td align="center">0.0013</td><td align="center">0.0097</td><td align="center">0.0057</td><td align="center">0.0115</td><td align="center">0.0029</td><td align="center">0.0173</td></tr>
    <tr><td align="center">500</td><td align="center">0.0009</td><td align="center">0.0016</td><td align="center">0.0110</td><td align="center">0.0058</td><td align="center">0.0115</td><td align="center">0.0029</td><td align="center">0.0166</td></tr>
    <tr><td align="center">1000</td><td align="center">0.0021</td><td align="center">0.0021</td><td align="center">0.0145</td><td align="center">0.0056</td><td align="center">0.0118</td><td align="center">0.0029</td><td align="center">0.0168</td></tr>
    <tr><td align="center">2000</td><td align="center">0.0069</td><td align="center">0.0043</td><td align="center">0.0278</td><td align="center">0.0059</td><td align="center">0.0118</td><td align="center">0.0030</td><td align="center">0.0165</td></tr>
    <tr><td align="center">5000</td><td align="center">0.0707</td><td align="center">0.0314</td><td align="center">0.1395</td><td align="center">0.0074</td><td align="center">0.0125</td><td align="center">0.0035</td><td align="center">0.0198</td></tr>
    <tr><td colspan="8">&nbsp;</td></tr>
    <tr><th align="center">Bitsize</th><th align="center" colspan="7">64 bits</th></tr>
    <tr><th align="center">Device</th><th align="center" colspan="3.0"">CPU</th><th align="center" colspan="4.0">GPU</tr>
    <tr><th align="center">Sample size</th><th align="center">Numpy</th><th align="center">Pytorch</th><th align="center">Tensorflow</th><th align="center">Cupy</th><th align="center">Jax</th><th align="center">Pytorch</th><th align="center">Tensorflow</th></tr>
    <tr><td align="center">50</td><td align="center">0.0008</td><td align="center">0.0020</td><td align="center">0.0154</td><td align="center">0.0093</td><td align="center">0.0191</td><td align="center">0.0051</td><td align="center">0.0328</td></tr>
    <tr><td align="center">100</td><td align="center">0.0005</td><td align="center">0.0013</td><td align="center">0.0094</td><td align="center">0.0056</td><td align="center">0.0114</td><td align="center">0.0029</td><td align="center">0.0169</td></tr>
    <tr><td align="center">500</td><td align="center">0.0013</td><td align="center">0.0017</td><td align="center">0.0120</td><td align="center">0.0059</td><td align="center">0.0116</td><td align="center">0.0029</td><td align="center">0.0168</td></tr>
    <tr><td align="center">1000</td><td align="center">0.0034</td><td align="center">0.0027</td><td align="center">0.0177</td><td align="center">0.0058</td><td align="center">0.0118</td><td align="center">0.0029</td><td align="center">0.0167</td></tr>
    <tr><td align="center">2000</td><td align="center">0.0146</td><td align="center">0.0075</td><td align="center">0.0436</td><td align="center">0.0059</td><td align="center">0.0120</td><td align="center">0.0029</td><td align="center">0.0165</td></tr>
    <tr><td align="center">5000</td><td align="center">0.1467</td><td align="center">0.0568</td><td align="center">0.2468</td><td align="center">0.0077</td><td align="center">0.0146</td><td align="center">0.0045</td><td align="center">0.0204</td></tr>
    </table>
    </div>
"""

# Author: Remi Flamary <remi.flamary@polytechnique.edu>
#         Nicolas Courty <ncourty@irisa.fr>
#
# License: MIT License

import numpy as np
import os
import scipy
import scipy.linalg
from scipy.sparse import issparse, coo_matrix, csr_matrix
import scipy.special as special
import time
import warnings


DISABLE_TORCH_KEY = 'POT_BACKEND_DISABLE_PYTORCH'
DISABLE_JAX_KEY = 'POT_BACKEND_DISABLE_JAX'
DISABLE_CUPY_KEY = 'POT_BACKEND_DISABLE_CUPY'
DISABLE_TF_KEY = 'POT_BACKEND_DISABLE_TENSORFLOW'


if not os.environ.get(DISABLE_TORCH_KEY, False):
    try:
        import torch
        torch_type = torch.Tensor
    except ImportError:
        torch = False
        torch_type = float
else:
    torch = False
    torch_type = float

if not os.environ.get(DISABLE_JAX_KEY, False):
    try:
        import jax
        import jax.numpy as jnp
        import jax.scipy.special as jspecial
        from jax.lib import xla_bridge
        jax_type = jax.numpy.ndarray
    except ImportError:
        jax = False
        jax_type = float
else:
    jax = False
    jax_type = float

if not os.environ.get(DISABLE_CUPY_KEY, False):
    try:
        import cupy as cp
        import cupyx
        cp_type = cp.ndarray
    except ImportError:
        cp = False
        cp_type = float
else:
    cp = False
    cp_type = float

if not os.environ.get(DISABLE_TF_KEY, False):
    try:
        import tensorflow as tf
        import tensorflow.experimental.numpy as tnp
        tf_type = tf.Tensor
    except ImportError:
        tf = False
        tf_type = float
else:
    tf = False
    tf_type = float


str_type_error = "All array should be from the same type/backend. Current types are : {}"


# Mapping between argument types and the existing backend
_BACKEND_IMPLEMENTATIONS = []
_BACKENDS = {}


def _register_backend_implementation(backend_impl):
    _BACKEND_IMPLEMENTATIONS.append(backend_impl)


def _get_backend_instance(backend_impl):
    if backend_impl.__name__ not in _BACKENDS:
        _BACKENDS[backend_impl.__name__] = backend_impl()
    return _BACKENDS[backend_impl.__name__]


def _check_args_backend(backend_impl, args):
    is_instance = set(isinstance(arg, backend_impl.__type__) for arg in args)
    # check that all arguments matched or not the type
    if len(is_instance) == 1:
        return is_instance.pop()

    # Otherwise return an error
<<<<<<< HEAD
    raise ValueError(str_type_error.format([type(a) for a in args]))
=======
    raise ValueError(str_type_error.format([type(arg) for arg in args]))


def get_backend_list():
    """Returns instances of all available backends.

    Note that the function forces all detected implementations
    to be instantiated even if specific backend was not use before.
    Be careful as instantiation of the backend might lead to side effects,
    like GPU memory pre-allocation. See the documentation for more details.
    If you only need to know which implementations are available,
    use `:py:func:`ot.backend.get_available_backend_implementations`,
    which does not force instance of the backend object to be created.
    """
    return [
        _get_backend_instance(backend_impl)
        for backend_impl
        in get_available_backend_implementations()
    ]


def get_available_backend_implementations():
    """Returns the list of available backend implementations."""
    return _BACKEND_IMPLEMENTATIONS
>>>>>>> 5ab00dd1


def get_backend(*args):
    """Returns the proper backend for a list of input arrays

        Accepts None entries in the arguments, and ignores them

        Also raises TypeError if all arrays are not from the same backend
    """
    args = [arg for arg in args if arg is not None]  # exclude None entries

    # check that some arrays given
    if not len(args) > 0:
        raise ValueError(" The function takes at least one (non-None) parameter")

    for backend_impl in _BACKEND_IMPLEMENTATIONS:
        if _check_args_backend(backend_impl, args):
            return _get_backend_instance(backend_impl)

    raise ValueError("Unknown type of non implemented backend.")


def to_numpy(*args):
    """Returns numpy arrays from any compatible backend"""

    if len(args) == 1:
        return get_backend(args[0]).to_numpy(args[0])
    else:
        return [get_backend(a).to_numpy(a) for a in args]


class Backend():
    """
    Backend abstract class.
    Implementations: :py:class:`JaxBackend`, :py:class:`NumpyBackend`, :py:class:`TorchBackend`,
    :py:class:`CupyBackend`, :py:class:`TensorflowBackend`

    - The `__name__` class attribute refers to the name of the backend.
    - The `__type__` class attribute refers to the data structure used by the backend.
    """

    __name__ = None
    __type__ = None
    __type_list__ = None

    rng_ = None

    def __str__(self):
        return self.__name__

    # convert batch of tensors to numpy
    def to_numpy(self, *arrays):
        """Returns the numpy version of tensors"""
        if len(arrays) == 1:
            return self._to_numpy(arrays[0])
        else:
            return [self._to_numpy(array) for array in arrays]

    # convert a tensor to numpy
    def _to_numpy(self, a):
        """Returns the numpy version of a tensor"""
        raise NotImplementedError()

    # convert batch of arrays from numpy
    def from_numpy(self, *arrays, type_as=None):
        """Creates tensors cloning a numpy array, with the given precision (defaulting to input's precision) and the given device (in case of GPUs)"""
        if len(arrays) == 1:
            return self._from_numpy(arrays[0], type_as=type_as)
        else:
            return [self._from_numpy(array, type_as=type_as) for array in arrays]

    # convert an array from numpy
    def _from_numpy(self, a, type_as=None):
        """Creates a tensor cloning a numpy array, with the given precision (defaulting to input's precision) and the given device (in case of GPUs)"""
        raise NotImplementedError()

    def set_gradients(self, val, inputs, grads):
        """Define the gradients for the value val wrt the inputs """
        raise NotImplementedError()

    def zeros(self, shape, type_as=None):
        r"""
        Creates a tensor full of zeros.

        This function follows the api from :any:`numpy.zeros`

        See: https://numpy.org/doc/stable/reference/generated/numpy.zeros.html
        """
        raise NotImplementedError()

    def ones(self, shape, type_as=None):
        r"""
        Creates a tensor full of ones.

        This function follows the api from :any:`numpy.ones`

        See: https://numpy.org/doc/stable/reference/generated/numpy.ones.html
        """
        raise NotImplementedError()

    def arange(self, stop, start=0, step=1, type_as=None):
        r"""
        Returns evenly spaced values within a given interval.

        This function follows the api from :any:`numpy.arange`

        See: https://numpy.org/doc/stable/reference/generated/numpy.arange.html
        """
        raise NotImplementedError()

    def full(self, shape, fill_value, type_as=None):
        r"""
        Creates a tensor with given shape, filled with given value.

        This function follows the api from :any:`numpy.full`

        See: https://numpy.org/doc/stable/reference/generated/numpy.full.html
        """
        raise NotImplementedError()

    def eye(self, N, M=None, type_as=None):
        r"""
        Creates the identity matrix of given size.

        This function follows the api from :any:`numpy.eye`

        See: https://numpy.org/doc/stable/reference/generated/numpy.eye.html
        """
        raise NotImplementedError()

    def sum(self, a, axis=None, keepdims=False):
        r"""
        Sums tensor elements over given dimensions.

        This function follows the api from :any:`numpy.sum`

        See: https://numpy.org/doc/stable/reference/generated/numpy.sum.html
        """
        raise NotImplementedError()

    def cumsum(self, a, axis=None):
        r"""
        Returns the cumulative sum of tensor elements over given dimensions.

        This function follows the api from :any:`numpy.cumsum`

        See: https://numpy.org/doc/stable/reference/generated/numpy.cumsum.html
        """
        raise NotImplementedError()

    def max(self, a, axis=None, keepdims=False):
        r"""
        Returns the maximum of an array or maximum along given dimensions.

        This function follows the api from :any:`numpy.amax`

        See: https://numpy.org/doc/stable/reference/generated/numpy.amax.html
        """
        raise NotImplementedError()

    def min(self, a, axis=None, keepdims=False):
        r"""
        Returns the maximum of an array or maximum along given dimensions.

        This function follows the api from :any:`numpy.amin`

        See: https://numpy.org/doc/stable/reference/generated/numpy.amin.html
        """
        raise NotImplementedError()

    def maximum(self, a, b):
        r"""
        Returns element-wise maximum of array elements.

        This function follows the api from :any:`numpy.maximum`

        See: https://numpy.org/doc/stable/reference/generated/numpy.maximum.html
        """
        raise NotImplementedError()

    def minimum(self, a, b):
        r"""
        Returns element-wise minimum of array elements.

        This function follows the api from :any:`numpy.minimum`

        See: https://numpy.org/doc/stable/reference/generated/numpy.minimum.html
        """
        raise NotImplementedError()

    def sign(self, a):
        r""" Returns an element-wise indication of the sign of a number.

        This function follows the api from :any:`numpy.sign`

        See: https://numpy.org/doc/stable/reference/generated/numpy.sign.html
        """
        raise NotImplementedError()

    def dot(self, a, b):
        r"""
        Returns the dot product of two tensors.

        This function follows the api from :any:`numpy.dot`

        See: https://numpy.org/doc/stable/reference/generated/numpy.dot.html
        """
        raise NotImplementedError()

    def abs(self, a):
        r"""
        Computes the absolute value element-wise.

        This function follows the api from :any:`numpy.absolute`

        See: https://numpy.org/doc/stable/reference/generated/numpy.absolute.html
        """
        raise NotImplementedError()

    def exp(self, a):
        r"""
        Computes the exponential value element-wise.

        This function follows the api from :any:`numpy.exp`

        See: https://numpy.org/doc/stable/reference/generated/numpy.exp.html
        """
        raise NotImplementedError()

    def log(self, a):
        r"""
        Computes the natural logarithm, element-wise.

        This function follows the api from :any:`numpy.log`

        See: https://numpy.org/doc/stable/reference/generated/numpy.log.html
        """
        raise NotImplementedError()

    def sqrt(self, a):
        r"""
        Returns the non-ngeative square root of a tensor, element-wise.

        This function follows the api from :any:`numpy.sqrt`

        See: https://numpy.org/doc/stable/reference/generated/numpy.sqrt.html
        """
        raise NotImplementedError()

    def power(self, a, exponents):
        r"""
        First tensor elements raised to powers from second tensor, element-wise.

        This function follows the api from :any:`numpy.power`

        See: https://numpy.org/doc/stable/reference/generated/numpy.power.html
        """
        raise NotImplementedError()

    def norm(self, a, axis=None, keepdims=False):
        r"""
        Computes the matrix frobenius norm.

        This function follows the api from :any:`numpy.linalg.norm`

        See: https://numpy.org/doc/stable/reference/generated/numpy.linalg.norm.html
        """
        raise NotImplementedError()

    def any(self, a):
        r"""
        Tests whether any tensor element along given dimensions evaluates to True.

        This function follows the api from :any:`numpy.any`

        See: https://numpy.org/doc/stable/reference/generated/numpy.any.html
        """
        raise NotImplementedError()

    def isnan(self, a):
        r"""
        Tests element-wise for NaN and returns result as a boolean tensor.

        This function follows the api from :any:`numpy.isnan`

        See: https://numpy.org/doc/stable/reference/generated/numpy.isnan.html
        """
        raise NotImplementedError()

    def isinf(self, a):
        r"""
        Tests element-wise for positive or negative infinity and returns result as a boolean tensor.

        This function follows the api from :any:`numpy.isinf`

        See: https://numpy.org/doc/stable/reference/generated/numpy.isinf.html
        """
        raise NotImplementedError()

    def einsum(self, subscripts, *operands):
        r"""
        Evaluates the Einstein summation convention on the operands.

        This function follows the api from :any:`numpy.einsum`

        See: https://numpy.org/doc/stable/reference/generated/numpy.einsum.html
        """
        raise NotImplementedError()

    def sort(self, a, axis=-1):
        r"""
        Returns a sorted copy of a tensor.

        This function follows the api from :any:`numpy.sort`

        See: https://numpy.org/doc/stable/reference/generated/numpy.sort.html
        """
        raise NotImplementedError()

    def argsort(self, a, axis=None):
        r"""
        Returns the indices that would sort a tensor.

        This function follows the api from :any:`numpy.argsort`

        See: https://numpy.org/doc/stable/reference/generated/numpy.argsort.html
        """
        raise NotImplementedError()

    def searchsorted(self, a, v, side='left'):
        r"""
        Finds indices where elements should be inserted to maintain order in given tensor.

        This function follows the api from :any:`numpy.searchsorted`

        See: https://numpy.org/doc/stable/reference/generated/numpy.searchsorted.html
        """
        raise NotImplementedError()

    def flip(self, a, axis=None):
        r"""
        Reverses the order of elements in a tensor along given dimensions.

        This function follows the api from :any:`numpy.flip`

        See: https://numpy.org/doc/stable/reference/generated/numpy.flip.html
        """
        raise NotImplementedError()

    def clip(self, a, a_min, a_max):
        """
        Limits the values in a tensor.

        This function follows the api from :any:`numpy.clip`

        See: https://numpy.org/doc/stable/reference/generated/numpy.clip.html
        """
        raise NotImplementedError()

    def repeat(self, a, repeats, axis=None):
        r"""
        Repeats elements of a tensor.

        This function follows the api from :any:`numpy.repeat`

        See: https://numpy.org/doc/stable/reference/generated/numpy.repeat.html
        """
        raise NotImplementedError()

    def take_along_axis(self, arr, indices, axis):
        r"""
        Gathers elements of a tensor along given dimensions.

        This function follows the api from :any:`numpy.take_along_axis`

        See: https://numpy.org/doc/stable/reference/generated/numpy.take_along_axis.html
        """
        raise NotImplementedError()

    def concatenate(self, arrays, axis=0):
        r"""
        Joins a sequence of tensors along an existing dimension.

        This function follows the api from :any:`numpy.concatenate`

        See: https://numpy.org/doc/stable/reference/generated/numpy.concatenate.html
        """
        raise NotImplementedError()

    def zero_pad(self, a, pad_width, value=0):
        r"""
        Pads a tensor with a given value (0 by default).

        This function follows the api from :any:`numpy.pad`

        See: https://numpy.org/doc/stable/reference/generated/numpy.pad.html
        """
        raise NotImplementedError()

    def argmax(self, a, axis=None):
        r"""
        Returns the indices of the maximum values of a tensor along given dimensions.

        This function follows the api from :any:`numpy.argmax`

        See: https://numpy.org/doc/stable/reference/generated/numpy.argmax.html
        """
        raise NotImplementedError()

    def argmin(self, a, axis=None):
        r"""
        Returns the indices of the minimum values of a tensor along given dimensions.

        This function follows the api from :any:`numpy.argmin`

        See: https://numpy.org/doc/stable/reference/generated/numpy.argmin.html
        """
        raise NotImplementedError()

    def mean(self, a, axis=None):
        r"""
        Computes the arithmetic mean of a tensor along given dimensions.

        This function follows the api from :any:`numpy.mean`

        See: https://numpy.org/doc/stable/reference/generated/numpy.mean.html
        """
        raise NotImplementedError()

    def median(self, a, axis=None):
        r"""
        Computes the median of a tensor along given dimensions.

        This function follows the api from :any:`numpy.median`

        See: https://numpy.org/doc/stable/reference/generated/numpy.median.html
        """
        raise NotImplementedError()

    def std(self, a, axis=None):
        r"""
        Computes the standard deviation of a tensor along given dimensions.

        This function follows the api from :any:`numpy.std`

        See: https://numpy.org/doc/stable/reference/generated/numpy.std.html
        """
        raise NotImplementedError()

    def linspace(self, start, stop, num):
        r"""
        Returns a specified number of evenly spaced values over a given interval.

        This function follows the api from :any:`numpy.linspace`

        See: https://numpy.org/doc/stable/reference/generated/numpy.linspace.html
        """
        raise NotImplementedError()

    def meshgrid(self, a, b):
        r"""
        Returns coordinate matrices from coordinate vectors (Numpy convention).

        This function follows the api from :any:`numpy.meshgrid`

        See: https://numpy.org/doc/stable/reference/generated/numpy.meshgrid.html
        """
        raise NotImplementedError()

    def diag(self, a, k=0):
        r"""
        Extracts or constructs a diagonal tensor.

        This function follows the api from :any:`numpy.diag`

        See: https://numpy.org/doc/stable/reference/generated/numpy.diag.html
        """
        raise NotImplementedError()

    def unique(self, a, return_inverse=False):
        r"""
        Finds unique elements of given tensor.

        This function follows the api from :any:`numpy.unique`

        See: https://numpy.org/doc/stable/reference/generated/numpy.unique.html
        """
        raise NotImplementedError()

    def logsumexp(self, a, axis=None):
        r"""
        Computes the log of the sum of exponentials of input elements.

        This function follows the api from :any:`scipy.special.logsumexp`

        See: https://docs.scipy.org/doc/scipy/reference/generated/scipy.special.logsumexp.html
        """
        raise NotImplementedError()

    def stack(self, arrays, axis=0):
        r"""
        Joins a sequence of tensors along a new dimension.

        This function follows the api from :any:`numpy.stack`

        See: https://numpy.org/doc/stable/reference/generated/numpy.stack.html
        """
        raise NotImplementedError()

    def outer(self, a, b):
        r"""
        Computes the outer product between two vectors.

        This function follows the api from :any:`numpy.outer`

        See: https://numpy.org/doc/stable/reference/generated/numpy.outer.html
        """
        raise NotImplementedError()

    def reshape(self, a, shape):
        r"""
        Gives a new shape to a tensor without changing its data.

        This function follows the api from :any:`numpy.reshape`

        See: https://numpy.org/doc/stable/reference/generated/numpy.reshape.html
        """
        raise NotImplementedError()

    def seed(self, seed=None):
        r"""
        Sets the seed for the random generator.

        This function follows the api from :any:`numpy.random.seed`

        See: https://numpy.org/doc/stable/reference/random/generated/numpy.random.seed.html
        """
        raise NotImplementedError()

    def rand(self, *size, type_as=None):
        r"""
        Generate uniform random numbers.

        This function follows the api from :any:`numpy.random.rand`

        See: https://numpy.org/doc/stable/reference/random/generated/numpy.random.rand.html
        """
        raise NotImplementedError()

    def randn(self, *size, type_as=None):
        r"""
        Generate normal Gaussian random numbers.

        This function follows the api from :any:`numpy.random.rand`

        See: https://numpy.org/doc/stable/reference/random/generated/numpy.random.rand.html
        """
        raise NotImplementedError()

    def coo_matrix(self, data, rows, cols, shape=None, type_as=None):
        r"""
        Creates a sparse tensor in COOrdinate format.

        This function follows the api from :any:`scipy.sparse.coo_matrix`

        See: https://docs.scipy.org/doc/scipy/reference/generated/scipy.sparse.coo_matrix.html
        """
        raise NotImplementedError()

    def issparse(self, a):
        r"""
        Checks whether or not the input tensor is a sparse tensor.

        This function follows the api from :any:`scipy.sparse.issparse`

        See: https://docs.scipy.org/doc/scipy/reference/generated/scipy.sparse.issparse.html
        """
        raise NotImplementedError()

    def tocsr(self, a):
        r"""
        Converts this matrix to Compressed Sparse Row format.

        This function follows the api from :any:`scipy.sparse.coo_matrix.tocsr`

        See: https://docs.scipy.org/doc/scipy/reference/generated/scipy.sparse.coo_matrix.tocsr.html
        """
        raise NotImplementedError()

    def eliminate_zeros(self, a, threshold=0.):
        r"""
        Removes entries smaller than the given threshold from the sparse tensor.

        This function follows the api from :any:`scipy.sparse.csr_matrix.eliminate_zeros`

        See: https://docs.scipy.org/doc/scipy-0.14.0/reference/generated/scipy.sparse.csr_matrix.eliminate_zeros.html
        """
        raise NotImplementedError()

    def todense(self, a):
        r"""
        Converts a sparse tensor to a dense tensor.

        This function follows the api from :any:`scipy.sparse.csr_matrix.toarray`

        See: https://docs.scipy.org/doc/scipy/reference/generated/scipy.sparse.csr_matrix.toarray.html
        """
        raise NotImplementedError()

    def where(self, condition, x, y):
        r"""
        Returns elements chosen from x or y depending on condition.

        This function follows the api from :any:`numpy.where`

        See: https://numpy.org/doc/stable/reference/generated/numpy.where.html
        """
        raise NotImplementedError()

    def copy(self, a):
        r"""
        Returns a copy of the given tensor.

        This function follows the api from :any:`numpy.copy`

        See: https://numpy.org/doc/stable/reference/generated/numpy.copy.html
        """
        raise NotImplementedError()

    def allclose(self, a, b, rtol=1e-05, atol=1e-08, equal_nan=False):
        r"""
        Returns True if two arrays are element-wise equal within a tolerance.

        This function follows the api from :any:`numpy.allclose`

        See: https://numpy.org/doc/stable/reference/generated/numpy.allclose.html
        """
        raise NotImplementedError()

    def dtype_device(self, a):
        r"""
        Returns the dtype and the device of the given tensor.
        """
        raise NotImplementedError()

    def assert_same_dtype_device(self, a, b):
        r"""
        Checks whether or not the two given inputs have the same dtype as well as the same device
        """
        raise NotImplementedError()

    def squeeze(self, a, axis=None):
        r"""
        Remove axes of length one from a.

        This function follows the api from :any:`numpy.squeeze`.

        See: https://numpy.org/doc/stable/reference/generated/numpy.squeeze.html
        """
        raise NotImplementedError()

    def bitsize(self, type_as):
        r"""
        Gives the number of bits used by the data type of the given tensor.
        """
        raise NotImplementedError()

    def device_type(self, type_as):
        r"""
        Returns CPU or GPU depending on the device where the given tensor is located.
        """
        raise NotImplementedError()

    def _bench(self, callable, *args, n_runs=1, warmup_runs=1):
        r"""
        Executes a benchmark of the given callable with the given arguments.
        """
        raise NotImplementedError()

    def solve(self, a, b):
        r"""
        Solves a linear matrix equation, or system of linear scalar equations.

        This function follows the api from :any:`numpy.linalg.solve`.

        See: https://numpy.org/doc/stable/reference/generated/numpy.linalg.solve.html
        """
        raise NotImplementedError()

    def trace(self, a):
        r"""
        Returns the sum along diagonals of the array.

        This function follows the api from :any:`numpy.trace`.

        See: https://numpy.org/doc/stable/reference/generated/numpy.trace.html
        """
        raise NotImplementedError()

    def inv(self, a):
        r"""
        Computes the inverse of a matrix.

        This function follows the api from :any:`scipy.linalg.inv`.

        See: https://docs.scipy.org/doc/scipy/reference/generated/scipy.linalg.inv.html
        """
        raise NotImplementedError()

    def sqrtm(self, a):
        r"""
        Computes the matrix square root. Requires input to be definite positive.

        This function follows the api from :any:`scipy.linalg.sqrtm`.

        See: https://docs.scipy.org/doc/scipy/reference/generated/scipy.linalg.sqrtm.html
        """
        raise NotImplementedError()

    def eigh(self, a):
        r"""
        Computes the eigenvalues and eigenvectors of a symmetric tensor.

        This function follows the api from :any:`scipy.linalg.eigh`.

        See: https://docs.scipy.org/doc/scipy/reference/generated/scipy.linalg.eigh.html
        """
        raise NotImplementedError()

    def kl_div(self, p, q, eps=1e-16):
        r"""
        Computes the Kullback-Leibler divergence.

        This function follows the api from :any:`scipy.stats.entropy`.

        Parameter eps is used to avoid numerical errors and is added in the log.

        .. math::
             KL(p,q) = \sum_i p(i) \log (\frac{p(i)}{q(i)}+\epsilon)

        See: https://docs.scipy.org/doc/scipy/reference/generated/scipy.stats.entropy.html
        """
        raise NotImplementedError()

    def isfinite(self, a):
        r"""
        Tests element-wise for finiteness (not infinity and not Not a Number).

        This function follows the api from :any:`numpy.isfinite`.

        See: https://numpy.org/doc/stable/reference/generated/numpy.isfinite.html
        """
        raise NotImplementedError()

    def array_equal(self, a, b):
        r"""
        True if two arrays have the same shape and elements, False otherwise.

        This function follows the api from :any:`numpy.array_equal`.

        See: https://numpy.org/doc/stable/reference/generated/numpy.array_equal.html
        """
        raise NotImplementedError()

    def is_floating_point(self, a):
        r"""
        Returns whether or not the input consists of floats
        """
        raise NotImplementedError()

    def tile(self, a, reps):
        r"""
        Construct an array by repeating a the number of times given by reps

        See: https://numpy.org/doc/stable/reference/generated/numpy.tile.html
        """
        raise NotImplementedError()

    def floor(self, a):
        r"""
        Return the floor of the input element-wise

        See: https://numpy.org/doc/stable/reference/generated/numpy.floor.html
        """
        raise NotImplementedError()

    def prod(self, a, axis=None):
        r"""
        Return the product of all elements.

        See: https://numpy.org/doc/stable/reference/generated/numpy.prod.html
        """
        raise NotImplementedError()

    def sort2(self, a, axis=None):
        r"""
        Return the sorted array and the indices to sort the array

        See: https://pytorch.org/docs/stable/generated/torch.sort.html
        """
        raise NotImplementedError()

    def qr(self, a):
        r"""
        Return the QR factorization

        See: https://numpy.org/doc/stable/reference/generated/numpy.linalg.qr.html
        """
        raise NotImplementedError()

    def atan2(self, a, b):
        r"""
        Element wise arctangent

        See: https://numpy.org/doc/stable/reference/generated/numpy.arctan2.html
        """
        raise NotImplementedError()

    def transpose(self, a, axes=None):
        r"""
        Returns a tensor that is a transposed version of a. The given dimensions dim0 and dim1 are swapped.

        See: https://numpy.org/doc/stable/reference/generated/numpy.transpose.html
        """
        raise NotImplementedError()

    def detach(self, *args):
        r"""
        Detach tensors in arguments from the current graph.

        See: https://pytorch.org/docs/stable/generated/torch.Tensor.detach.html
        """
        raise NotImplementedError()

    def matmul(self, a, b):
        r"""
        Matrix product of two arrays.

        See: https://numpy.org/doc/stable/reference/generated/numpy.matmul.html#numpy.matmul
        """
        raise NotImplementedError()


class NumpyBackend(Backend):
    """
    NumPy implementation of the backend

    - `__name__` is "numpy"
    - `__type__` is np.ndarray
    """

    __name__ = 'numpy'
    __type__ = np.ndarray
    __type_list__ = [np.array(1, dtype=np.float32),
                     np.array(1, dtype=np.float64)]

    rng_ = np.random.RandomState()

    def _to_numpy(self, a):
        return a

    def _from_numpy(self, a, type_as=None):
        if type_as is None:
            return a
        elif isinstance(a, float):
            return a
        else:
            return a.astype(type_as.dtype)

    def set_gradients(self, val, inputs, grads):
        # No gradients for numpy
        return val

    def zeros(self, shape, type_as=None):
        if type_as is None:
            return np.zeros(shape)
        else:
            return np.zeros(shape, dtype=type_as.dtype)

    def ones(self, shape, type_as=None):
        if type_as is None:
            return np.ones(shape)
        else:
            return np.ones(shape, dtype=type_as.dtype)

    def arange(self, stop, start=0, step=1, type_as=None):
        return np.arange(start, stop, step)

    def full(self, shape, fill_value, type_as=None):
        if type_as is None:
            return np.full(shape, fill_value)
        else:
            return np.full(shape, fill_value, dtype=type_as.dtype)

    def eye(self, N, M=None, type_as=None):
        if type_as is None:
            return np.eye(N, M)
        else:
            return np.eye(N, M, dtype=type_as.dtype)

    def sum(self, a, axis=None, keepdims=False):
        return np.sum(a, axis, keepdims=keepdims)

    def cumsum(self, a, axis=None):
        return np.cumsum(a, axis)

    def max(self, a, axis=None, keepdims=False):
        return np.max(a, axis, keepdims=keepdims)

    def min(self, a, axis=None, keepdims=False):
        return np.min(a, axis, keepdims=keepdims)

    def maximum(self, a, b):
        return np.maximum(a, b)

    def minimum(self, a, b):
        return np.minimum(a, b)

    def sign(self, a):
        return np.sign(a)

    def dot(self, a, b):
        return np.dot(a, b)

    def abs(self, a):
        return np.abs(a)

    def exp(self, a):
        return np.exp(a)

    def log(self, a):
        return np.log(a)

    def sqrt(self, a):
        return np.sqrt(a)

    def power(self, a, exponents):
        return np.power(a, exponents)

    def norm(self, a, axis=None, keepdims=False):
        return np.linalg.norm(a, axis=axis, keepdims=keepdims)

    def any(self, a):
        return np.any(a)

    def isnan(self, a):
        return np.isnan(a)

    def isinf(self, a):
        return np.isinf(a)

    def einsum(self, subscripts, *operands):
        return np.einsum(subscripts, *operands)

    def sort(self, a, axis=-1):
        return np.sort(a, axis)

    def argsort(self, a, axis=-1):
        return np.argsort(a, axis)

    def searchsorted(self, a, v, side='left'):
        if a.ndim == 1:
            return np.searchsorted(a, v, side)
        else:
            # this is a not very efficient way to make numpy
            # searchsorted work on 2d arrays
            ret = np.empty(v.shape, dtype=int)
            for i in range(a.shape[0]):
                ret[i, :] = np.searchsorted(a[i, :], v[i, :], side)
            return ret

    def flip(self, a, axis=None):
        return np.flip(a, axis)

    def outer(self, a, b):
        return np.outer(a, b)

    def clip(self, a, a_min, a_max):
        return np.clip(a, a_min, a_max)

    def repeat(self, a, repeats, axis=None):
        return np.repeat(a, repeats, axis)

    def take_along_axis(self, arr, indices, axis):
        return np.take_along_axis(arr, indices, axis)

    def concatenate(self, arrays, axis=0):
        return np.concatenate(arrays, axis)

    def zero_pad(self, a, pad_width, value=0):
        return np.pad(a, pad_width, constant_values=value)

    def argmax(self, a, axis=None):
        return np.argmax(a, axis=axis)

    def argmin(self, a, axis=None):
        return np.argmin(a, axis=axis)

    def mean(self, a, axis=None):
        return np.mean(a, axis=axis)

    def median(self, a, axis=None):
        return np.median(a, axis=axis)

    def std(self, a, axis=None):
        return np.std(a, axis=axis)

    def linspace(self, start, stop, num):
        return np.linspace(start, stop, num)

    def meshgrid(self, a, b):
        return np.meshgrid(a, b)

    def diag(self, a, k=0):
        return np.diag(a, k)

    def unique(self, a, return_inverse=False):
        return np.unique(a, return_inverse=return_inverse)

    def logsumexp(self, a, axis=None):
        return special.logsumexp(a, axis=axis)

    def stack(self, arrays, axis=0):
        return np.stack(arrays, axis)

    def reshape(self, a, shape):
        return np.reshape(a, shape)

    def seed(self, seed=None):
        if seed is not None:
            self.rng_.seed(seed)

    def rand(self, *size, type_as=None):
        return self.rng_.rand(*size)

    def randn(self, *size, type_as=None):
        return self.rng_.randn(*size)

    def coo_matrix(self, data, rows, cols, shape=None, type_as=None):
        if type_as is None:
            return coo_matrix((data, (rows, cols)), shape=shape)
        else:
            return coo_matrix((data, (rows, cols)), shape=shape, dtype=type_as.dtype)

    def issparse(self, a):
        return issparse(a)

    def tocsr(self, a):
        if self.issparse(a):
            return a.tocsr()
        else:
            return csr_matrix(a)

    def eliminate_zeros(self, a, threshold=0.):
        if threshold > 0:
            if self.issparse(a):
                a.data[self.abs(a.data) <= threshold] = 0
            else:
                a[self.abs(a) <= threshold] = 0
        if self.issparse(a):
            a.eliminate_zeros()
        return a

    def todense(self, a):
        if self.issparse(a):
            return a.toarray()
        else:
            return a

    def where(self, condition, x=None, y=None):
        if x is None and y is None:
            return np.where(condition)
        else:
            return np.where(condition, x, y)

    def copy(self, a):
        return a.copy()

    def allclose(self, a, b, rtol=1e-05, atol=1e-08, equal_nan=False):
        return np.allclose(a, b, rtol=rtol, atol=atol, equal_nan=equal_nan)

    def dtype_device(self, a):
        if hasattr(a, "dtype"):
            return a.dtype, "cpu"
        else:
            return type(a), "cpu"

    def assert_same_dtype_device(self, a, b):
        # numpy has implicit type conversion so we automatically validate the test
        pass

    def squeeze(self, a, axis=None):
        return np.squeeze(a, axis=axis)

    def bitsize(self, type_as):
        return type_as.itemsize * 8

    def device_type(self, type_as):
        return "CPU"

    def _bench(self, callable, *args, n_runs=1, warmup_runs=1):
        results = dict()
        for type_as in self.__type_list__:
            inputs = [self.from_numpy(arg, type_as=type_as) for arg in args]
            for _ in range(warmup_runs):
                callable(*inputs)
            t0 = time.perf_counter()
            for _ in range(n_runs):
                callable(*inputs)
            t1 = time.perf_counter()
            key = ("Numpy", self.device_type(type_as), self.bitsize(type_as))
            results[key] = (t1 - t0) / n_runs
        return results

    def solve(self, a, b):
        return np.linalg.solve(a, b)

    def trace(self, a):
        return np.trace(a)

    def inv(self, a):
        return scipy.linalg.inv(a)

    def sqrtm(self, a):
        L, V = np.linalg.eigh(a)
        return (V * np.sqrt(L)[None, :]) @ V.T

    def eigh(self, a):
        return np.linalg.eigh(a)

    def kl_div(self, p, q, eps=1e-16):
        return np.sum(p * np.log(p / q + eps))

    def isfinite(self, a):
        return np.isfinite(a)

    def array_equal(self, a, b):
        return np.array_equal(a, b)

    def is_floating_point(self, a):
        return a.dtype.kind == "f"

    def tile(self, a, reps):
        return np.tile(a, reps)

    def floor(self, a):
        return np.floor(a)

    def prod(self, a, axis=0):
        return np.prod(a, axis=axis)

    def sort2(self, a, axis=-1):
        return self.sort(a, axis), self.argsort(a, axis)

    def qr(self, a):
        np_version = tuple([int(k) for k in np.__version__.split(".")])
        if np_version < (1, 22, 0):
            M, N = a.shape[-2], a.shape[-1]
            K = min(M, N)

            if len(a.shape) >= 3:
                n = a.shape[0]

                qs, rs = np.zeros((n, M, K)), np.zeros((n, K, N))

                for i in range(a.shape[0]):
                    qs[i], rs[i] = np.linalg.qr(a[i])

            else:
                return np.linalg.qr(a)

            return qs, rs
        return np.linalg.qr(a)

    def atan2(self, a, b):
        return np.arctan2(a, b)

    def transpose(self, a, axes=None):
        return np.transpose(a, axes)

    def detach(self, *args):
        if len(args) == 1:
            return args[0]
        return args

    def matmul(self, a, b):
        return np.matmul(a, b)


_register_backend_implementation(NumpyBackend)


class JaxBackend(Backend):
    """
    JAX implementation of the backend

    - `__name__` is "jax"
    - `__type__` is jax.numpy.ndarray
    """

    __name__ = 'jax'
    __type__ = jax_type
    __type_list__ = None

    rng_ = None

    def __init__(self):
        self.rng_ = jax.random.PRNGKey(42)

        self.__type_list__ = []
        # available_devices = jax.devices("cpu")
        available_devices = []
        if xla_bridge.get_backend().platform == "gpu":
            available_devices += jax.devices("gpu")
        for d in available_devices:
            self.__type_list__ += [
                jax.device_put(jnp.array(1, dtype=jnp.float32), d),
                jax.device_put(jnp.array(1, dtype=jnp.float64), d)
            ]

    def _to_numpy(self, a):
        return np.array(a)

    def _change_device(self, a, type_as):
        return jax.device_put(a, type_as.device_buffer.device())

    def _from_numpy(self, a, type_as=None):
        if isinstance(a, float):
            a = np.array(a)
        if type_as is None:
            return jnp.array(a)
        else:
            return self._change_device(jnp.array(a).astype(type_as.dtype), type_as)

    def set_gradients(self, val, inputs, grads):
        from jax.flatten_util import ravel_pytree
        val, = jax.lax.stop_gradient((val,))

        ravelled_inputs, _ = ravel_pytree(inputs)
        ravelled_grads, _ = ravel_pytree(grads)

        aux = jnp.sum(ravelled_inputs * ravelled_grads) / 2
        aux = aux - jax.lax.stop_gradient(aux)

        val, = jax.tree_map(lambda z: z + aux, (val,))
        return val

    def zeros(self, shape, type_as=None):
        if type_as is None:
            return jnp.zeros(shape)
        else:
            return self._change_device(jnp.zeros(shape, dtype=type_as.dtype), type_as)

    def ones(self, shape, type_as=None):
        if type_as is None:
            return jnp.ones(shape)
        else:
            return self._change_device(jnp.ones(shape, dtype=type_as.dtype), type_as)

    def arange(self, stop, start=0, step=1, type_as=None):
        return jnp.arange(start, stop, step)

    def full(self, shape, fill_value, type_as=None):
        if type_as is None:
            return jnp.full(shape, fill_value)
        else:
            return self._change_device(jnp.full(shape, fill_value, dtype=type_as.dtype), type_as)

    def eye(self, N, M=None, type_as=None):
        if type_as is None:
            return jnp.eye(N, M)
        else:
            return self._change_device(jnp.eye(N, M, dtype=type_as.dtype), type_as)

    def sum(self, a, axis=None, keepdims=False):
        return jnp.sum(a, axis, keepdims=keepdims)

    def cumsum(self, a, axis=None):
        return jnp.cumsum(a, axis)

    def max(self, a, axis=None, keepdims=False):
        return jnp.max(a, axis, keepdims=keepdims)

    def min(self, a, axis=None, keepdims=False):
        return jnp.min(a, axis, keepdims=keepdims)

    def maximum(self, a, b):
        return jnp.maximum(a, b)

    def minimum(self, a, b):
        return jnp.minimum(a, b)

    def sign(self, a):
        return jnp.sign(a)

    def dot(self, a, b):
        return jnp.dot(a, b)

    def abs(self, a):
        return jnp.abs(a)

    def exp(self, a):
        return jnp.exp(a)

    def log(self, a):
        return jnp.log(a)

    def sqrt(self, a):
        return jnp.sqrt(a)

    def power(self, a, exponents):
        return jnp.power(a, exponents)

    def norm(self, a, axis=None, keepdims=False):
        return jnp.linalg.norm(a, axis=axis, keepdims=keepdims)

    def any(self, a):
        return jnp.any(a)

    def isnan(self, a):
        return jnp.isnan(a)

    def isinf(self, a):
        return jnp.isinf(a)

    def einsum(self, subscripts, *operands):
        return jnp.einsum(subscripts, *operands)

    def sort(self, a, axis=-1):
        return jnp.sort(a, axis)

    def argsort(self, a, axis=-1):
        return jnp.argsort(a, axis)

    def searchsorted(self, a, v, side='left'):
        if a.ndim == 1:
            return jnp.searchsorted(a, v, side)
        else:
            # this is a not very efficient way to make jax numpy
            # searchsorted work on 2d arrays
            return jnp.array([jnp.searchsorted(a[i, :], v[i, :], side) for i in range(a.shape[0])])

    def flip(self, a, axis=None):
        return jnp.flip(a, axis)

    def outer(self, a, b):
        return jnp.outer(a, b)

    def clip(self, a, a_min, a_max):
        return jnp.clip(a, a_min, a_max)

    def repeat(self, a, repeats, axis=None):
        return jnp.repeat(a, repeats, axis)

    def take_along_axis(self, arr, indices, axis):
        return jnp.take_along_axis(arr, indices, axis)

    def concatenate(self, arrays, axis=0):
        return jnp.concatenate(arrays, axis)

    def zero_pad(self, a, pad_width, value=0):
        return jnp.pad(a, pad_width, constant_values=value)

    def argmax(self, a, axis=None):
        return jnp.argmax(a, axis=axis)

    def argmin(self, a, axis=None):
        return jnp.argmin(a, axis=axis)

    def mean(self, a, axis=None):
        return jnp.mean(a, axis=axis)

    def median(self, a, axis=None):
        return jnp.median(a, axis=axis)

    def std(self, a, axis=None):
        return jnp.std(a, axis=axis)

    def linspace(self, start, stop, num):
        return jnp.linspace(start, stop, num)

    def meshgrid(self, a, b):
        return jnp.meshgrid(a, b)

    def diag(self, a, k=0):
        return jnp.diag(a, k)

    def unique(self, a, return_inverse=False):
        return jnp.unique(a, return_inverse=return_inverse)

    def logsumexp(self, a, axis=None):
        return jspecial.logsumexp(a, axis=axis)

    def stack(self, arrays, axis=0):
        return jnp.stack(arrays, axis)

    def reshape(self, a, shape):
        return jnp.reshape(a, shape)

    def seed(self, seed=None):
        if seed is not None:
            self.rng_ = jax.random.PRNGKey(seed)

    def rand(self, *size, type_as=None):
        self.rng_, subkey = jax.random.split(self.rng_)
        if type_as is not None:
            return jax.random.uniform(subkey, shape=size, dtype=type_as.dtype)
        else:
            return jax.random.uniform(subkey, shape=size)

    def randn(self, *size, type_as=None):
        self.rng_, subkey = jax.random.split(self.rng_)
        if type_as is not None:
            return jax.random.normal(subkey, shape=size, dtype=type_as.dtype)
        else:
            return jax.random.normal(subkey, shape=size)

    def coo_matrix(self, data, rows, cols, shape=None, type_as=None):
        # Currently, JAX does not support sparse matrices
        data = self.to_numpy(data)
        rows = self.to_numpy(rows)
        cols = self.to_numpy(cols)
        nx = NumpyBackend()
        coo_matrix = nx.coo_matrix(data, rows, cols, shape=shape, type_as=type_as)
        matrix = nx.todense(coo_matrix)
        return self.from_numpy(matrix)

    def issparse(self, a):
        # Currently, JAX does not support sparse matrices
        return False

    def tocsr(self, a):
        # Currently, JAX does not support sparse matrices
        return a

    def eliminate_zeros(self, a, threshold=0.):
        # Currently, JAX does not support sparse matrices
        if threshold > 0:
            return self.where(
                self.abs(a) <= threshold,
                self.zeros((1,), type_as=a),
                a
            )
        return a

    def todense(self, a):
        # Currently, JAX does not support sparse matrices
        return a

    def where(self, condition, x=None, y=None):
        if x is None and y is None:
            return jnp.where(condition)
        else:
            return jnp.where(condition, x, y)

    def copy(self, a):
        # No need to copy, JAX arrays are immutable
        return a

    def allclose(self, a, b, rtol=1e-05, atol=1e-08, equal_nan=False):
        return jnp.allclose(a, b, rtol=rtol, atol=atol, equal_nan=equal_nan)

    def dtype_device(self, a):
        return a.dtype, a.device_buffer.device()

    def assert_same_dtype_device(self, a, b):
        a_dtype, a_device = self.dtype_device(a)
        b_dtype, b_device = self.dtype_device(b)

        assert a_dtype == b_dtype, "Dtype discrepancy"
        assert a_device == b_device, f"Device discrepancy. First input is on {str(a_device)}, whereas second input is on {str(b_device)}"

    def squeeze(self, a, axis=None):
        return jnp.squeeze(a, axis=axis)

    def bitsize(self, type_as):
        return type_as.dtype.itemsize * 8

    def device_type(self, type_as):
        return self.dtype_device(type_as)[1].platform.upper()

    def _bench(self, callable, *args, n_runs=1, warmup_runs=1):
        results = dict()

        for type_as in self.__type_list__:
            inputs = [self.from_numpy(arg, type_as=type_as) for arg in args]
            for _ in range(warmup_runs):
                a = callable(*inputs)
            a.block_until_ready()
            t0 = time.perf_counter()
            for _ in range(n_runs):
                a = callable(*inputs)
            a.block_until_ready()
            t1 = time.perf_counter()
            key = ("Jax", self.device_type(type_as), self.bitsize(type_as))
            results[key] = (t1 - t0) / n_runs
        return results

    def solve(self, a, b):
        return jnp.linalg.solve(a, b)

    def trace(self, a):
        return jnp.trace(a)

    def inv(self, a):
        return jnp.linalg.inv(a)

    def sqrtm(self, a):
        L, V = jnp.linalg.eigh(a)
        return (V * jnp.sqrt(L)[None, :]) @ V.T

    def eigh(self, a):
        return jnp.linalg.eigh(a)

    def kl_div(self, p, q, eps=1e-16):
        return jnp.sum(p * jnp.log(p / q + eps))

    def isfinite(self, a):
        return jnp.isfinite(a)

    def array_equal(self, a, b):
        return jnp.array_equal(a, b)

    def is_floating_point(self, a):
        return a.dtype.kind == "f"

    def tile(self, a, reps):
        return jnp.tile(a, reps)

    def floor(self, a):
        return jnp.floor(a)

    def prod(self, a, axis=0):
        return jnp.prod(a, axis=axis)

    def sort2(self, a, axis=-1):
        return self.sort(a, axis), self.argsort(a, axis)

    def qr(self, a):
        return jnp.linalg.qr(a)

    def atan2(self, a, b):
        return jnp.arctan2(a, b)

    def transpose(self, a, axes=None):
        return jnp.transpose(a, axes)

    def detach(self, *args):
        if len(args) == 1:
            return jax.lax.stop_gradient((args[0],))[0]
        return [jax.lax.stop_gradient((a,))[0] for a in args]

    def matmul(self, a, b):
        return jnp.matmul(a, b)


if jax:
    # Only register jax backend if it is installed
    _register_backend_implementation(JaxBackend)


class TorchBackend(Backend):
    """
    PyTorch implementation of the backend

    - `__name__` is "torch"
    - `__type__` is torch.Tensor
    """

    __name__ = 'torch'
    __type__ = torch_type
    __type_list__ = None

    rng_ = None

    def __init__(self):

        self.rng_ = torch.Generator("cpu")
        self.rng_.seed()

        self.__type_list__ = [torch.tensor(1, dtype=torch.float32),
                              torch.tensor(1, dtype=torch.float64)]

        if torch.cuda.is_available():
            self.rng_cuda_ = torch.Generator("cuda")
            self.rng_cuda_.seed()
            self.__type_list__.append(torch.tensor(1, dtype=torch.float32, device='cuda'))
            self.__type_list__.append(torch.tensor(1, dtype=torch.float64, device='cuda'))
        else:
            self.rng_cuda_ = torch.Generator("cpu")

        from torch.autograd import Function

        # define a function that takes inputs val and grads
        # ad returns a val tensor with proper gradients
        class ValFunction(Function):

            @staticmethod
            def forward(ctx, val, grads, *inputs):
                ctx.grads = grads
                return val

            @staticmethod
            def backward(ctx, grad_output):
                # the gradients are grad
                return (None, None) + tuple(g * grad_output for g in ctx.grads)

        self.ValFunction = ValFunction

    def _to_numpy(self, a):
        if isinstance(a, float) or isinstance(a, int) or isinstance(a, np.ndarray):
            return np.array(a)
        return a.cpu().detach().numpy()

    def _from_numpy(self, a, type_as=None):
        if isinstance(a, float) or isinstance(a, int):
            a = np.array(a)
        if type_as is None:
            return torch.from_numpy(a)
        else:
            return torch.as_tensor(a, dtype=type_as.dtype, device=type_as.device)

    def set_gradients(self, val, inputs, grads):

        Func = self.ValFunction

        res = Func.apply(val, grads, *inputs)

        return res

    def zeros(self, shape, type_as=None):
        if isinstance(shape, int):
            shape = (shape,)
        if type_as is None:
            return torch.zeros(shape)
        else:
            return torch.zeros(shape, dtype=type_as.dtype, device=type_as.device)

    def ones(self, shape, type_as=None):
        if isinstance(shape, int):
            shape = (shape,)
        if type_as is None:
            return torch.ones(shape)
        else:
            return torch.ones(shape, dtype=type_as.dtype, device=type_as.device)

    def arange(self, stop, start=0, step=1, type_as=None):
        if type_as is None:
            return torch.arange(start, stop, step)
        else:
            return torch.arange(start, stop, step, device=type_as.device)

    def full(self, shape, fill_value, type_as=None):
        if isinstance(shape, int):
            shape = (shape,)
        if type_as is None:
            return torch.full(shape, fill_value)
        else:
            return torch.full(shape, fill_value, dtype=type_as.dtype, device=type_as.device)

    def eye(self, N, M=None, type_as=None):
        if M is None:
            M = N
        if type_as is None:
            return torch.eye(N, m=M)
        else:
            return torch.eye(N, m=M, dtype=type_as.dtype, device=type_as.device)

    def sum(self, a, axis=None, keepdims=False):
        if axis is None:
            return torch.sum(a)
        else:
            return torch.sum(a, axis, keepdim=keepdims)

    def cumsum(self, a, axis=None):
        if axis is None:
            return torch.cumsum(a.flatten(), 0)
        else:
            return torch.cumsum(a, axis)

    def max(self, a, axis=None, keepdims=False):
        if axis is None:
            return torch.max(a)
        else:
            return torch.max(a, axis, keepdim=keepdims)[0]

    def min(self, a, axis=None, keepdims=False):
        if axis is None:
            return torch.min(a)
        else:
            return torch.min(a, axis, keepdim=keepdims)[0]

    def maximum(self, a, b):
        if isinstance(a, int) or isinstance(a, float):
            a = torch.tensor([float(a)], dtype=b.dtype, device=b.device)
        if isinstance(b, int) or isinstance(b, float):
            b = torch.tensor([float(b)], dtype=a.dtype, device=a.device)
        if hasattr(torch, "maximum"):
            return torch.maximum(a, b)
        else:
            return torch.max(torch.stack(torch.broadcast_tensors(a, b)), axis=0)[0]

    def minimum(self, a, b):
        if isinstance(a, int) or isinstance(a, float):
            a = torch.tensor([float(a)], dtype=b.dtype, device=b.device)
        if isinstance(b, int) or isinstance(b, float):
            b = torch.tensor([float(b)], dtype=a.dtype, device=a.device)
        if hasattr(torch, "minimum"):
            return torch.minimum(a, b)
        else:
            return torch.min(torch.stack(torch.broadcast_tensors(a, b)), axis=0)[0]

    def sign(self, a):
        return torch.sign(a)

    def dot(self, a, b):
        return torch.matmul(a, b)

    def abs(self, a):
        return torch.abs(a)

    def exp(self, a):
        return torch.exp(a)

    def log(self, a):
        return torch.log(a)

    def sqrt(self, a):
        return torch.sqrt(a)

    def power(self, a, exponents):
        return torch.pow(a, exponents)

    def norm(self, a, axis=None, keepdims=False):
        return torch.linalg.norm(a.double(), dim=axis, keepdims=keepdims)

    def any(self, a):
        return torch.any(a)

    def isnan(self, a):
        return torch.isnan(a)

    def isinf(self, a):
        return torch.isinf(a)

    def einsum(self, subscripts, *operands):
        return torch.einsum(subscripts, *operands)

    def sort(self, a, axis=-1):
        sorted0, indices = torch.sort(a, dim=axis)
        return sorted0

    def argsort(self, a, axis=-1):
        sorted, indices = torch.sort(a, dim=axis)
        return indices

    def searchsorted(self, a, v, side='left'):
        right = (side != 'left')
        return torch.searchsorted(a, v, right=right)

    def flip(self, a, axis=None):
        if axis is None:
            return torch.flip(a, tuple(i for i in range(len(a.shape))))
        if isinstance(axis, int):
            return torch.flip(a, (axis,))
        else:
            return torch.flip(a, dims=axis)

    def outer(self, a, b):
        return torch.outer(a, b)

    def clip(self, a, a_min, a_max):
        return torch.clamp(a, a_min, a_max)

    def repeat(self, a, repeats, axis=None):
        return torch.repeat_interleave(a, repeats, dim=axis)

    def take_along_axis(self, arr, indices, axis):
        return torch.gather(arr, axis, indices)

    def concatenate(self, arrays, axis=0):
        return torch.cat(arrays, dim=axis)

    def zero_pad(self, a, pad_width, value=0):
        from torch.nn.functional import pad
        # pad_width is an array of ndim tuples indicating how many 0 before and after
        # we need to add. We first need to make it compliant with torch syntax, that
        # starts with the last dim, then second last, etc.
        how_pad = tuple(element for tupl in pad_width[::-1] for element in tupl)
        return pad(a, how_pad, value=value)

    def argmax(self, a, axis=None):
        return torch.argmax(a, dim=axis)

    def argmin(self, a, axis=None):
        return torch.argmin(a, dim=axis)

    def mean(self, a, axis=None):
        if axis is not None:
            return torch.mean(a, dim=axis)
        else:
            return torch.mean(a)

    def median(self, a, axis=None):
        from packaging import version
        # Since version 1.11.0, interpolation is available
        if version.parse(torch.__version__) >= version.parse("1.11.0"):
            if axis is not None:
                return torch.quantile(a, 0.5, interpolation="midpoint", dim=axis)
            else:
                return torch.quantile(a, 0.5, interpolation="midpoint")

        # Else, use numpy
        warnings.warn("The median is being computed using numpy and the array has been detached "
                      "in the Pytorch backend.")
        a_ = self.to_numpy(a)
        a_median = np.median(a_, axis=axis)
        return self.from_numpy(a_median, type_as=a)

    def std(self, a, axis=None):
        if axis is not None:
            return torch.std(a, dim=axis, unbiased=False)
        else:
            return torch.std(a, unbiased=False)

    def linspace(self, start, stop, num):
        return torch.linspace(start, stop, num, dtype=torch.float64)

    def meshgrid(self, a, b):
        try:
            return torch.meshgrid(a, b, indexing="xy")
        except TypeError:
            X, Y = torch.meshgrid(a, b)
            return X.T, Y.T

    def diag(self, a, k=0):
        return torch.diag(a, diagonal=k)

    def unique(self, a, return_inverse=False):
        return torch.unique(a, return_inverse=return_inverse)

    def logsumexp(self, a, axis=None):
        if axis is not None:
            return torch.logsumexp(a, dim=axis)
        else:
            return torch.logsumexp(a, dim=tuple(range(len(a.shape))))

    def stack(self, arrays, axis=0):
        return torch.stack(arrays, dim=axis)

    def reshape(self, a, shape):
        return torch.reshape(a, shape)

    def seed(self, seed=None):
        if isinstance(seed, int):
            self.rng_.manual_seed(seed)
            self.rng_cuda_.manual_seed(seed)
        elif isinstance(seed, torch.Generator):
            if self.device_type(seed) == "GPU":
                self.rng_cuda_ = seed
            else:
                self.rng_ = seed
        else:
            raise ValueError("Non compatible seed : {}".format(seed))

    def rand(self, *size, type_as=None):
        if type_as is not None:
            generator = self.rng_cuda_ if self.device_type(type_as) == "GPU" else self.rng_
            return torch.rand(size=size, generator=generator, dtype=type_as.dtype, device=type_as.device)
        else:
            return torch.rand(size=size, generator=self.rng_)

    def randn(self, *size, type_as=None):
        if type_as is not None:
            generator = self.rng_cuda_ if self.device_type(type_as) == "GPU" else self.rng_
            return torch.randn(size=size, dtype=type_as.dtype, generator=generator, device=type_as.device)
        else:
            return torch.randn(size=size, generator=self.rng_)

    def coo_matrix(self, data, rows, cols, shape=None, type_as=None):
        if type_as is None:
            return torch.sparse_coo_tensor(torch.stack([rows, cols]), data, size=shape)
        else:
            return torch.sparse_coo_tensor(
                torch.stack([rows, cols]), data, size=shape,
                dtype=type_as.dtype, device=type_as.device
            )

    def issparse(self, a):
        return getattr(a, "is_sparse", False) or getattr(a, "is_sparse_csr", False)

    def tocsr(self, a):
        # Versions older than 1.9 do not support CSR tensors. PyTorch 1.9 and 1.10 offer a very limited support
        return self.todense(a)

    def eliminate_zeros(self, a, threshold=0.):
        if self.issparse(a):
            if threshold > 0:
                mask = self.abs(a) <= threshold
                mask = ~mask
                mask = mask.nonzero()
            else:
                mask = a._values().nonzero()
            nv = a._values().index_select(0, mask.view(-1))
            ni = a._indices().index_select(1, mask.view(-1))
            return self.coo_matrix(nv, ni[0], ni[1], shape=a.shape, type_as=a)
        else:
            if threshold > 0:
                a[self.abs(a) <= threshold] = 0
            return a

    def todense(self, a):
        if self.issparse(a):
            return a.to_dense()
        else:
            return a

    def where(self, condition, x=None, y=None):
        if x is None and y is None:
            return torch.where(condition)
        else:
            return torch.where(condition, x, y)

    def copy(self, a):
        return torch.clone(a)

    def allclose(self, a, b, rtol=1e-05, atol=1e-08, equal_nan=False):
        return torch.allclose(a, b, rtol=rtol, atol=atol, equal_nan=equal_nan)

    def dtype_device(self, a):
        return a.dtype, a.device

    def assert_same_dtype_device(self, a, b):
        a_dtype, a_device = self.dtype_device(a)
        b_dtype, b_device = self.dtype_device(b)

        assert a_dtype == b_dtype, "Dtype discrepancy"
        assert a_device == b_device, f"Device discrepancy. First input is on {str(a_device)}, whereas second input is on {str(b_device)}"

    def squeeze(self, a, axis=None):
        if axis is None:
            return torch.squeeze(a)
        else:
            return torch.squeeze(a, dim=axis)

    def bitsize(self, type_as):
        return torch.finfo(type_as.dtype).bits

    def device_type(self, type_as):
        return type_as.device.type.replace("cuda", "gpu").upper()

    def _bench(self, callable, *args, n_runs=1, warmup_runs=1):
        results = dict()
        for type_as in self.__type_list__:
            inputs = [self.from_numpy(arg, type_as=type_as) for arg in args]
            for _ in range(warmup_runs):
                callable(*inputs)
            if self.device_type(type_as) == "GPU":  # pragma: no cover
                torch.cuda.synchronize()
                start = torch.cuda.Event(enable_timing=True)
                end = torch.cuda.Event(enable_timing=True)
                start.record()
            else:
                start = time.perf_counter()
            for _ in range(n_runs):
                callable(*inputs)
            if self.device_type(type_as) == "GPU":  # pragma: no cover
                end.record()
                torch.cuda.synchronize()
                duration = start.elapsed_time(end) / 1000.
            else:
                end = time.perf_counter()
                duration = end - start
            key = ("Pytorch", self.device_type(type_as), self.bitsize(type_as))
            results[key] = duration / n_runs
        if torch.cuda.is_available():
            torch.cuda.empty_cache()
        return results

    def solve(self, a, b):
        return torch.linalg.solve(a, b)

    def trace(self, a):
        return torch.trace(a)

    def inv(self, a):
        return torch.linalg.inv(a)

    def sqrtm(self, a):
        L, V = torch.linalg.eigh(a)
        return (V * torch.sqrt(L)[None, :]) @ V.T

    def eigh(self, a):
        return torch.linalg.eigh(a)

    def kl_div(self, p, q, eps=1e-16):
        return torch.sum(p * torch.log(p / q + eps))

    def isfinite(self, a):
        return torch.isfinite(a)

    def array_equal(self, a, b):
        return torch.equal(a, b)

    def is_floating_point(self, a):
        return a.dtype.is_floating_point

    def tile(self, a, reps):
        return a.repeat(reps)

    def floor(self, a):
        return torch.floor(a)

    def prod(self, a, axis=0):
        return torch.prod(a, dim=axis)

    def sort2(self, a, axis=-1):
        return torch.sort(a, axis)

    def qr(self, a):
        return torch.linalg.qr(a)

    def atan2(self, a, b):
        return torch.atan2(a, b)

    def transpose(self, a, axes=None):
        if axes is None:
            axes = tuple(range(a.ndim)[::-1])
        return a.permute(axes)

    def detach(self, *args):
        if len(args) == 1:
            return args[0].detach()
        return [a.detach() for a in args]

    def matmul(self, a, b):
        return torch.matmul(a, b)


if torch:
    # Only register torch backend if it is installed
    _register_backend_implementation(TorchBackend)


class CupyBackend(Backend):  # pragma: no cover
    """
    CuPy implementation of the backend

    - `__name__` is "cupy"
    - `__type__` is cp.ndarray
    """

    __name__ = 'cupy'
    __type__ = cp_type
    __type_list__ = None

    rng_ = None

    def __init__(self):
        self.rng_ = cp.random.RandomState()

        self.__type_list__ = [
            cp.array(1, dtype=cp.float32),
            cp.array(1, dtype=cp.float64)
        ]

    def _to_numpy(self, a):
        return cp.asnumpy(a)

    def _from_numpy(self, a, type_as=None):
        if isinstance(a, float):
            a = np.array(a)
        if type_as is None:
            return cp.asarray(a)
        else:
            with cp.cuda.Device(type_as.device):
                return cp.asarray(a, dtype=type_as.dtype)

    def set_gradients(self, val, inputs, grads):
        # No gradients for cupy
        return val

    def zeros(self, shape, type_as=None):
        if isinstance(shape, (list, tuple)):
            shape = tuple(int(i) for i in shape)
        if type_as is None:
            return cp.zeros(shape)
        else:
            with cp.cuda.Device(type_as.device):
                return cp.zeros(shape, dtype=type_as.dtype)

    def ones(self, shape, type_as=None):
        if isinstance(shape, (list, tuple)):
            shape = tuple(int(i) for i in shape)
        if type_as is None:
            return cp.ones(shape)
        else:
            with cp.cuda.Device(type_as.device):
                return cp.ones(shape, dtype=type_as.dtype)

    def arange(self, stop, start=0, step=1, type_as=None):
        return cp.arange(start, stop, step)

    def full(self, shape, fill_value, type_as=None):
        if isinstance(shape, (list, tuple)):
            shape = tuple(int(i) for i in shape)
        if type_as is None:
            return cp.full(shape, fill_value)
        else:
            with cp.cuda.Device(type_as.device):
                return cp.full(shape, fill_value, dtype=type_as.dtype)

    def eye(self, N, M=None, type_as=None):
        if type_as is None:
            return cp.eye(N, M)
        else:
            with cp.cuda.Device(type_as.device):
                return cp.eye(N, M, dtype=type_as.dtype)

    def sum(self, a, axis=None, keepdims=False):
        return cp.sum(a, axis, keepdims=keepdims)

    def cumsum(self, a, axis=None):
        return cp.cumsum(a, axis)

    def max(self, a, axis=None, keepdims=False):
        return cp.max(a, axis, keepdims=keepdims)

    def min(self, a, axis=None, keepdims=False):
        return cp.min(a, axis, keepdims=keepdims)

    def maximum(self, a, b):
        return cp.maximum(a, b)

    def minimum(self, a, b):
        return cp.minimum(a, b)

    def sign(self, a):
        return cp.sign(a)

    def abs(self, a):
        return cp.abs(a)

    def exp(self, a):
        return cp.exp(a)

    def log(self, a):
        return cp.log(a)

    def sqrt(self, a):
        return cp.sqrt(a)

    def power(self, a, exponents):
        return cp.power(a, exponents)

    def dot(self, a, b):
        return cp.dot(a, b)

    def norm(self, a, axis=None, keepdims=False):
        return cp.linalg.norm(a, axis=axis, keepdims=keepdims)

    def any(self, a):
        return cp.any(a)

    def isnan(self, a):
        return cp.isnan(a)

    def isinf(self, a):
        return cp.isinf(a)

    def einsum(self, subscripts, *operands):
        return cp.einsum(subscripts, *operands)

    def sort(self, a, axis=-1):
        return cp.sort(a, axis)

    def argsort(self, a, axis=-1):
        return cp.argsort(a, axis)

    def searchsorted(self, a, v, side='left'):
        if a.ndim == 1:
            return cp.searchsorted(a, v, side)
        else:
            # this is a not very efficient way to make numpy
            # searchsorted work on 2d arrays
            ret = cp.empty(v.shape, dtype=int)
            for i in range(a.shape[0]):
                ret[i, :] = cp.searchsorted(a[i, :], v[i, :], side)
            return ret

    def flip(self, a, axis=None):
        return cp.flip(a, axis)

    def outer(self, a, b):
        return cp.outer(a, b)

    def clip(self, a, a_min, a_max):
        return cp.clip(a, a_min, a_max)

    def repeat(self, a, repeats, axis=None):
        return cp.repeat(a, repeats, axis)

    def take_along_axis(self, arr, indices, axis):
        return cp.take_along_axis(arr, indices, axis)

    def concatenate(self, arrays, axis=0):
        return cp.concatenate(arrays, axis)

    def zero_pad(self, a, pad_width, value=0):
        return cp.pad(a, pad_width, constant_values=value)

    def argmax(self, a, axis=None):
        return cp.argmax(a, axis=axis)

    def argmin(self, a, axis=None):
        return cp.argmin(a, axis=axis)

    def mean(self, a, axis=None):
        return cp.mean(a, axis=axis)

    def median(self, a, axis=None):
        return cp.median(a, axis=axis)

    def std(self, a, axis=None):
        return cp.std(a, axis=axis)

    def linspace(self, start, stop, num):
        return cp.linspace(start, stop, num)

    def meshgrid(self, a, b):
        return cp.meshgrid(a, b)

    def diag(self, a, k=0):
        return cp.diag(a, k)

    def unique(self, a, return_inverse=False):
        return cp.unique(a, return_inverse=return_inverse)

    def logsumexp(self, a, axis=None):
        # Taken from
        # https://github.com/scipy/scipy/blob/v1.7.1/scipy/special/_logsumexp.py#L7-L127
        a_max = cp.amax(a, axis=axis, keepdims=True)

        if a_max.ndim > 0:
            a_max[~cp.isfinite(a_max)] = 0
        elif not cp.isfinite(a_max):
            a_max = 0

        tmp = cp.exp(a - a_max)
        s = cp.sum(tmp, axis=axis)
        out = cp.log(s)
        a_max = cp.squeeze(a_max, axis=axis)
        out += a_max
        return out

    def stack(self, arrays, axis=0):
        return cp.stack(arrays, axis)

    def reshape(self, a, shape):
        return cp.reshape(a, shape)

    def seed(self, seed=None):
        if seed is not None:
            self.rng_.seed(seed)

    def rand(self, *size, type_as=None):
        if type_as is None:
            return self.rng_.rand(*size)
        else:
            with cp.cuda.Device(type_as.device):
                return self.rng_.rand(*size, dtype=type_as.dtype)

    def randn(self, *size, type_as=None):
        if type_as is None:
            return self.rng_.randn(*size)
        else:
            with cp.cuda.Device(type_as.device):
                return self.rng_.randn(*size, dtype=type_as.dtype)

    def coo_matrix(self, data, rows, cols, shape=None, type_as=None):
        data = self.from_numpy(data)
        rows = self.from_numpy(rows)
        cols = self.from_numpy(cols)
        if type_as is None:
            return cupyx.scipy.sparse.coo_matrix(
                (data, (rows, cols)), shape=shape
            )
        else:
            with cp.cuda.Device(type_as.device):
                return cupyx.scipy.sparse.coo_matrix(
                    (data, (rows, cols)), shape=shape, dtype=type_as.dtype
                )

    def issparse(self, a):
        return cupyx.scipy.sparse.issparse(a)

    def tocsr(self, a):
        if self.issparse(a):
            return a.tocsr()
        else:
            return cupyx.scipy.sparse.csr_matrix(a)

    def eliminate_zeros(self, a, threshold=0.):
        if threshold > 0:
            if self.issparse(a):
                a.data[self.abs(a.data) <= threshold] = 0
            else:
                a[self.abs(a) <= threshold] = 0
        if self.issparse(a):
            a.eliminate_zeros()
        return a

    def todense(self, a):
        if self.issparse(a):
            return a.toarray()
        else:
            return a

    def where(self, condition, x=None, y=None):
        if x is None and y is None:
            return cp.where(condition)
        else:
            return cp.where(condition, x, y)

    def copy(self, a):
        return a.copy()

    def allclose(self, a, b, rtol=1e-05, atol=1e-08, equal_nan=False):
        return cp.allclose(a, b, rtol=rtol, atol=atol, equal_nan=equal_nan)

    def dtype_device(self, a):
        return a.dtype, a.device

    def assert_same_dtype_device(self, a, b):
        a_dtype, a_device = self.dtype_device(a)
        b_dtype, b_device = self.dtype_device(b)

        # cupy has implicit type conversion so
        # we automatically validate the test for type
        assert a_device == b_device, f"Device discrepancy. First input is on {str(a_device)}, whereas second input is on {str(b_device)}"

    def squeeze(self, a, axis=None):
        return cp.squeeze(a, axis=axis)

    def bitsize(self, type_as):
        return type_as.itemsize * 8

    def device_type(self, type_as):
        return "GPU"

    def _bench(self, callable, *args, n_runs=1, warmup_runs=1):
        mempool = cp.get_default_memory_pool()
        pinned_mempool = cp.get_default_pinned_memory_pool()

        results = dict()
        for type_as in self.__type_list__:
            inputs = [self.from_numpy(arg, type_as=type_as) for arg in args]
            start_gpu = cp.cuda.Event()
            end_gpu = cp.cuda.Event()
            for _ in range(warmup_runs):
                callable(*inputs)
            start_gpu.synchronize()
            start_gpu.record()
            for _ in range(n_runs):
                callable(*inputs)
            end_gpu.record()
            end_gpu.synchronize()
            key = ("Cupy", self.device_type(type_as), self.bitsize(type_as))
            t_gpu = cp.cuda.get_elapsed_time(start_gpu, end_gpu) / 1000.
            results[key] = t_gpu / n_runs
        mempool.free_all_blocks()
        pinned_mempool.free_all_blocks()
        return results

    def solve(self, a, b):
        return cp.linalg.solve(a, b)

    def trace(self, a):
        return cp.trace(a)

    def inv(self, a):
        return cp.linalg.inv(a)

    def sqrtm(self, a):
        L, V = cp.linalg.eigh(a)
        return (V * cp.sqrt(L)[None, :]) @ V.T

    def eigh(self, a):
        return cp.linalg.eigh(a)

    def kl_div(self, p, q, eps=1e-16):
        return cp.sum(p * cp.log(p / q + eps))

    def isfinite(self, a):
        return cp.isfinite(a)

    def array_equal(self, a, b):
        return cp.array_equal(a, b)

    def is_floating_point(self, a):
        return a.dtype.kind == "f"

    def tile(self, a, reps):
        return cp.tile(a, reps)

    def floor(self, a):
        return cp.floor(a)

    def prod(self, a, axis=0):
        return cp.prod(a, axis=axis)

    def sort2(self, a, axis=-1):
        return self.sort(a, axis), self.argsort(a, axis)

    def qr(self, a):
        return cp.linalg.qr(a)

    def atan2(self, a, b):
        return cp.arctan2(a, b)

    def transpose(self, a, axes=None):
        return cp.transpose(a, axes)

    def detach(self, *args):
        if len(args) == 1:
            return args[0]
        return args

    def matmul(self, a, b):
        return cp.matmul(a, b)


if cp:
    # Only register cp backend if it is installed
    _register_backend_implementation(CupyBackend)


class TensorflowBackend(Backend):

    __name__ = "tf"
    __type__ = tf_type
    __type_list__ = None

    rng_ = None

    def __init__(self):
        self.seed(None)

        self.__type_list__ = [
            tf.convert_to_tensor([1], dtype=tf.float32),
            tf.convert_to_tensor([1], dtype=tf.float64)
        ]

        tmp = self.randn(15, 10)
        try:
            tmp.reshape((150, 1))
        except AttributeError:
            warnings.warn(
                "To use TensorflowBackend, you need to activate the tensorflow "
                "numpy API. You can activate it by running: \n"
                "from tensorflow.python.ops.numpy_ops import np_config\n"
                "np_config.enable_numpy_behavior()",
                stacklevel=2
            )

    def _to_numpy(self, a):
        if isinstance(a, float) or isinstance(a, int) or isinstance(a, np.ndarray):
            return np.array(a)
        return a.numpy()

    def _from_numpy(self, a, type_as=None):
        if isinstance(a, float):
            a = np.array(a)
        if not isinstance(a, self.__type__):
            if type_as is None:
                return tf.convert_to_tensor(a)
            else:
                return tf.convert_to_tensor(a, dtype=type_as.dtype)
        else:
            if type_as is None:
                return a
            else:
                return tf.cast(a, dtype=type_as.dtype)

    def set_gradients(self, val, inputs, grads):
        @tf.custom_gradient
        def tmp(input):
            def grad(upstream):
                return grads
            return val, grad
        return tmp(inputs)

    def zeros(self, shape, type_as=None):
        if type_as is None:
            return tnp.zeros(shape)
        else:
            return tnp.zeros(shape, dtype=type_as.dtype)

    def ones(self, shape, type_as=None):
        if type_as is None:
            return tnp.ones(shape)
        else:
            return tnp.ones(shape, dtype=type_as.dtype)

    def arange(self, stop, start=0, step=1, type_as=None):
        return tnp.arange(start, stop, step)

    def full(self, shape, fill_value, type_as=None):
        if type_as is None:
            return tnp.full(shape, fill_value)
        else:
            return tnp.full(shape, fill_value, dtype=type_as.dtype)

    def eye(self, N, M=None, type_as=None):
        if type_as is None:
            return tnp.eye(N, M)
        else:
            return tnp.eye(N, M, dtype=type_as.dtype)

    def sum(self, a, axis=None, keepdims=False):
        return tnp.sum(a, axis, keepdims=keepdims)

    def cumsum(self, a, axis=None):
        return tnp.cumsum(a, axis)

    def max(self, a, axis=None, keepdims=False):
        return tnp.max(a, axis, keepdims=keepdims)

    def min(self, a, axis=None, keepdims=False):
        return tnp.min(a, axis, keepdims=keepdims)

    def maximum(self, a, b):
        return tnp.maximum(a, b)

    def minimum(self, a, b):
        return tnp.minimum(a, b)

    def sign(self, a):
        return tnp.sign(a)

    def dot(self, a, b):
        if len(b.shape) == 1:
            if len(a.shape) == 1:
                # inner product
                return tf.reduce_sum(tf.multiply(a, b))
            else:
                # matrix vector
                return tf.linalg.matvec(a, b)
        else:
            if len(a.shape) == 1:
                return tf.linalg.matvec(b.T, a.T).T
            else:
                return tf.matmul(a, b)

    def abs(self, a):
        return tnp.abs(a)

    def exp(self, a):
        return tnp.exp(a)

    def log(self, a):
        return tnp.log(a)

    def sqrt(self, a):
        return tnp.sqrt(a)

    def power(self, a, exponents):
        return tnp.power(a, exponents)

    def norm(self, a, axis=None, keepdims=False):
        return tf.math.reduce_euclidean_norm(a, axis=axis, keepdims=keepdims)

    def any(self, a):
        return tnp.any(a)

    def isnan(self, a):
        return tnp.isnan(a)

    def isinf(self, a):
        return tnp.isinf(a)

    def einsum(self, subscripts, *operands):
        return tnp.einsum(subscripts, *operands)

    def sort(self, a, axis=-1):
        return tnp.sort(a, axis)

    def argsort(self, a, axis=-1):
        return tnp.argsort(a, axis)

    def searchsorted(self, a, v, side='left'):
        return tf.searchsorted(a, v, side=side)

    def flip(self, a, axis=None):
        return tnp.flip(a, axis)

    def outer(self, a, b):
        return tnp.outer(a, b)

    def clip(self, a, a_min, a_max):
        return tnp.clip(a, a_min, a_max)

    def repeat(self, a, repeats, axis=None):
        return tnp.repeat(a, repeats, axis)

    def take_along_axis(self, arr, indices, axis):
        return tnp.take_along_axis(arr, indices, axis)

    def concatenate(self, arrays, axis=0):
        return tnp.concatenate(arrays, axis)

    def zero_pad(self, a, pad_width, value=0):
        return tnp.pad(a, pad_width, mode="constant", constant_values=value)

    def argmax(self, a, axis=None):
        return tnp.argmax(a, axis=axis)

    def argmin(self, a, axis=None):
        return tnp.argmin(a, axis=axis)

    def mean(self, a, axis=None):
        return tnp.mean(a, axis=axis)

    def median(self, a, axis=None):
        warnings.warn("The median is being computed using numpy and the array has been detached "
                      "in the Tensorflow backend.")
        a_ = self.to_numpy(a)
        a_median = np.median(a_, axis=axis)
        return self.from_numpy(a_median, type_as=a)

    def std(self, a, axis=None):
        return tnp.std(a, axis=axis)

    def linspace(self, start, stop, num):
        return tnp.linspace(start, stop, num)

    def meshgrid(self, a, b):
        return tnp.meshgrid(a, b)

    def diag(self, a, k=0):
        return tnp.diag(a, k)

    def unique(self, a, return_inverse=False):
        y, idx = tf.unique(tf.reshape(a, [-1]))
        sort_idx = tf.argsort(y)
        y_prime = tf.gather(y, sort_idx)
        if return_inverse:
            inv_sort_idx = tf.math.invert_permutation(sort_idx)
            return y_prime, tf.gather(inv_sort_idx, idx)
        else:
            return y_prime

    def logsumexp(self, a, axis=None):
        return tf.math.reduce_logsumexp(a, axis=axis)

    def stack(self, arrays, axis=0):
        return tnp.stack(arrays, axis)

    def reshape(self, a, shape):
        return tnp.reshape(a, shape)

    def seed(self, seed=None):
        if isinstance(seed, int):
            self.rng_ = tf.random.Generator.from_seed(seed)
        elif isinstance(seed, tf.random.Generator):
            self.rng_ = seed
        elif seed is None:
            self.rng_ = tf.random.Generator.from_non_deterministic_state()
        else:
            raise ValueError("Non compatible seed : {}".format(seed))

    def rand(self, *size, type_as=None):
        if type_as is None:
            return self.rng_.uniform(size, minval=0., maxval=1.)
        else:
            return self.rng_.uniform(
                size, minval=0., maxval=1., dtype=type_as.dtype
            )

    def randn(self, *size, type_as=None):
        if type_as is None:
            return self.rng_.normal(size)
        else:
            return self.rng_.normal(size, dtype=type_as.dtype)

    def _convert_to_index_for_coo(self, tensor):
        if isinstance(tensor, self.__type__):
            return int(self.max(tensor)) + 1
        else:
            return int(np.max(tensor)) + 1

    def coo_matrix(self, data, rows, cols, shape=None, type_as=None):
        if shape is None:
            shape = (
                self._convert_to_index_for_coo(rows),
                self._convert_to_index_for_coo(cols)
            )
        if type_as is not None:
            data = self.from_numpy(data, type_as=type_as)

        sparse_tensor = tf.sparse.SparseTensor(
            indices=tnp.stack([rows, cols]).T,
            values=data,
            dense_shape=shape
        )
        # if type_as is not None:
        #     sparse_tensor = self.from_numpy(sparse_tensor, type_as=type_as)
        # SparseTensor are not subscriptable so we use dense tensors
        return self.todense(sparse_tensor)

    def issparse(self, a):
        return isinstance(a, tf.sparse.SparseTensor)

    def tocsr(self, a):
        return a

    def eliminate_zeros(self, a, threshold=0.):
        if self.issparse(a):
            values = a.values
            if threshold > 0:
                mask = self.abs(values) <= threshold
            else:
                mask = values == 0
            return tf.sparse.retain(a, ~mask)
        else:
            if threshold > 0:
                a = tnp.where(self.abs(a) > threshold, a, 0.)
            return a

    def todense(self, a):
        if self.issparse(a):
            return tf.sparse.to_dense(tf.sparse.reorder(a))
        else:
            return a

    def where(self, condition, x=None, y=None):
        if x is None and y is None:
            return tnp.where(condition)
        else:
            return tnp.where(condition, x, y)

    def copy(self, a):
        return tf.identity(a)

    def allclose(self, a, b, rtol=1e-05, atol=1e-08, equal_nan=False):
        return tnp.allclose(
            a, b, rtol=rtol, atol=atol, equal_nan=equal_nan
        )

    def dtype_device(self, a):
        return a.dtype, a.device.split("device:")[1]

    def assert_same_dtype_device(self, a, b):
        a_dtype, a_device = self.dtype_device(a)
        b_dtype, b_device = self.dtype_device(b)

        assert a_dtype == b_dtype, "Dtype discrepancy"
        assert a_device == b_device, f"Device discrepancy. First input is on {str(a_device)}, whereas second input is on {str(b_device)}"

    def squeeze(self, a, axis=None):
        return tnp.squeeze(a, axis=axis)

    def bitsize(self, type_as):
        return type_as.dtype.size * 8

    def device_type(self, type_as):
        return self.dtype_device(type_as)[1].split(":")[0]

    def _bench(self, callable, *args, n_runs=1, warmup_runs=1):
        results = dict()
        device_contexts = [tf.device("/CPU:0")]
        if len(tf.config.list_physical_devices('GPU')) > 0:  # pragma: no cover
            device_contexts.append(tf.device("/GPU:0"))

        for device_context in device_contexts:
            with device_context:
                for type_as in self.__type_list__:
                    inputs = [self.from_numpy(arg, type_as=type_as) for arg in args]
                    for _ in range(warmup_runs):
                        callable(*inputs)
                    t0 = time.perf_counter()
                    for _ in range(n_runs):
                        res = callable(*inputs)
                    _ = res.numpy()
                    t1 = time.perf_counter()
                    key = (
                        "Tensorflow",
                        self.device_type(inputs[0]),
                        self.bitsize(type_as)
                    )
                    results[key] = (t1 - t0) / n_runs

        return results

    def solve(self, a, b):
        return tf.linalg.solve(a, b)

    def trace(self, a):
        return tf.linalg.trace(a)

    def inv(self, a):
        return tf.linalg.inv(a)

    def sqrtm(self, a):
        L, V = tf.linalg.eigh(a)
        return (V * tf.sqrt(L)[None, :]) @ V.T

    def eigh(self, a):
        return tf.linalg.eigh(a)

    def kl_div(self, p, q, eps=1e-16):
        return tnp.sum(p * tnp.log(p / q + eps))

    def isfinite(self, a):
        return tnp.isfinite(a)

    def array_equal(self, a, b):
        return tnp.array_equal(a, b)

    def is_floating_point(self, a):
        return a.dtype.is_floating

    def tile(self, a, reps):
        return tnp.tile(a, reps)

    def floor(self, a):
        return tf.floor(a)

    def prod(self, a, axis=0):
        return tnp.prod(a, axis=axis)

    def sort2(self, a, axis=-1):
        return self.sort(a, axis), self.argsort(a, axis)

    def qr(self, a):
        return tf.linalg.qr(a)

    def atan2(self, a, b):
        return tf.math.atan2(a, b)

    def transpose(self, a, axes=None):
        return tf.transpose(a, perm=axes)

    def detach(self, *args):
        if len(args) == 1:
            return tf.stop_gradient(args[0])
        return [tf.stop_gradient(a) for a in args]

    def matmul(self, a, b):
        return tnp.matmul(a, b)


if tf:
    # Only register tensorflow backend if it is installed
    _register_backend_implementation(TensorflowBackend)<|MERGE_RESOLUTION|>--- conflicted
+++ resolved
@@ -177,9 +177,6 @@
         return is_instance.pop()
 
     # Otherwise return an error
-<<<<<<< HEAD
-    raise ValueError(str_type_error.format([type(a) for a in args]))
-=======
     raise ValueError(str_type_error.format([type(arg) for arg in args]))
 
 
@@ -204,7 +201,6 @@
 def get_available_backend_implementations():
     """Returns the list of available backend implementations."""
     return _BACKEND_IMPLEMENTATIONS
->>>>>>> 5ab00dd1
 
 
 def get_backend(*args):
