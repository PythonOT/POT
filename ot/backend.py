# -*- coding: utf-8 -*-
"""
Multi-lib backend for POT

The goal is to write backend-agnostic code. Whether you're using Numpy, PyTorch,
or Jax, POT code should work nonetheless.
To achieve that, POT provides backend classes which implements functions in their respective backend
imitating Numpy API. As a convention, we use nx instead of np to refer to the backend.

Examples
--------

>>> from ot.utils import list_to_array
>>> from ot.backend import get_backend
>>> def f(a, b):  # the function does not know which backend to use
...     a, b = list_to_array(a, b)  # if a list in given, make it an array
...     nx = get_backend(a, b)  # infer the backend from the arguments
...     c = nx.dot(a, b)  # now use the backend to do any calculation
...     return c
"""

# Author: Remi Flamary <remi.flamary@polytechnique.edu>
#         Nicolas Courty <ncourty@irisa.fr>
#
# License: MIT License

import numpy as np
import scipy.special as scipy

try:
    import torch
    torch_type = torch.Tensor
except ImportError:
    torch = False
    torch_type = float

try:
    import jax
    import jax.numpy as jnp
    import jax.scipy.special as jscipy
    jax_type = jax.numpy.ndarray
except ImportError:
    jax = False
    jax_type = float

str_type_error = "All array should be from the same type/backend. Current types are : {}"


def get_backend_list():
    """Returns the list of available backends"""
    lst = [NumpyBackend(), ]

    if torch:
        lst.append(TorchBackend())

    if jax:
        lst.append(JaxBackend())

    return lst


def get_backend(*args):
    """Returns the proper backend for a list of input arrays

        Also raises TypeError if all arrays are not from the same backend
    """
    # check that some arrays given
    if not len(args) > 0:
        raise ValueError(" The function takes at least one parameter")
    # check all same type
    if not len(set(type(a) for a in args)) == 1:
        raise ValueError(str_type_error.format([type(a) for a in args]))

    if isinstance(args[0], np.ndarray):
        return NumpyBackend()
    elif isinstance(args[0], torch_type):
        return TorchBackend()
    elif isinstance(args[0], jax_type):
        return JaxBackend()
    else:
        raise ValueError("Unknown type of non implemented backend.")


def to_numpy(*args):
    """Returns numpy arrays from any compatible backend"""

    if len(args) == 1:
        return get_backend(args[0]).to_numpy(args[0])
    else:
        return [get_backend(a).to_numpy(a) for a in args]


class Backend():
    """
    Backend abstract class.
    Implementations: :py:class:`JaxBackend`, :py:class:`NumpyBackend`, :py:class:`TorchBackend`

    - The `__name__` class attribute refers to the name of the backend.
    - The `__type__` class attribute refers to the data structure used by the backend.
    """

    __name__ = None
    __type__ = None

    def __str__(self):
        return self.__name__

    # convert to numpy
    def to_numpy(self, a):
        """Returns the numpy version of a tensor"""
        raise NotImplementedError()

    # convert from numpy
    def from_numpy(self, a, type_as=None):
        """Creates a tensor cloning a numpy array, with the given precision (defaulting to input's precision) and the given device (in case of GPUs)"""
        raise NotImplementedError()

    def set_gradients(self, val, inputs, grads):
        """Define the gradients for the value val wrt the inputs """
        raise NotImplementedError()

    def zeros(self, shape, type_as=None):
        r"""
        Creates a tensor full of zeros.

        This function follows the api from :any:`numpy.zeros`

        See: https://numpy.org/doc/stable/reference/generated/numpy.zeros.html
        """
        raise NotImplementedError()

    def ones(self, shape, type_as=None):
        r"""
        Creates a tensor full of ones.

        This function follows the api from :any:`numpy.ones`

        See: https://numpy.org/doc/stable/reference/generated/numpy.ones.html
        """
        raise NotImplementedError()

    def arange(self, stop, start=0, step=1, type_as=None):
        r"""
        Returns evenly spaced values within a given interval.

        This function follows the api from :any:`numpy.arange`

        See: https://numpy.org/doc/stable/reference/generated/numpy.arange.html
        """
        raise NotImplementedError()

    def full(self, shape, fill_value, type_as=None):
        r"""
        Creates a tensor with given shape, filled with given value.

        This function follows the api from :any:`numpy.full`

        See: https://numpy.org/doc/stable/reference/generated/numpy.full.html
        """
        raise NotImplementedError()

    def eye(self, N, M=None, type_as=None):
        r"""
        Creates the identity matrix of given size.

        This function follows the api from :any:`numpy.eye`

        See: https://numpy.org/doc/stable/reference/generated/numpy.eye.html
        """
        raise NotImplementedError()

    def sum(self, a, axis=None, keepdims=False):
        r"""
        Sums tensor elements over given dimensions.

        This function follows the api from :any:`numpy.sum`

        See: https://numpy.org/doc/stable/reference/generated/numpy.sum.html
        """
        raise NotImplementedError()

    def cumsum(self, a, axis=None):
        r"""
        Returns the cumulative sum of tensor elements over given dimensions.

        This function follows the api from :any:`numpy.cumsum`

        See: https://numpy.org/doc/stable/reference/generated/numpy.cumsum.html
        """
        raise NotImplementedError()

    def max(self, a, axis=None, keepdims=False):
        r"""
        Returns the maximum of an array or maximum along given dimensions.

        This function follows the api from :any:`numpy.amax`

        See: https://numpy.org/doc/stable/reference/generated/numpy.amax.html
        """
        raise NotImplementedError()

    def min(self, a, axis=None, keepdims=False):
        r"""
        Returns the maximum of an array or maximum along given dimensions.

        This function follows the api from :any:`numpy.amin`

        See: https://numpy.org/doc/stable/reference/generated/numpy.amin.html
        """
        raise NotImplementedError()

    def maximum(self, a, b):
        r"""
        Returns element-wise maximum of array elements.

        This function follows the api from :any:`numpy.maximum`

        See: https://numpy.org/doc/stable/reference/generated/numpy.maximum.html
        """
        raise NotImplementedError()

    def minimum(self, a, b):
        r"""
        Returns element-wise minimum of array elements.

        This function follows the api from :any:`numpy.minimum`

        See: https://numpy.org/doc/stable/reference/generated/numpy.minimum.html
        """
        raise NotImplementedError()

    def dot(self, a, b):
        r"""
        Returns the dot product of two tensors.

        This function follows the api from :any:`numpy.dot`

        See: https://numpy.org/doc/stable/reference/generated/numpy.dot.html
        """
        raise NotImplementedError()

    def abs(self, a):
        r"""
        Computes the absolute value element-wise.

        This function follows the api from :any:`numpy.absolute`

        See: https://numpy.org/doc/stable/reference/generated/numpy.absolute.html
        """
        raise NotImplementedError()

    def exp(self, a):
        r"""
        Computes the exponential value element-wise.

        This function follows the api from :any:`numpy.exp`

        See: https://numpy.org/doc/stable/reference/generated/numpy.exp.html
        """
        raise NotImplementedError()

    def log(self, a):
        r"""
        Computes the natural logarithm, element-wise.

        This function follows the api from :any:`numpy.log`

        See: https://numpy.org/doc/stable/reference/generated/numpy.log.html
        """
        raise NotImplementedError()

    def sqrt(self, a):
        r"""
        Returns the non-ngeative square root of a tensor, element-wise.

        This function follows the api from :any:`numpy.sqrt`

        See: https://numpy.org/doc/stable/reference/generated/numpy.sqrt.html
        """
        raise NotImplementedError()

    def power(self, a, exponents):
        r"""
        First tensor elements raised to powers from second tensor, element-wise.

        This function follows the api from :any:`numpy.power`

        See: https://numpy.org/doc/stable/reference/generated/numpy.power.html
        """
        raise NotImplementedError()

    def power(self, a, exponents):
        raise NotImplementedError()

    def norm(self, a):
        r"""
        Computes the matrix frobenius norm.

        This function follows the api from :any:`numpy.linalg.norm`

        See: https://numpy.org/doc/stable/reference/generated/numpy.linalg.norm.html
        """
        raise NotImplementedError()

    def any(self, a):
        r"""
        Tests whether any tensor element along given dimensions evaluates to True.

        This function follows the api from :any:`numpy.any`

        See: https://numpy.org/doc/stable/reference/generated/numpy.any.html
        """
        raise NotImplementedError()

    def isnan(self, a):
        r"""
        Tests element-wise for NaN and returns result as a boolean tensor.

        This function follows the api from :any:`numpy.isnan`

        See: https://numpy.org/doc/stable/reference/generated/numpy.isnan.html
        """
        raise NotImplementedError()

    def isinf(self, a):
        r"""
        Tests element-wise for positive or negative infinity and returns result as a boolean tensor.

        This function follows the api from :any:`numpy.isinf`

        See: https://numpy.org/doc/stable/reference/generated/numpy.isinf.html
        """
        raise NotImplementedError()

    def einsum(self, subscripts, *operands):
        r"""
        Evaluates the Einstein summation convention on the operands.

        This function follows the api from :any:`numpy.einsum`

        See: https://numpy.org/doc/stable/reference/generated/numpy.einsum.html
        """
        raise NotImplementedError()

    def sort(self, a, axis=-1):
        r"""
        Returns a sorted copy of a tensor.

        This function follows the api from :any:`numpy.sort`

        See: https://numpy.org/doc/stable/reference/generated/numpy.sort.html
        """
        raise NotImplementedError()

    def argsort(self, a, axis=None):
        r"""
        Returns the indices that would sort a tensor.

        This function follows the api from :any:`numpy.argsort`

        See: https://numpy.org/doc/stable/reference/generated/numpy.argsort.html
        """
        raise NotImplementedError()

    def searchsorted(self, a, v, side='left'):
        r"""
        Finds indices where elements should be inserted to maintain order in given tensor.

        This function follows the api from :any:`numpy.searchsorted`

        See: https://numpy.org/doc/stable/reference/generated/numpy.searchsorted.html
        """
        raise NotImplementedError()

    def searchsorted(self, a, v, side='left'):
        raise NotImplementedError()

    def flip(self, a, axis=None):
        r"""
        Reverses the order of elements in a tensor along given dimensions.

        This function follows the api from :any:`numpy.flip`

        See: https://numpy.org/doc/stable/reference/generated/numpy.flip.html
        """
        raise NotImplementedError()

    def clip(self, a, a_min, a_max):
        """
        Limits the values in a tensor.

        This function follows the api from :any:`numpy.clip`

        See: https://numpy.org/doc/stable/reference/generated/numpy.clip.html
        """
        raise NotImplementedError()

    def repeat(self, a, repeats, axis=None):
        r"""
        Repeats elements of a tensor.

        This function follows the api from :any:`numpy.repeat`

        See: https://numpy.org/doc/stable/reference/generated/numpy.repeat.html
        """
        raise NotImplementedError()

    def take_along_axis(self, arr, indices, axis):
        r"""
        Gathers elements of a tensor along given dimensions.

        This function follows the api from :any:`numpy.take_along_axis`

        See: https://numpy.org/doc/stable/reference/generated/numpy.take_along_axis.html
        """
        raise NotImplementedError()

    def concatenate(self, arrays, axis=0):
        r"""
        Joins a sequence of tensors along an existing dimension.

        This function follows the api from :any:`numpy.concatenate`

        See: https://numpy.org/doc/stable/reference/generated/numpy.concatenate.html
        """
        raise NotImplementedError()

    def zero_pad(self, a, pad_width):
        r"""
        Pads a tensor.

        This function follows the api from :any:`numpy.pad`

        See: https://numpy.org/doc/stable/reference/generated/numpy.pad.html
        """
        raise NotImplementedError()

    def argmax(self, a, axis=None):
        r"""
        Returns the indices of the maximum values of a tensor along given dimensions.

        This function follows the api from :any:`numpy.argmax`

        See: https://numpy.org/doc/stable/reference/generated/numpy.argmax.html
        """
        raise NotImplementedError()

    def mean(self, a, axis=None):
        r"""
        Computes the arithmetic mean of a tensor along given dimensions.

        This function follows the api from :any:`numpy.mean`

        See: https://numpy.org/doc/stable/reference/generated/numpy.mean.html
        """
        raise NotImplementedError()

    def std(self, a, axis=None):
        r"""
        Computes the standard deviation of a tensor along given dimensions.

        This function follows the api from :any:`numpy.std`

        See: https://numpy.org/doc/stable/reference/generated/numpy.std.html
        """
        raise NotImplementedError()

    def linspace(self, start, stop, num):
        r"""
        Returns a specified number of evenly spaced values over a given interval.

        This function follows the api from :any:`numpy.linspace`

        See: https://numpy.org/doc/stable/reference/generated/numpy.linspace.html
        """
        raise NotImplementedError()

    def meshgrid(self, a, b):
        r"""
        Returns coordinate matrices from coordinate vectors (Numpy convention).

        This function follows the api from :any:`numpy.meshgrid`

        See: https://numpy.org/doc/stable/reference/generated/numpy.meshgrid.html
        """
        raise NotImplementedError()

    def diag(self, a, k=0):
        r"""
        Extracts or constructs a diagonal tensor.

        This function follows the api from :any:`numpy.diag`

        See: https://numpy.org/doc/stable/reference/generated/numpy.diag.html
        """
        raise NotImplementedError()

    def unique(self, a):
        r"""
        Finds unique elements of given tensor.

        This function follows the api from :any:`numpy.unique`

        See: https://numpy.org/doc/stable/reference/generated/numpy.unique.html
        """
        raise NotImplementedError()

    def logsumexp(self, a, axis=None):
        r"""
        Computes the log of the sum of exponentials of input elements.

        This function follows the api from :any:`scipy.special.logsumexp`

        See: https://docs.scipy.org/doc/scipy/reference/generated/scipy.special.logsumexp.html
        """
        raise NotImplementedError()

    def stack(self, arrays, axis=0):
        r"""
        Joins a sequence of tensors along a new dimension.

        This function follows the api from :any:`numpy.stack`

        See: https://numpy.org/doc/stable/reference/generated/numpy.stack.html
        """
        raise NotImplementedError()

<<<<<<< HEAD
    def clip(self, a, a_min, a_max):
        raise NotImplementedError()

    def repeat(self, a, repeats, axis=None):
        raise NotImplementedError()

    def take_along_axis(self, arr, indices, axis):
        raise NotImplementedError()

    def concatenate(self, arrays, axis=0):
        raise NotImplementedError()

    def zero_pad(self, a, pad_with):
=======
    def outer(self, a, b):
        r"""
        Computes the outer product between two vectors.

        This function follows the api from :any:`numpy.outer`

        See: https://numpy.org/doc/stable/reference/generated/numpy.outer.html
        """
        raise NotImplementedError()

    def reshape(self, a, shape):
        r"""
        Gives a new shape to a tensor without changing its data.

        This function follows the api from :any:`numpy.reshape`

        See: https://numpy.org/doc/stable/reference/generated/numpy.reshape.html
        """
>>>>>>> 76450ddd
        raise NotImplementedError()


class NumpyBackend(Backend):
    """
    NumPy implementation of the backend

    - `__name__` is "numpy"
    - `__type__` is np.ndarray
    """

    __name__ = 'numpy'
    __type__ = np.ndarray

    def to_numpy(self, a):
        return a

    def from_numpy(self, a, type_as=None):
        if type_as is None:
            return a
        elif isinstance(a, float):
            return a
        else:
            return a.astype(type_as.dtype)

    def set_gradients(self, val, inputs, grads):
        # No gradients for numpy
        return val

    def zeros(self, shape, type_as=None):
        if type_as is None:
            return np.zeros(shape)
        else:
            return np.zeros(shape, dtype=type_as.dtype)

    def ones(self, shape, type_as=None):
        if type_as is None:
            return np.ones(shape)
        else:
            return np.ones(shape, dtype=type_as.dtype)

    def arange(self, stop, start=0, step=1, type_as=None):
        return np.arange(start, stop, step)

    def full(self, shape, fill_value, type_as=None):
        if type_as is None:
            return np.full(shape, fill_value)
        else:
            return np.full(shape, fill_value, dtype=type_as.dtype)

    def eye(self, N, M=None, type_as=None):
        if type_as is None:
            return np.eye(N, M)
        else:
            return np.eye(N, M, dtype=type_as.dtype)

    def sum(self, a, axis=None, keepdims=False):
        return np.sum(a, axis, keepdims=keepdims)

    def cumsum(self, a, axis=None):
        return np.cumsum(a, axis)

    def max(self, a, axis=None, keepdims=False):
        return np.max(a, axis, keepdims=keepdims)

    def min(self, a, axis=None, keepdims=False):
        return np.min(a, axis, keepdims=keepdims)

    def maximum(self, a, b):
        return np.maximum(a, b)

    def minimum(self, a, b):
        return np.minimum(a, b)

    def dot(self, a, b):
        return np.dot(a, b)

    def abs(self, a):
        return np.abs(a)

    def exp(self, a):
        return np.exp(a)

    def log(self, a):
        return np.log(a)

    def sqrt(self, a):
        return np.sqrt(a)

    def power(self, a, exponents):
        return np.power(a, exponents)

    def norm(self, a):
        return np.sqrt(np.sum(np.square(a)))

    def any(self, a):
        return np.any(a)

    def isnan(self, a):
        return np.isnan(a)

    def isinf(self, a):
        return np.isinf(a)

    def einsum(self, subscripts, *operands):
        return np.einsum(subscripts, *operands)

    def sort(self, a, axis=-1):
        return np.sort(a, axis)

    def argsort(self, a, axis=-1):
        return np.argsort(a, axis)

    def searchsorted(self, a, v, side='left'):
        if a.ndim == 1:
            return np.searchsorted(a, v, side)
        else:
            # this is a not very efficient way to make numpy
            # searchsorted work on 2d arrays
            ret = np.empty(v.shape, dtype=int)
            for i in range(a.shape[0]):
                ret[i, :] = np.searchsorted(a[i, :], v[i, :], side)
            return ret

    def flip(self, a, axis=None):
        return np.flip(a, axis)

    def outer(self, a, b):
        return np.outer(a, b)

    def clip(self, a, a_min, a_max):
        return np.clip(a, a_min, a_max)

    def repeat(self, a, repeats, axis=None):
        return np.repeat(a, repeats, axis)

    def take_along_axis(self, arr, indices, axis):
        return np.take_along_axis(arr, indices, axis)

    def concatenate(self, arrays, axis=0):
        return np.concatenate(arrays, axis)

    def zero_pad(self, a, pad_width):
        return np.pad(a, pad_width)

    def argmax(self, a, axis=None):
        return np.argmax(a, axis=axis)

    def mean(self, a, axis=None):
        return np.mean(a, axis=axis)

    def std(self, a, axis=None):
        return np.std(a, axis=axis)

    def linspace(self, start, stop, num):
        return np.linspace(start, stop, num)

    def meshgrid(self, a, b):
        return np.meshgrid(a, b)

    def diag(self, a, k=0):
        return np.diag(a, k)

    def unique(self, a):
        return np.unique(a)

    def logsumexp(self, a, axis=None):
        return scipy.logsumexp(a, axis=axis)

    def stack(self, arrays, axis=0):
        return np.stack(arrays, axis)

    def reshape(self, a, shape):
        return np.reshape(a, shape)


class JaxBackend(Backend):
    """
    JAX implementation of the backend

    - `__name__` is "jax"
    - `__type__` is jax.numpy.ndarray
    """

    __name__ = 'jax'
    __type__ = jax_type

    def to_numpy(self, a):
        return np.array(a)

    def from_numpy(self, a, type_as=None):
        if type_as is None:
            return jnp.array(a)
        else:
            return jnp.array(a).astype(type_as.dtype)

    def set_gradients(self, val, inputs, grads):
        from jax.flatten_util import ravel_pytree
        val, = jax.lax.stop_gradient((val,))

        ravelled_inputs, _ = ravel_pytree(inputs)
        ravelled_grads, _ = ravel_pytree(grads)

        aux = jnp.sum(ravelled_inputs * ravelled_grads) / 2
        aux = aux - jax.lax.stop_gradient(aux)

        val, = jax.tree_map(lambda z: z + aux, (val,))
        return val

    def zeros(self, shape, type_as=None):
        if type_as is None:
            return jnp.zeros(shape)
        else:
            return jnp.zeros(shape, dtype=type_as.dtype)

    def ones(self, shape, type_as=None):
        if type_as is None:
            return jnp.ones(shape)
        else:
            return jnp.ones(shape, dtype=type_as.dtype)

    def arange(self, stop, start=0, step=1, type_as=None):
        return jnp.arange(start, stop, step)

    def full(self, shape, fill_value, type_as=None):
        if type_as is None:
            return jnp.full(shape, fill_value)
        else:
            return jnp.full(shape, fill_value, dtype=type_as.dtype)

    def eye(self, N, M=None, type_as=None):
        if type_as is None:
            return jnp.eye(N, M)
        else:
            return jnp.eye(N, M, dtype=type_as.dtype)

    def sum(self, a, axis=None, keepdims=False):
        return jnp.sum(a, axis, keepdims=keepdims)

    def cumsum(self, a, axis=None):
        return jnp.cumsum(a, axis)

    def max(self, a, axis=None, keepdims=False):
        return jnp.max(a, axis, keepdims=keepdims)

    def min(self, a, axis=None, keepdims=False):
        return jnp.min(a, axis, keepdims=keepdims)

    def maximum(self, a, b):
        return jnp.maximum(a, b)

    def minimum(self, a, b):
        return jnp.minimum(a, b)

    def dot(self, a, b):
        return jnp.dot(a, b)

    def abs(self, a):
        return jnp.abs(a)

    def exp(self, a):
        return jnp.exp(a)

    def log(self, a):
        return jnp.log(a)

    def sqrt(self, a):
        return jnp.sqrt(a)

    def power(self, a, exponents):
        return jnp.power(a, exponents)

    def norm(self, a):
        return jnp.sqrt(jnp.sum(jnp.square(a)))

    def any(self, a):
        return jnp.any(a)

    def isnan(self, a):
        return jnp.isnan(a)

    def isinf(self, a):
        return jnp.isinf(a)

    def einsum(self, subscripts, *operands):
        return jnp.einsum(subscripts, *operands)

    def sort(self, a, axis=-1):
        return jnp.sort(a, axis)

    def argsort(self, a, axis=-1):
        return jnp.argsort(a, axis)

    def searchsorted(self, a, v, side='left'):
        if a.ndim == 1:
            return jnp.searchsorted(a, v, side)
        else:
            # this is a not very efficient way to make jax numpy
            # searchsorted work on 2d arrays
            return jnp.array([jnp.searchsorted(a[i, :], v[i, :], side) for i in range(a.shape[0])])

    def flip(self, a, axis=None):
        return jnp.flip(a, axis)

    def outer(self, a, b):
        return jnp.outer(a, b)

    def clip(self, a, a_min, a_max):
        return jnp.clip(a, a_min, a_max)

    def repeat(self, a, repeats, axis=None):
        return jnp.repeat(a, repeats, axis)

    def take_along_axis(self, arr, indices, axis):
        return jnp.take_along_axis(arr, indices, axis)

    def concatenate(self, arrays, axis=0):
        return jnp.concatenate(arrays, axis)

    def zero_pad(self, a, pad_width):
        return jnp.pad(a, pad_width)

    def argmax(self, a, axis=None):
        return jnp.argmax(a, axis=axis)

    def mean(self, a, axis=None):
        return jnp.mean(a, axis=axis)

    def std(self, a, axis=None):
        return jnp.std(a, axis=axis)

    def linspace(self, start, stop, num):
        return jnp.linspace(start, stop, num)

    def meshgrid(self, a, b):
        return jnp.meshgrid(a, b)

    def diag(self, a, k=0):
        return jnp.diag(a, k)

    def unique(self, a):
        return jnp.unique(a)

    def logsumexp(self, a, axis=None):
        return jscipy.logsumexp(a, axis=axis)

    def stack(self, arrays, axis=0):
        return jnp.stack(arrays, axis)

    def reshape(self, a, shape):
        return jnp.reshape(a, shape)


class TorchBackend(Backend):
    """
    PyTorch implementation of the backend

    - `__name__` is "torch"
    - `__type__` is torch.Tensor
    """

    __name__ = 'torch'
    __type__ = torch_type

    def __init__(self):

        from torch.autograd import Function

        # define a function that takes inputs val and grads
        # ad returns a val tensor with proper gradients
        class ValFunction(Function):

            @staticmethod
            def forward(ctx, val, grads, *inputs):
                ctx.grads = grads
                return val

            @staticmethod
            def backward(ctx, grad_output):
                # the gradients are grad
                return (None, None) + ctx.grads

        self.ValFunction = ValFunction

    def to_numpy(self, a):
        return a.cpu().detach().numpy()

    def from_numpy(self, a, type_as=None):
        if type_as is None:
            return torch.from_numpy(a)
        else:
            return torch.as_tensor(a, dtype=type_as.dtype, device=type_as.device)

    def set_gradients(self, val, inputs, grads):

        Func = self.ValFunction()

        res = Func.apply(val, grads, *inputs)

        return res

    def zeros(self, shape, type_as=None):
        if type_as is None:
            return torch.zeros(shape)
        else:
            return torch.zeros(shape, dtype=type_as.dtype, device=type_as.device)

    def ones(self, shape, type_as=None):
        if type_as is None:
            return torch.ones(shape)
        else:
            return torch.ones(shape, dtype=type_as.dtype, device=type_as.device)

    def arange(self, stop, start=0, step=1, type_as=None):
        if type_as is None:
            return torch.arange(start, stop, step)
        else:
            return torch.arange(start, stop, step, device=type_as.device)

    def full(self, shape, fill_value, type_as=None):
        if type_as is None:
            return torch.full(shape, fill_value)
        else:
            return torch.full(shape, fill_value, dtype=type_as.dtype, device=type_as.device)

    def eye(self, N, M=None, type_as=None):
        if M is None:
            M = N
        if type_as is None:
            return torch.eye(N, m=M)
        else:
            return torch.eye(N, m=M, dtype=type_as.dtype, device=type_as.device)

    def sum(self, a, axis=None, keepdims=False):
        if axis is None:
            return torch.sum(a)
        else:
            return torch.sum(a, axis, keepdim=keepdims)

    def cumsum(self, a, axis=None):
        if axis is None:
            return torch.cumsum(a.flatten(), 0)
        else:
            return torch.cumsum(a, axis)

    def max(self, a, axis=None, keepdims=False):
        if axis is None:
            return torch.max(a)
        else:
            return torch.max(a, axis, keepdim=keepdims)[0]

    def min(self, a, axis=None, keepdims=False):
        if axis is None:
            return torch.min(a)
        else:
            return torch.min(a, axis, keepdim=keepdims)[0]

    def maximum(self, a, b):
        if isinstance(a, int) or isinstance(a, float):
            a = torch.tensor([float(a)], dtype=b.dtype, device=b.device)
        if isinstance(b, int) or isinstance(b, float):
            b = torch.tensor([float(b)], dtype=a.dtype, device=a.device)
        if torch.__version__ >= '1.7.0':
            return torch.maximum(a, b)
        else:
            return torch.max(torch.stack(torch.broadcast_tensors(a, b)), axis=0)[0]

    def minimum(self, a, b):
        if isinstance(a, int) or isinstance(a, float):
            a = torch.tensor([float(a)], dtype=b.dtype, device=b.device)
        if isinstance(b, int) or isinstance(b, float):
            b = torch.tensor([float(b)], dtype=a.dtype, device=a.device)
        if torch.__version__ >= '1.7.0':
            return torch.minimum(a, b)
        else:
            return torch.min(torch.stack(torch.broadcast_tensors(a, b)), axis=0)[0]

    def dot(self, a, b):
        return torch.matmul(a, b)

    def abs(self, a):
        return torch.abs(a)

    def exp(self, a):
        return torch.exp(a)

    def log(self, a):
        return torch.log(a)

    def sqrt(self, a):
        return torch.sqrt(a)

    def power(self, a, exponents):
        return torch.pow(a, exponents)

    def norm(self, a):
        return torch.sqrt(torch.sum(torch.square(a)))

    def any(self, a):
        return torch.any(a)

    def isnan(self, a):
        return torch.isnan(a)

    def isinf(self, a):
        return torch.isinf(a)

    def einsum(self, subscripts, *operands):
        return torch.einsum(subscripts, *operands)

    def sort(self, a, axis=-1):
        sorted0, indices = torch.sort(a, dim=axis)
        return sorted0

    def argsort(self, a, axis=-1):
        sorted, indices = torch.sort(a, dim=axis)
        return indices

    def searchsorted(self, a, v, side='left'):
        right = (side != 'left')
        return torch.searchsorted(a, v, right=right)

    def flip(self, a, axis=None):
        if axis is None:
            return torch.flip(a, tuple(i for i in range(len(a.shape))))
        if isinstance(axis, int):
            return torch.flip(a, (axis,))
        else:
            return torch.flip(a, dims=axis)

    def outer(self, a, b):
        return torch.outer(a, b)

    def clip(self, a, a_min, a_max):
        return torch.clamp(a, a_min, a_max)
      
    def repeat(self, a, repeats, axis=None):
        return torch.repeat_interleave(a, repeats, dim=axis)

    def take_along_axis(self, arr, indices, axis):
        return torch.gather(arr, axis, indices)

    def concatenate(self, arrays, axis=0):
        return torch.cat(arrays, dim=axis)

    def zero_pad(self, a, pad_width):
        from torch.nn.functional import pad
        # pad_width is an array of ndim tuples indicating how many 0 before and after
        # we need to add. We first need to make it compliant with torch syntax, that
        # starts with the last dim, then second last, etc.
        how_pad = tuple(element for tupl in pad_width[::-1] for element in tupl)
        return pad(a, how_pad)

    def argmax(self, a, axis=None):
        return torch.argmax(a, dim=axis)

    def mean(self, a, axis=None):
        if axis is not None:
            return torch.mean(a, dim=axis)
        else:
            return torch.mean(a)

    def std(self, a, axis=None):
        if axis is not None:
            return torch.std(a, dim=axis, unbiased=False)
        else:
            return torch.std(a, unbiased=False)

    def linspace(self, start, stop, num):
        return torch.linspace(start, stop, num, dtype=torch.float64)

    def meshgrid(self, a, b):
        X, Y = torch.meshgrid(a, b)
        return X.T, Y.T

    def diag(self, a, k=0):
        return torch.diag(a, diagonal=k)

    def unique(self, a):
        return torch.unique(a)

    def logsumexp(self, a, axis=None):
        if axis is not None:
            return torch.logsumexp(a, dim=axis)
        else:
            return torch.logsumexp(a, dim=tuple(range(len(a.shape))))

    def stack(self, arrays, axis=0):
        return torch.stack(arrays, dim=axis)

    def reshape(self, a, shape):
        return torch.reshape(a, shape)<|MERGE_RESOLUTION|>--- conflicted
+++ resolved
@@ -525,21 +525,6 @@
         """
         raise NotImplementedError()
 
-<<<<<<< HEAD
-    def clip(self, a, a_min, a_max):
-        raise NotImplementedError()
-
-    def repeat(self, a, repeats, axis=None):
-        raise NotImplementedError()
-
-    def take_along_axis(self, arr, indices, axis):
-        raise NotImplementedError()
-
-    def concatenate(self, arrays, axis=0):
-        raise NotImplementedError()
-
-    def zero_pad(self, a, pad_with):
-=======
     def outer(self, a, b):
         r"""
         Computes the outer product between two vectors.
@@ -558,7 +543,6 @@
 
         See: https://numpy.org/doc/stable/reference/generated/numpy.reshape.html
         """
->>>>>>> 76450ddd
         raise NotImplementedError()
 
 
