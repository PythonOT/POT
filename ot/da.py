# -*- coding: utf-8 -*-
"""
Domain adaptation with optimal transport
"""

# Author: Remi Flamary <remi.flamary@unice.fr>
#         Nicolas Courty <ncourty@irisa.fr>
#         Michael Perrot <michael.perrot@univ-st-etienne.fr>
#
# License: MIT License

import numpy as np
import scipy.linalg as linalg

from .bregman import sinkhorn, sinkhorn_knopp
from .lp import emd
from .utils import unif, dist, pairwiseEuclidean, kernel, cost_normalization
from .utils import check_params, deprecated, BaseEstimator, gpu_fun
from .utils import get_array_module
from .optim import cg
from .optim import gcg


@gpu_fun(in_arrays=[0, 1, 2, 3], out_arrays=[0])
def sinkhorn_lpl1_mm(a, labels_a, b, M, reg, eta=0.1, numItermax=10,
                     numInnerItermax=200, stopInnerThr=1e-9, verbose=False,
                     log=False, **kwargs):
    """
    Solve the entropic regularization optimal transport problem with nonconvex
    group lasso regularization

    The function solves the following optimization problem:

    .. math::
        \gamma = arg\min_\gamma <\gamma,M>_F + reg\cdot\Omega_e(\gamma)
        + \eta \Omega_g(\gamma)

        s.t. \gamma 1 = a

             \gamma^T 1= b

             \gamma\geq 0
    where :

    - M is the (ns,nt) metric cost matrix
    - :math:`\Omega_e` is the entropic regularization term
        :math:`\Omega_e(\gamma)=\sum_{i,j} \gamma_{i,j}\log(\gamma_{i,j})`
    - :math:`\Omega_g` is the group lasso  regulaization term
      :math:`\Omega_g(\gamma)=\sum_{i,c} \|\gamma_{i,\mathcal{I}_c}\|^{1/2}_1`
      where  :math:`\mathcal{I}_c` are the index of samples from class c
      in the source domain.
    - a and b are source and target weights (sum to 1)

    The algorithm used for solving the problem is the generalised conditional
    gradient as proposed in  [5]_ [7]_


    Parameters
    ----------
    a : np.ndarray (ns,)
        samples weights in the source domain
    labels_a : np.ndarray (ns,)
        labels of samples in the source domain
    b : np.ndarray (nt,)
        samples weights in the target domain
    M : np.ndarray (ns,nt)
        loss matrix
    reg : float
        Regularization term for entropic regularization >0
    eta : float, optional
        Regularization term  for group lasso regularization >0
    numItermax : int, optional
        Max number of iterations
    numInnerItermax : int, optional
        Max number of iterations (inner sinkhorn solver)
    stopInnerThr : float, optional
        Stop threshold on error (inner sinkhorn solver) (>0)
    verbose : bool, optional
        Print information along iterations
    log : bool, optional
        record log if True


    Returns
    -------
    gamma : (ns x nt) ndarray
        Optimal transportation matrix for the given parameters
    log : dict
        log dictionary return only if log==True in parameters


    References
    ----------

    .. [5] N. Courty; R. Flamary; D. Tuia; A. Rakotomamonjy,
       "Optimal Transport for Domain Adaptation," in IEEE
       Transactions on Pattern Analysis and Machine Intelligence ,
       vol.PP, no.99, pp.1-1
    .. [7] Rakotomamonjy, A., Flamary, R., & Courty, N. (2015).
       Generalized conditional gradient: analysis of convergence
       and applications. arXiv preprint arXiv:1510.06567.

    See Also
    --------
    ot.lp.emd : Unregularized OT
    ot.bregman.sinkhorn : Entropic regularized OT
    ot.optim.cg : General regularized OT

    """
    np = get_array_module(a, b, M)
    p = 0.5
    epsilon = 1e-3

    indices_labels = []

    # Get unique labels. np.unique not used because it doesn't exist in cupy.
    flt = labels_a.flatten()
    flt.sort()
    classes = flt[np.concatenate((np.array([True]), flt[1:] != flt[:-1]))]

    # For each class, store the indexes of the class
    for c in classes:
        idxc, = np.where(labels_a == c)
        indices_labels.append(idxc)

    W = np.zeros(M.shape)

    for cpt in range(numItermax):
        Mreg = M + eta * W
        transp = sinkhorn(a, b, Mreg, reg, numItermax=numInnerItermax,
                          stopThr=stopInnerThr)
        # the transport has been computed. Check if classes are really
        # separated
        W = np.ones(M.shape)
        for (i, c) in enumerate(classes):
            majs = np.sum(transp[indices_labels[i]], axis=0)
            majs = p * ((majs + epsilon)**(p - 1))
            W[indices_labels[i]] = majs

    return transp


def sinkhorn_l1l2_gl(a, labels_a, b, M, reg, eta=0.1, numItermax=10,
                     numInnerItermax=200, stopInnerThr=1e-9, verbose=False,
                     log=False):
    """
    Solve the entropic regularization optimal transport problem with group
    lasso regularization

    The function solves the following optimization problem:

    .. math::
        \gamma = arg\min_\gamma <\gamma,M>_F + reg\cdot\Omega_e(\gamma)+
        \eta \Omega_g(\gamma)

        s.t. \gamma 1 = a

             \gamma^T 1= b

             \gamma\geq 0
    where :

    - M is the (ns,nt) metric cost matrix
    - :math:`\Omega_e` is the entropic regularization term
      :math:`\Omega_e(\gamma)=\sum_{i,j} \gamma_{i,j}\log(\gamma_{i,j})`
    - :math:`\Omega_g` is the group lasso regulaization term
      :math:`\Omega_g(\gamma)=\sum_{i,c} \|\gamma_{i,\mathcal{I}_c}\|^2`
      where  :math:`\mathcal{I}_c` are the index of samples from class
      c in the source domain.
    - a and b are source and target weights (sum to 1)

    The algorithm used for solving the problem is the generalised conditional
    gradient as proposed in  [5]_ [7]_


    Parameters
    ----------
    a : np.ndarray (ns,)
        samples weights in the source domain
    labels_a : np.ndarray (ns,)
        labels of samples in the source domain
    b : np.ndarray (nt,)
        samples in the target domain
    M : np.ndarray (ns,nt)
        loss matrix
    reg : float
        Regularization term for entropic regularization >0
    eta : float, optional
        Regularization term  for group lasso regularization >0
    numItermax : int, optional
        Max number of iterations
    numInnerItermax : int, optional
        Max number of iterations (inner sinkhorn solver)
    stopInnerThr : float, optional
        Stop threshold on error (inner sinkhorn solver) (>0)
    verbose : bool, optional
        Print information along iterations
    log : bool, optional
        record log if True


    Returns
    -------
    gamma : (ns x nt) ndarray
        Optimal transportation matrix for the given parameters
    log : dict
        log dictionary return only if log==True in parameters


    References
    ----------

    .. [5] N. Courty; R. Flamary; D. Tuia; A. Rakotomamonjy,
       "Optimal Transport for Domain Adaptation," in IEEE Transactions
       on Pattern Analysis and Machine Intelligence , vol.PP, no.99, pp.1-1
    .. [7] Rakotomamonjy, A., Flamary, R., & Courty, N. (2015).
       Generalized conditional gradient: analysis of convergence and
       applications. arXiv preprint arXiv:1510.06567.

    See Also
    --------
    ot.optim.gcg : Generalized conditional gradient for OT problems

    """
    lstlab = np.unique(labels_a)

    def f(G):
        res = 0
        for i in range(G.shape[1]):
            for lab in lstlab:
                temp = G[labels_a == lab, i]
                res += np.linalg.norm(temp)
        return res

    def df(G):
        W = np.zeros(G.shape)
        for i in range(G.shape[1]):
            for lab in lstlab:
                temp = G[labels_a == lab, i]
                n = np.linalg.norm(temp)
                if n:
                    W[labels_a == lab, i] = temp / n
        return W

    return gcg(a, b, M, reg, eta, f, df, G0=None, numItermax=numItermax,
               numInnerItermax=numInnerItermax, stopThr=stopInnerThr,
               verbose=verbose, log=log)


def joint_OT_mapping_linear(xs, xt, mu=1, eta=0.001, bias=False, verbose=False,
                            verbose2=False, numItermax=100, numInnerItermax=10,
                            stopInnerThr=1e-6, stopThr=1e-5, log=False,
                            **kwargs):
    """Joint OT and linear mapping estimation as proposed in [8]

    The function solves the following optimization problem:

    .. math::
        \min_{\gamma,L}\quad \|L(X_s) -n_s\gamma X_t\|^2_F +
          \mu<\gamma,M>_F + \eta  \|L -I\|^2_F

        s.t. \gamma 1 = a

             \gamma^T 1= b

             \gamma\geq 0
    where :

    - M is the (ns,nt) squared euclidean cost matrix between samples in
       Xs and Xt (scaled by ns)
    - :math:`L` is a dxd linear operator that approximates the barycentric
      mapping
    - :math:`I` is the identity matrix (neutral linear mapping)
    - a and b are uniform source and target weights

    The problem consist in solving jointly an optimal transport matrix
    :math:`\gamma` and a linear mapping that fits the barycentric mapping
    :math:`n_s\gamma X_t`.

    One can also estimate a mapping with constant bias (see supplementary
    material of [8]) using the bias optional argument.

    The algorithm used for solving the problem is the block coordinate
    descent that alternates between updates of G (using conditionnal gradient)
    and the update of L using a classical least square solver.


    Parameters
    ----------
    xs : np.ndarray (ns,d)
        samples in the source domain
    xt : np.ndarray (nt,d)
        samples in the target domain
    mu : float,optional
        Weight for the linear OT loss (>0)
    eta : float, optional
        Regularization term  for the linear mapping L (>0)
    bias : bool,optional
        Estimate linear mapping with constant bias
    numItermax : int, optional
        Max number of BCD iterations
    stopThr : float, optional
        Stop threshold on relative loss decrease (>0)
    numInnerItermax : int, optional
        Max number of iterations (inner CG solver)
    stopInnerThr : float, optional
        Stop threshold on error (inner CG solver) (>0)
    verbose : bool, optional
        Print information along iterations
    log : bool, optional
        record log if True


    Returns
    -------
    gamma : (ns x nt) ndarray
        Optimal transportation matrix for the given parameters
    L : (d x d) ndarray
        Linear mapping matrix (d+1 x d if bias)
    log : dict
        log dictionary return only if log==True in parameters


    References
    ----------

    .. [8] M. Perrot, N. Courty, R. Flamary, A. Habrard,
        "Mapping estimation for discrete optimal transport",
        Neural Information Processing Systems (NIPS), 2016.

    See Also
    --------
    ot.lp.emd : Unregularized OT
    ot.optim.cg : General regularized OT

    """

    ns, nt, d = xs.shape[0], xt.shape[0], xt.shape[1]

    if bias:
        xs1 = np.hstack((xs, np.ones((ns, 1))))
        xstxs = xs1.T.dot(xs1)
<<<<<<< HEAD
        Identity = np.eye(d + 1)
        Identity[-1] = 0
        I0 = Identity[:, :-1]
=======
        Id = np.eye(d + 1)
        Id[-1] = 0
        I0 = Id[:, :-1]
>>>>>>> 7681db5c

        def sel(x):
            return x[:-1, :]
    else:
        xs1 = xs
        xstxs = xs1.T.dot(xs1)
<<<<<<< HEAD
        Identity = np.eye(d)
        I0 = Identity
=======
        Id = np.eye(d)
        I0 = Id
>>>>>>> 7681db5c

        def sel(x):
            return x

    if log:
        log = {'err': []}

    a, b = unif(ns), unif(nt)
    M = dist(xs, xt) * ns
    G = emd(a, b, M)

    vloss = []

    def loss(L, G):
        """Compute full loss"""
<<<<<<< HEAD
        return (np.sum((xs1.dot(L) - ns * G.dot(xt))**2) +
                mu * np.sum(G * M) + eta * np.sum(sel(L - I0)**2))
=======
        return np.sum((xs1.dot(L) - ns * G.dot(xt))**2) + mu * \
            np.sum(G * M) + eta * np.sum(sel(L - I0)**2)
>>>>>>> 7681db5c

    def solve_L(G):
        """ solve L problem with fixed G (least square)"""
        xst = ns * G.dot(xt)
<<<<<<< HEAD
        return np.linalg.solve(xstxs + eta * Identity,
                               xs1.T.dot(xst) + eta * I0)
=======
        return np.linalg.solve(xstxs + eta * Id, xs1.T.dot(xst) + eta * I0)
>>>>>>> 7681db5c

    def solve_G(L, G0):
        """Update G with CG algorithm"""
        xsi = xs1.dot(L)

        def f(G):
            return np.sum((xsi - ns * G.dot(xt))**2)

        def df(G):
            return -2 * ns * (xsi - ns * G.dot(xt)).dot(xt.T)
        G = cg(a, b, M, 1.0 / mu, f, df, G0=G0,
               numItermax=numInnerItermax, stopThr=stopInnerThr)
        return G

    L = solve_L(G)

    vloss.append(loss(L, G))

    if verbose:
        print('{:5s}|{:12s}|{:8s}'.format(
            'It.', 'Loss', 'Delta loss') + '\n' + '-' * 32)
        print('{:5d}|{:8e}|{:8e}'.format(0, vloss[-1], 0))

    # init loop
    if numItermax > 0:
        loop = 1
    else:
        loop = 0
    it = 0

    while loop:

        it += 1

        # update G
        G = solve_G(L, G)

        # update L
        L = solve_L(G)

        vloss.append(loss(L, G))

        if it >= numItermax:
            loop = 0

        if abs(vloss[-1] - vloss[-2]) / abs(vloss[-2]) < stopThr:
            loop = 0

        if verbose:
            if it % 20 == 0:
                print('{:5s}|{:12s}|{:8s}'.format(
                    'It.', 'Loss', 'Delta loss') + '\n' + '-' * 32)
            print('{:5d}|{:8e}|{:8e}'.format(
                it, vloss[-1], (vloss[-1] - vloss[-2]) / abs(vloss[-2])))
    if log:
        log['loss'] = vloss
        return G, L, log
    else:
        return G, L


def joint_OT_mapping_kernel(xs, xt, mu=1, eta=0.001, kerneltype='gaussian',
                            sigma=1, bias=False, verbose=False, verbose2=False,
                            numItermax=100, numInnerItermax=10,
                            stopInnerThr=1e-6, stopThr=1e-5, log=False,
                            **kwargs):
    """Joint OT and nonlinear mapping estimation with kernels as proposed in [8]

    The function solves the following optimization problem:

    .. math::
        \min_{\gamma,L\in\mathcal{H}}\quad \|L(X_s) -
        n_s\gamma X_t\|^2_F + \mu<\gamma,M>_F + \eta  \|L\|^2_\mathcal{H}

        s.t. \gamma 1 = a

             \gamma^T 1= b

             \gamma\geq 0
    where :

    - M is the (ns,nt) squared euclidean cost matrix between samples in
      Xs and Xt (scaled by ns)
    - :math:`L` is a ns x d linear operator on a kernel matrix that
      approximates the barycentric mapping
    - a and b are uniform source and target weights

    The problem consist in solving jointly an optimal transport matrix
    :math:`\gamma` and the nonlinear mapping that fits the barycentric mapping
    :math:`n_s\gamma X_t`.

    One can also estimate a mapping with constant bias (see supplementary
    material of [8]) using the bias optional argument.

    The algorithm used for solving the problem is the block coordinate
    descent that alternates between updates of G (using conditionnal gradient)
    and the update of L using a classical kernel least square solver.


    Parameters
    ----------
    xs : np.ndarray (ns,d)
        samples in the source domain
    xt : np.ndarray (nt,d)
        samples in the target domain
    mu : float,optional
        Weight for the linear OT loss (>0)
    eta : float, optional
        Regularization term  for the linear mapping L (>0)
    bias : bool,optional
        Estimate linear mapping with constant bias
    kerneltype : str,optional
        kernel used by calling function ot.utils.kernel (gaussian by default)
    sigma : float, optional
        Gaussian kernel bandwidth.
    numItermax : int, optional
        Max number of BCD iterations
    stopThr : float, optional
        Stop threshold on relative loss decrease (>0)
    numInnerItermax : int, optional
        Max number of iterations (inner CG solver)
    stopInnerThr : float, optional
        Stop threshold on error (inner CG solver) (>0)
    verbose : bool, optional
        Print information along iterations
    log : bool, optional
        record log if True


    Returns
    -------
    gamma : (ns x nt) ndarray
        Optimal transportation matrix for the given parameters
    L : (ns x d) ndarray
        Nonlinear mapping matrix (ns+1 x d if bias)
    log : dict
        log dictionary return only if log==True in parameters


    References
    ----------

    .. [8] M. Perrot, N. Courty, R. Flamary, A. Habrard,
       "Mapping estimation for discrete optimal transport",
       Neural Information Processing Systems (NIPS), 2016.

    See Also
    --------
    ot.lp.emd : Unregularized OT
    ot.optim.cg : General regularized OT

    """

    ns, nt = xs.shape[0], xt.shape[0]

    K = kernel(xs, xs, method=kerneltype, sigma=sigma)
    if bias:
        K1 = np.hstack((K, np.ones((ns, 1))))
<<<<<<< HEAD
        Identity = np.eye(ns + 1)
        Identity[-1] = 0
=======
        Id = np.eye(ns + 1)
        Id[-1] = 0
>>>>>>> 7681db5c
        Kp = np.eye(ns + 1)
        Kp[:ns, :ns] = K

        # ls regu
        # K0 = K1.T.dot(K1)+eta*I
        # Kreg=I

        # RKHS regul
        K0 = K1.T.dot(K1) + eta * Kp
        Kreg = Kp

    else:
        K1 = K
<<<<<<< HEAD
        Identity = np.eye(ns)
=======
        Id = np.eye(ns)
>>>>>>> 7681db5c

        # ls regul
        # K0 = K1.T.dot(K1)+eta*I
        # Kreg=I

        # proper kernel ridge
<<<<<<< HEAD
        K0 = K + eta * Identity
=======
        K0 = K + eta * Id
>>>>>>> 7681db5c
        Kreg = K

    if log:
        log = {'err': []}

    a, b = unif(ns), unif(nt)
    M = dist(xs, xt) * ns
    G = emd(a, b, M)

    vloss = []

    def loss(L, G):
        """Compute full loss"""
<<<<<<< HEAD
        return (np.sum((K1.dot(L) - ns * G.dot(xt))**2) +
                mu * np.sum(G * M) + eta * np.trace(L.T.dot(Kreg).dot(L)))
=======
        return np.sum((K1.dot(L) - ns * G.dot(xt))**2) + mu * \
            np.sum(G * M) + eta * np.trace(L.T.dot(Kreg).dot(L))
>>>>>>> 7681db5c

    def solve_L_nobias(G):
        """ solve L problem with fixed G (least square)"""
        xst = ns * G.dot(xt)
        return np.linalg.solve(K0, xst)

    def solve_L_bias(G):
        """ solve L problem with fixed G (least square)"""
        xst = ns * G.dot(xt)
        return np.linalg.solve(K0, K1.T.dot(xst))

    def solve_G(L, G0):
        """Update G with CG algorithm"""
        xsi = K1.dot(L)

        def f(G):
            return np.sum((xsi - ns * G.dot(xt))**2)

        def df(G):
            return -2 * ns * (xsi - ns * G.dot(xt)).dot(xt.T)
        G = cg(a, b, M, 1.0 / mu, f, df, G0=G0,
               numItermax=numInnerItermax, stopThr=stopInnerThr)
        return G

    if bias:
        solve_L = solve_L_bias
    else:
        solve_L = solve_L_nobias

    L = solve_L(G)

    vloss.append(loss(L, G))

    if verbose:
        print('{:5s}|{:12s}|{:8s}'.format(
            'It.', 'Loss', 'Delta loss') + '\n' + '-' * 32)
        print('{:5d}|{:8e}|{:8e}'.format(0, vloss[-1], 0))

    # init loop
    if numItermax > 0:
        loop = 1
    else:
        loop = 0
    it = 0

    while loop:

        it += 1

        # update G
        G = solve_G(L, G)

        # update L
        L = solve_L(G)

        vloss.append(loss(L, G))

        if it >= numItermax:
            loop = 0

        if abs(vloss[-1] - vloss[-2]) / abs(vloss[-2]) < stopThr:
            loop = 0

        if verbose:
            if it % 20 == 0:
                print('{:5s}|{:12s}|{:8s}'.format(
                    'It.', 'Loss', 'Delta loss') + '\n' + '-' * 32)
            print('{:5d}|{:8e}|{:8e}'.format(
                it, vloss[-1], (vloss[-1] - vloss[-2]) / abs(vloss[-2])))
    if log:
        log['loss'] = vloss
        return G, L, log
    else:
        return G, L


def OT_mapping_linear(xs, xt, reg=1e-6, ws=None,
                      wt=None, bias=True, log=False):
    """ return OT linear operator between samples

    The function estimate the optimal linear operator that align the two
    empirical distributions. This is equivalent to estimating the closed
    form mapping between two Gaussian distribution :math:`N(\mu_s,\Sigma_s)`
    and :math:`N(\mu_t,\Sigma_t)` as proposed in [14] and discussed in remark 2.29 in [15].

    The linear operator from source to target :math:`M`

    .. math::
        M(x)=Ax+b

    where :

    .. math::
        A=\Sigma_s^{-1/2}(\Sigma_s^{1/2}\Sigma_t\Sigma_s^{1/2})^{1/2}
        \Sigma_s^{-1/2}
    .. math::
        b=\mu_t-A\mu_s

    Parameters
    ----------
    xs : np.ndarray (ns,d)
        samples in the source domain
    xt : np.ndarray (nt,d)
        samples in the target domain
    reg : float,optional
        regularization added to the daigonals of convariances (>0)
    ws : np.ndarray (ns,1), optional
        weights for the source samples
    wt : np.ndarray (ns,1), optional
        weights for the target samples
    bias: boolean, optional
        estimate bias b else b=0 (default:True)
    log : bool, optional
        record log if True


    Returns
    -------
    A : (d x d) ndarray
        Linear operator
    b : (1 x d) ndarray
        bias
    log : dict
        log dictionary return only if log==True in parameters


    References
    ----------

    .. [14] Knott, M. and Smith, C. S. "On the optimal mapping of
        distributions", Journal of Optimization Theory and Applications
        Vol 43, 1984

    .. [15]  Peyré, G., & Cuturi, M. (2017). "Computational Optimal
        Transport", 2018.


    """

    d = xs.shape[1]

    if bias:
        mxs = xs.mean(0, keepdims=True)
        mxt = xt.mean(0, keepdims=True)

        xs = xs - mxs
        xt = xt - mxt
    else:
        mxs = np.zeros((1, d))
        mxt = np.zeros((1, d))

    if ws is None:
        ws = np.ones((xs.shape[0], 1)) / xs.shape[0]

    if wt is None:
        wt = np.ones((xt.shape[0], 1)) / xt.shape[0]

    Cs = (xs * ws).T.dot(xs) / ws.sum() + reg * np.eye(d)
    Ct = (xt * wt).T.dot(xt) / wt.sum() + reg * np.eye(d)

    Cs12 = linalg.sqrtm(Cs)
    Cs_12 = linalg.inv(Cs12)

    M0 = linalg.sqrtm(Cs12.dot(Ct.dot(Cs12)))

    A = Cs_12.dot(M0.dot(Cs_12))

    b = mxt - mxs.dot(A)

    if log:
        log = {}
        log['Cs'] = Cs
        log['Ct'] = Ct
        log['Cs12'] = Cs12
        log['Cs_12'] = Cs_12
        return A, b, log
    else:
        return A, b


@deprecated("The class OTDA is deprecated in 0.3.1 and will be "
            "removed in 0.5"
            "\n\tfor standard transport use class EMDTransport instead.")
class OTDA(object):

    """Class for domain adaptation with optimal transport as proposed in [5]


    References
    ----------

    .. [5] N. Courty; R. Flamary; D. Tuia; A. Rakotomamonjy,
       "Optimal Transport for Domain Adaptation," in IEEE Transactions on
       Pattern Analysis and Machine Intelligence , vol.PP, no.99, pp.1-1

    """

    def __init__(self, metric='sqeuclidean', norm=None):
        """ Class initialization"""
        self.xs = 0
        self.xt = 0
        self.G = 0
        self.metric = metric
        self.norm = norm
        self.computed = False

    def fit(self, xs, xt, ws=None, wt=None, max_iter=100000):
        """Fit domain adaptation between samples is xs and xt
        (with optional weights)"""
        self.xs = xs
        self.xt = xt

        if wt is None:
            wt = unif(xt.shape[0])
        if ws is None:
            ws = unif(xs.shape[0])

        self.ws = ws
        self.wt = wt

        self.M = dist(xs, xt, metric=self.metric)
        self.M = cost_normalization(self.M, self.norm)
        self.G = emd(ws, wt, self.M, max_iter)
        self.computed = True

    def interp(self, direction=1):
        """Barycentric interpolation for the source (1) or target (-1) samples

        This Barycentric interpolation solves for each source (resp target)
        sample xs (resp xt) the following optimization problem:

        .. math::
            arg\min_x \sum_i \gamma_{k,i} c(x,x_i^t)

        where k is the index of the sample in xs

        For the moment only squared euclidean distance is provided but more
        metric  could be used in the future.

        """
        if direction > 0:  # >0 then source to target
            G = self.G
            w = self.ws.reshape((self.xs.shape[0], 1))
            x = self.xt
        else:
            G = self.G.T
            w = self.wt.reshape((self.xt.shape[0], 1))
            x = self.xs

        if self.computed:
            if self.metric == 'sqeuclidean':
                return np.dot(G / w, x)  # weighted mean
            else:
                print(
                    "Warning, metric not handled yet, using weighted average")
                return np.dot(G / w, x)  # weighted mean
                return None
        else:
            print("Warning, model not fitted yet, returning None")
            return None

    def predict(self, x, direction=1):
        """ Out of sample mapping using the formulation from [6]

        For each sample x to map, it finds the nearest source sample xs and
        map the samle x to the position xst+(x-xs) wher xst is the barycentric
        interpolation of source sample xs.

        References
        ----------

        .. [6] Ferradans, S., Papadakis, N., Peyré, G., & Aujol, J. F. (2014).
          Regularized discrete optimal transport. SIAM Journal on Imaging
          Sciences, 7(3), 1853-1882.

        """
        if direction > 0:  # >0 then source to target
            xf = self.xt
            x0 = self.xs
        else:
            xf = self.xs
            x0 = self.xt

        D0 = dist(x, x0)  # dist netween new samples an source
        idx = np.argmin(D0, 1)  # closest one
        xf = self.interp(direction)  # interp the source samples
        # aply the delta to the interpolation
        return xf[idx, :] + x - x0[idx, :]


@deprecated("The class OTDA_sinkhorn is deprecated in 0.3.1 and will be"
            " removed in 0.5 \nUse class SinkhornTransport instead.")
class OTDA_sinkhorn(OTDA):

    """Class for domain adaptation with optimal transport with entropic
    regularization


    """

    def fit(self, xs, xt, reg=1, ws=None, wt=None, **kwargs):
        """Fit regularized domain adaptation between samples is xs and xt
        (with optional weights)"""
        self.xs = xs
        self.xt = xt

        if wt is None:
            wt = unif(xt.shape[0])
        if ws is None:
            ws = unif(xs.shape[0])

        self.ws = ws
        self.wt = wt

        self.M = dist(xs, xt, metric=self.metric)
        self.M = cost_normalization(self.M, self.norm)
        self.G = sinkhorn(ws, wt, self.M, reg, **kwargs)
        self.computed = True


@deprecated("The class OTDA_lpl1 is deprecated in 0.3.1 and will be"
            " removed in 0.5 \nUse class SinkhornLpl1Transport instead.")
class OTDA_lpl1(OTDA):

    """Class for domain adaptation with optimal transport with entropic and
    group regularization"""

    def fit(self, xs, ys, xt, reg=1, eta=1, ws=None, wt=None, **kwargs):
        """Fit regularized domain adaptation between samples is xs and xt
        (with optional weights),  See ot.da.sinkhorn_lpl1_mm for fit
        parameters"""
        self.xs = xs
        self.xt = xt

        if wt is None:
            wt = unif(xt.shape[0])
        if ws is None:
            ws = unif(xs.shape[0])

        self.ws = ws
        self.wt = wt

        self.M = dist(xs, xt, metric=self.metric)
        self.M = cost_normalization(self.M, self.norm)
        self.G = sinkhorn_lpl1_mm(ws, ys, wt, self.M, reg, eta, **kwargs)
        self.computed = True


@deprecated("The class OTDA_l1L2 is deprecated in 0.3.1 and will be"
            " removed in 0.5 \nUse class SinkhornL1l2Transport instead.")
class OTDA_l1l2(OTDA):

    """Class for domain adaptation with optimal transport with entropic
    and group lasso regularization"""

    def fit(self, xs, ys, xt, reg=1, eta=1, ws=None, wt=None, **kwargs):
        """Fit regularized domain adaptation between samples is xs and xt
           (with optional weights),  See ot.da.sinkhorn_lpl1_gl for fit
           parameters"""
        self.xs = xs
        self.xt = xt

        if wt is None:
            wt = unif(xt.shape[0])
        if ws is None:
            ws = unif(xs.shape[0])

        self.ws = ws
        self.wt = wt

        self.M = dist(xs, xt, metric=self.metric)
        self.M = cost_normalization(self.M, self.norm)
        self.G = sinkhorn_l1l2_gl(ws, ys, wt, self.M, reg, eta, **kwargs)
        self.computed = True


@deprecated("The class OTDA_mapping_linear is deprecated in 0.3.1 and will be"
            " removed in 0.5 \nUse class MappingTransport instead.")
class OTDA_mapping_linear(OTDA):

    """Class for optimal transport with joint linear mapping estimation as in
    [8]
    """

    def __init__(self):
        """ Class initialization"""

        self.xs = 0
        self.xt = 0
        self.G = 0
        self.L = 0
        self.bias = False
        self.computed = False
        self.metric = 'sqeuclidean'

    def fit(self, xs, xt, mu=1, eta=1, bias=False, **kwargs):
        """ Fit domain adaptation between samples is xs and xt (with optional
            weights)"""
        self.xs = xs
        self.xt = xt
        self.bias = bias

        self.ws = unif(xs.shape[0])
        self.wt = unif(xt.shape[0])

        self.G, self.L = joint_OT_mapping_linear(
            xs, xt, mu=mu, eta=eta, bias=bias, **kwargs)
        self.computed = True

    def mapping(self):
        return lambda x: self.predict(x)

    def predict(self, x):
        """ Out of sample mapping estimated during the call to fit"""
        if self.computed:
            if self.bias:
                x = np.hstack((x, np.ones((x.shape[0], 1))))
            return x.dot(self.L)  # aply the delta to the interpolation
        else:
            print("Warning, model not fitted yet, returning None")
            return None


@deprecated("The class OTDA_mapping_kernel is deprecated in 0.3.1 and will be"
            " removed in 0.5 \nUse class MappingTransport instead.")
class OTDA_mapping_kernel(OTDA_mapping_linear):

    """Class for optimal transport with joint nonlinear mapping
    estimation as in [8]"""

    def fit(self, xs, xt, mu=1, eta=1, bias=False, kerneltype='gaussian',
            sigma=1, **kwargs):
        """ Fit domain adaptation between samples is xs and xt """
        self.xs = xs
        self.xt = xt
        self.bias = bias

        self.ws = unif(xs.shape[0])
        self.wt = unif(xt.shape[0])
        self.kernel = kerneltype
        self.sigma = sigma
        self.kwargs = kwargs

        self.G, self.L = joint_OT_mapping_kernel(
            xs, xt, mu=mu, eta=eta, bias=bias, **kwargs)
        self.computed = True

    def predict(self, x):
        """ Out of sample mapping estimated during the call to fit"""

        if self.computed:
            K = kernel(
                x, self.xs, method=self.kernel, sigma=self.sigma,
                **self.kwargs)
            if self.bias:
                K = np.hstack((K, np.ones((x.shape[0], 1))))
            return K.dot(self.L)
        else:
            print("Warning, model not fitted yet, returning None")
            return None


def distribution_estimation_uniform(X):
    """estimates a uniform distribution from an array of samples X

    Parameters
    ----------
    X : array-like, shape (n_samples, n_features)
        The array of samples

    Returns
    -------
    mu : array-like, shape (n_samples,)
        The uniform distribution estimated from X
    """

    return unif(X.shape[0])


class BaseTransport(BaseEstimator):

    """Base class for OTDA objects

    Notes
    -----
    All estimators should specify all the parameters that can be set
    at the class level in their ``__init__`` as explicit keyword
    arguments (no ``*args`` or ``**kwargs``).

    fit method should:
    - estimate a cost matrix and store it in a `cost_` attribute
    - estimate a coupling matrix and store it in a `coupling_`
    attribute
    - estimate distributions from source and target data and store them in
    mu_s and mu_t attributes
    - store Xs and Xt in attributes to be used later on in transform and
    inverse_transform methods

    transform method should always get as input a Xs parameter
    inverse_transform method should always get as input a Xt parameter
    """

    def fit(self, Xs=None, ys=None, Xt=None, yt=None):
        """Build a coupling matrix from source and target sets of samples
        (Xs, ys) and (Xt, yt)

        Parameters
        ----------
        Xs : array-like, shape (n_source_samples, n_features)
            The training input samples.
        ys : array-like, shape (n_source_samples,)
            The class labels
        Xt : array-like, shape (n_target_samples, n_features)
            The training input samples.
        yt : array-like, shape (n_target_samples,)
            The class labels. If some target samples are unlabeled, fill the
            yt's elements with -1.

            Warning: Note that, due to this convention -1 cannot be used as a
            class label

        Returns
        -------
        self : object
            Returns self.
        """

        # check the necessary inputs parameters are here
        if check_params(Xs=Xs, Xt=Xt):

            # pairwise distance
            if self.metric == "sqeuclidean":
                self.cost_ = pairwiseEuclidean(Xs, Xt, gpu=self.gpu,
                                               squared=True)
            else:
                self.cost_ = dist(Xs, Xt, metric=self.metric)
            self.cost_ = cost_normalization(self.cost_, self.norm)

            if (ys is not None) and (yt is not None):

                if self.limit_max != np.infty:
                    self.limit_max = self.limit_max * np.max(self.cost_)

                # assumes labeled source samples occupy the first rows
                # and labeled target samples occupy the first columns
                classes = [c for c in np.unique(ys) if c != -1]
                for c in classes:
                    idx_s = np.where((ys != c) & (ys != -1))
                    idx_t = np.where(yt == c)

                    # all the coefficients corresponding to a source sample
                    # and a target sample :
                    # with different labels get a infinite
                    for j in idx_t[0]:
                        self.cost_[idx_s[0], j] = self.limit_max

            # distribution estimation
            self.mu_s = self.distribution_estimation(Xs)
            self.mu_t = self.distribution_estimation(Xt)

            # store arrays of samples
            self.xs_ = Xs
            self.xt_ = Xt

        return self

    def fit_transform(self, Xs=None, ys=None, Xt=None, yt=None):
        """Build a coupling matrix from source and target sets of samples
        (Xs, ys) and (Xt, yt) and transports source samples Xs onto target
        ones Xt

        Parameters
        ----------
        Xs : array-like, shape (n_source_samples, n_features)
            The training input samples.
        ys : array-like, shape (n_source_samples,)
            The class labels
        Xt : array-like, shape (n_target_samples, n_features)
            The training input samples.
        yt : array-like, shape (n_target_samples,)
            The class labels. If some target samples are unlabeled, fill the
            yt's elements with -1.

            Warning: Note that, due to this convention -1 cannot be used as a
            class label

        Returns
        -------
        transp_Xs : array-like, shape (n_source_samples, n_features)
            The source samples samples.
        """

        return self.fit(Xs, ys, Xt, yt).transform(Xs, ys, Xt, yt)

    def transform(self, Xs=None, ys=None, Xt=None, yt=None, batch_size=128):
        """Transports source samples Xs onto target ones Xt

        Parameters
        ----------
        Xs : array-like, shape (n_source_samples, n_features)
            The training input samples.
        ys : array-like, shape (n_source_samples,)
            The class labels
        Xt : array-like, shape (n_target_samples, n_features)
            The training input samples.
        yt : array-like, shape (n_target_samples,)
            The class labels. If some target samples are unlabeled, fill the
            yt's elements with -1.

            Warning: Note that, due to this convention -1 cannot be used as a
            class label
        batch_size : int, optional (default=128)
            The batch size for out of sample inverse transform

        Returns
        -------
        transp_Xs : array-like, shape (n_source_samples, n_features)
            The transport source samples.
        """

        # check the necessary inputs parameters are here
        if check_params(Xs=Xs):

            if np.array_equal(self.xs_, Xs):

                # perform standard barycentric mapping
                transp = self.coupling_ / np.sum(self.coupling_, 1)[:, None]

                # set nans to 0
                transp[~ np.isfinite(transp)] = 0

                # compute transported samples
                transp_Xs = np.dot(transp, self.xt_)
            else:
                # perform out of sample mapping
                indices = np.arange(Xs.shape[0])
                batch_ind = [
                    indices[i:i + batch_size]
                    for i in range(0, len(indices), batch_size)]

                transp_Xs = []
                for bi in batch_ind:

                    # get the nearest neighbor in the source domain
                    D0 = dist(Xs[bi], self.xs_)
                    idx = np.argmin(D0, axis=1)

                    # transport the source samples
                    transp = self.coupling_ / np.sum(
                        self.coupling_, 1)[:, None]
                    transp[~ np.isfinite(transp)] = 0
                    transp_Xs_ = np.dot(transp, self.xt_)

                    # define the transported points
                    transp_Xs_ = transp_Xs_[idx, :] + Xs[bi] - self.xs_[idx, :]

                    transp_Xs.append(transp_Xs_)

                transp_Xs = np.concatenate(transp_Xs, axis=0)

            return transp_Xs

    def inverse_transform(self, Xs=None, ys=None, Xt=None, yt=None,
                          batch_size=128):
        """Transports target samples Xt onto target samples Xs

        Parameters
        ----------
        Xs : array-like, shape (n_source_samples, n_features)
            The training input samples.
        ys : array-like, shape (n_source_samples,)
            The class labels
        Xt : array-like, shape (n_target_samples, n_features)
            The training input samples.
        yt : array-like, shape (n_target_samples,)
            The class labels. If some target samples are unlabeled, fill the
            yt's elements with -1.

            Warning: Note that, due to this convention -1 cannot be used as a
            class label
        batch_size : int, optional (default=128)
            The batch size for out of sample inverse transform

        Returns
        -------
        transp_Xt : array-like, shape (n_source_samples, n_features)
            The transported target samples.
        """

        # check the necessary inputs parameters are here
        if check_params(Xt=Xt):

            if np.array_equal(self.xt_, Xt):

                # perform standard barycentric mapping
                transp_ = self.coupling_.T / np.sum(self.coupling_, 0)[:, None]

                # set nans to 0
                transp_[~ np.isfinite(transp_)] = 0

                # compute transported samples
                transp_Xt = np.dot(transp_, self.xs_)
            else:
                # perform out of sample mapping
                indices = np.arange(Xt.shape[0])
                batch_ind = [
                    indices[i:i + batch_size]
                    for i in range(0, len(indices), batch_size)]

                transp_Xt = []
                for bi in batch_ind:

                    D0 = dist(Xt[bi], self.xt_)
                    idx = np.argmin(D0, axis=1)

                    # transport the target samples
                    transp_ = self.coupling_.T / np.sum(
                        self.coupling_, 0)[:, None]
                    transp_[~ np.isfinite(transp_)] = 0
                    transp_Xt_ = np.dot(transp_, self.xs_)

                    # define the transported points
                    transp_Xt_ = transp_Xt_[idx, :] + Xt[bi] - self.xt_[idx, :]

                    transp_Xt.append(transp_Xt_)

                transp_Xt = np.concatenate(transp_Xt, axis=0)

            return transp_Xt


class LinearTransport(BaseTransport):
    """ OT linear operator between empirical distributions

    The function estimate the optimal linear operator that align the two
    empirical distributions. This is equivalent to estimating the closed
    form mapping between two Gaussian distribution :math:`N(\mu_s,\Sigma_s)`
    and :math:`N(\mu_t,\Sigma_t)` as proposed in [14] and discussed in
    remark 2.29 in [15].

    The linear operator from source to target :math:`M`

    .. math::
        M(x)=Ax+b

    where :

    .. math::
        A=\Sigma_s^{-1/2}(\Sigma_s^{1/2}\Sigma_t\Sigma_s^{1/2})^{1/2}
        \Sigma_s^{-1/2}
    .. math::
        b=\mu_t-A\mu_s

    Parameters
    ----------
    reg : float,optional
        regularization added to the daigonals of convariances (>0)
    bias: boolean, optional
        estimate bias b else b=0 (default:True)
    log : bool, optional
        record log if True

    References
    ----------

    .. [14] Knott, M. and Smith, C. S. "On the optimal mapping of
        distributions", Journal of Optimization Theory and Applications
        Vol 43, 1984

    .. [15]  Peyré, G., & Cuturi, M. (2017). "Computational Optimal
        Transport", 2018.

    """

    def __init__(self, reg=1e-8, bias=True, log=False,
                 distribution_estimation=distribution_estimation_uniform):

        self.bias = bias
        self.log = log
        self.reg = reg
        self.distribution_estimation = distribution_estimation

    def fit(self, Xs=None, ys=None, Xt=None, yt=None):
        """Build a coupling matrix from source and target sets of samples
        (Xs, ys) and (Xt, yt)

        Parameters
        ----------
        Xs : array-like, shape (n_source_samples, n_features)
            The training input samples.
        ys : array-like, shape (n_source_samples,)
            The class labels
        Xt : array-like, shape (n_target_samples, n_features)
            The training input samples.
        yt : array-like, shape (n_target_samples,)
            The class labels. If some target samples are unlabeled, fill the
            yt's elements with -1.

            Warning: Note that, due to this convention -1 cannot be used as a
            class label

        Returns
        -------
        self : object
            Returns self.
        """

        self.mu_s = self.distribution_estimation(Xs)
        self.mu_t = self.distribution_estimation(Xt)

        # coupling estimation
        returned_ = OT_mapping_linear(Xs, Xt, reg=self.reg,
                                      ws=self.mu_s.reshape((-1, 1)),
                                      wt=self.mu_t.reshape((-1, 1)),
                                      bias=self.bias, log=self.log)

        # deal with the value of log
        if self.log:
            self.A_, self.B_, self.log_ = returned_
        else:
            self.A_, self.B_, = returned_
            self.log_ = dict()

        # re compute inverse mapping
        self.A1_ = linalg.inv(self.A_)
        self.B1_ = -self.B_.dot(self.A1_)

        return self

    def transform(self, Xs=None, ys=None, Xt=None, yt=None, batch_size=128):
        """Transports source samples Xs onto target ones Xt

        Parameters
        ----------
        Xs : array-like, shape (n_source_samples, n_features)
            The training input samples.
        ys : array-like, shape (n_source_samples,)
            The class labels
        Xt : array-like, shape (n_target_samples, n_features)
            The training input samples.
        yt : array-like, shape (n_target_samples,)
            The class labels. If some target samples are unlabeled, fill the
            yt's elements with -1.

            Warning: Note that, due to this convention -1 cannot be used as a
            class label
        batch_size : int, optional (default=128)
            The batch size for out of sample inverse transform

        Returns
        -------
        transp_Xs : array-like, shape (n_source_samples, n_features)
            The transport source samples.
        """

        # check the necessary inputs parameters are here
        if check_params(Xs=Xs):

            transp_Xs = Xs.dot(self.A_) + self.B_

            return transp_Xs

    def inverse_transform(self, Xs=None, ys=None, Xt=None, yt=None,
                          batch_size=128):
        """Transports target samples Xt onto target samples Xs

        Parameters
        ----------
        Xs : array-like, shape (n_source_samples, n_features)
            The training input samples.
        ys : array-like, shape (n_source_samples,)
            The class labels
        Xt : array-like, shape (n_target_samples, n_features)
            The training input samples.
        yt : array-like, shape (n_target_samples,)
            The class labels. If some target samples are unlabeled, fill the
            yt's elements with -1.

            Warning: Note that, due to this convention -1 cannot be used as a
            class label
        batch_size : int, optional (default=128)
            The batch size for out of sample inverse transform

        Returns
        -------
        transp_Xt : array-like, shape (n_source_samples, n_features)
            The transported target samples.
        """

        # check the necessary inputs parameters are here
        if check_params(Xt=Xt):

            transp_Xt = Xt.dot(self.A1_) + self.B1_

            return transp_Xt


class SinkhornTransport(BaseTransport):

    """Domain Adapatation OT method based on Sinkhorn Algorithm

    Parameters
    ----------
    reg_e : float, optional (default=1)
        Entropic regularization parameter
    max_iter : int, float, optional (default=1000)
        The minimum number of iteration before stopping the optimization
        algorithm if no it has not converged
    tol : float, optional (default=10e-9)
        The precision required to stop the optimization algorithm.
    mapping : string, optional (default="barycentric")
        The kind of mapping to apply to transport samples from a domain into
        another one.
        if "barycentric" only the samples used to estimate the coupling can
        be transported from a domain to another one.
    metric : string, optional (default="sqeuclidean")
        The ground metric for the Wasserstein problem
    norm : string, optional (default=None)
        If given, normalize the ground metric to avoid numerical errors that
        can occur with large metric values.
    distribution : string, optional (default="uniform")
        The kind of distribution estimation to employ
    verbose : int, optional (default=0)
        Controls the verbosity of the optimization algorithm
    log : int, optional (default=0)
        Controls the logs of the optimization algorithm
    limit_max: float, optional (defaul=np.infty)
        Controls the semi supervised mode. Transport between labeled source
        and target samples of different classes will exhibit an infinite cost

    Attributes
    ----------
    coupling_ : array-like, shape (n_source_samples, n_target_samples)
        The optimal coupling
    log_ : dictionary
        The dictionary of log, empty dic if parameter log is not True

    References
    ----------
    .. [1] N. Courty; R. Flamary; D. Tuia; A. Rakotomamonjy,
           "Optimal Transport for Domain Adaptation," in IEEE Transactions
           on Pattern Analysis and Machine Intelligence , vol.PP, no.99, pp.1-1
    .. [2] M. Cuturi, Sinkhorn Distances : Lightspeed Computation of Optimal
           Transport, Advances in Neural Information Processing Systems (NIPS)
           26, 2013
    """

    def __init__(self, reg_e=1., max_iter=1000,
                 tol=10e-9, verbose=False, log=False,
                 metric="sqeuclidean", norm=None,
                 distribution_estimation=distribution_estimation_uniform,
                 out_of_sample_map='ferradans', limit_max=np.infty, gpu=False):

        self.reg_e = reg_e
        self.max_iter = max_iter
        self.tol = tol
        self.verbose = verbose
        self.log = log
        self.metric = metric
        self.norm = norm
        self.limit_max = limit_max
        self.distribution_estimation = distribution_estimation
        self.out_of_sample_map = out_of_sample_map
        self.gpu = gpu

    def fit(self, Xs=None, ys=None, Xt=None, yt=None):
        """Build a coupling matrix from source and target sets of samples
        (Xs, ys) and (Xt, yt)

        Parameters
        ----------
        Xs : array-like, shape (n_source_samples, n_features)
            The training input samples.
        ys : array-like, shape (n_source_samples,)
            The class labels
        Xt : array-like, shape (n_target_samples, n_features)
            The training input samples.
        yt : array-like, shape (n_target_samples,)
            The class labels. If some target samples are unlabeled, fill the
            yt's elements with -1.

            Warning: Note that, due to this convention -1 cannot be used as a
            class label

        Returns
        -------
        self : object
            Returns self.
        """

        super(SinkhornTransport, self).fit(Xs, ys, Xt, yt)

        # coupling estimation
        """
        returned_ = sinkhorn(
            a=self.mu_s, b=self.mu_t, M=self.cost_, reg=self.reg_e,
            numItermax=self.max_iter, stopThr=self.tol,
            verbose=self.verbose, log=self.log)
        """
        returned_ = sinkhorn_knopp(
            self.mu_s, self.mu_t, self.cost_, reg=self.reg_e,
            numItermax=self.max_iter, stopThr=self.tol,
            verbose=self.verbose, log=self.log, gpu=self.gpu)

        # deal with the value of log
        if self.log:
            self.coupling_, self.log_ = returned_
        else:
            self.coupling_ = returned_
            self.log_ = dict()

        return self


class EMDTransport(BaseTransport):

    """Domain Adapatation OT method based on Earth Mover's Distance

    Parameters
    ----------
    mapping : string, optional (default="barycentric")
        The kind of mapping to apply to transport samples from a domain into
        another one.
        if "barycentric" only the samples used to estimate the coupling can
        be transported from a domain to another one.
    metric : string, optional (default="sqeuclidean")
        The ground metric for the Wasserstein problem
    norm : string, optional (default=None)
        If given, normalize the ground metric to avoid numerical errors that
        can occur with large metric values.
    distribution : string, optional (default="uniform")
        The kind of distribution estimation to employ
    verbose : int, optional (default=0)
        Controls the verbosity of the optimization algorithm
    log : int, optional (default=0)
        Controls the logs of the optimization algorithm
    limit_max: float, optional (default=10)
        Controls the semi supervised mode. Transport between labeled source
        and target samples of different classes will exhibit an infinite cost
        (10 times the maximum value of the cost matrix)
    max_iter : int, optional (default=100000)
        The maximum number of iterations before stopping the optimization
        algorithm if it has not converged.

    Attributes
    ----------
    coupling_ : array-like, shape (n_source_samples, n_target_samples)
        The optimal coupling

    References
    ----------
    .. [1] N. Courty; R. Flamary; D. Tuia; A. Rakotomamonjy,
           "Optimal Transport for Domain Adaptation," in IEEE Transactions
           on Pattern Analysis and Machine Intelligence , vol.PP, no.99, pp.1-1
    """

    def __init__(self, metric="sqeuclidean", norm=None,
                 distribution_estimation=distribution_estimation_uniform,
                 out_of_sample_map='ferradans', limit_max=10,
                 max_iter=100000, gpu=False):

        self.metric = metric
        self.norm = norm
        self.limit_max = limit_max
        self.distribution_estimation = distribution_estimation
        self.out_of_sample_map = out_of_sample_map
        self.max_iter = max_iter
        self.gpu = gpu

    def fit(self, Xs, ys=None, Xt=None, yt=None):
        """Build a coupling matrix from source and target sets of samples
        (Xs, ys) and (Xt, yt)

        Parameters
        ----------
        Xs : array-like, shape (n_source_samples, n_features)
            The training input samples.
        ys : array-like, shape (n_source_samples,)
            The class labels
        Xt : array-like, shape (n_target_samples, n_features)
            The training input samples.
        yt : array-like, shape (n_target_samples,)
            The class labels. If some target samples are unlabeled, fill the
            yt's elements with -1.

            Warning: Note that, due to this convention -1 cannot be used as a
            class label

        Returns
        -------
        self : object
            Returns self.
        """

        super(EMDTransport, self).fit(Xs, ys, Xt, yt)

        # coupling estimation
        self.coupling_ = emd(
            a=self.mu_s, b=self.mu_t, M=self.cost_, numItermax=self.max_iter
        )

        return self


class SinkhornLpl1Transport(BaseTransport):

    """Domain Adapatation OT method based on sinkhorn algorithm +
    LpL1 class regularization.

    Parameters
    ----------
    reg_e : float, optional (default=1)
        Entropic regularization parameter
    reg_cl : float, optional (default=0.1)
        Class regularization parameter
    mapping : string, optional (default="barycentric")
        The kind of mapping to apply to transport samples from a domain into
        another one.
        if "barycentric" only the samples used to estimate the coupling can
        be transported from a domain to another one.
    metric : string, optional (default="sqeuclidean")
        The ground metric for the Wasserstein problem
    norm : string, optional (default=None)
        If given, normalize the ground metric to avoid numerical errors that
        can occur with large metric values.
    distribution : string, optional (default="uniform")
        The kind of distribution estimation to employ
    max_iter : int, float, optional (default=10)
        The minimum number of iteration before stopping the optimization
        algorithm if no it has not converged
    max_inner_iter : int, float, optional (default=200)
        The number of iteration in the inner loop
    verbose : int, optional (default=0)
        Controls the verbosity of the optimization algorithm
    limit_max: float, optional (defaul=np.infty)
        Controls the semi supervised mode. Transport between labeled source
        and target samples of different classes will exhibit an infinite cost

    Attributes
    ----------
    coupling_ : array-like, shape (n_source_samples, n_target_samples)
        The optimal coupling

    References
    ----------

    .. [1] N. Courty; R. Flamary; D. Tuia; A. Rakotomamonjy,
       "Optimal Transport for Domain Adaptation," in IEEE
       Transactions on Pattern Analysis and Machine Intelligence ,
       vol.PP, no.99, pp.1-1
    .. [2] Rakotomamonjy, A., Flamary, R., & Courty, N. (2015).
       Generalized conditional gradient: analysis of convergence
       and applications. arXiv preprint arXiv:1510.06567.

    """

    def __init__(self, reg_e=1., reg_cl=0.1,
                 max_iter=10, max_inner_iter=200,
                 tol=10e-9, verbose=False,
                 metric="sqeuclidean", norm=None,
                 distribution_estimation=distribution_estimation_uniform,
                 out_of_sample_map='ferradans', limit_max=np.infty, gpu=False):

        self.reg_e = reg_e
        self.reg_cl = reg_cl
        self.max_iter = max_iter
        self.max_inner_iter = max_inner_iter
        self.tol = tol
        self.verbose = verbose
        self.metric = metric
        self.norm = norm
        self.distribution_estimation = distribution_estimation
        self.out_of_sample_map = out_of_sample_map
        self.limit_max = limit_max
        self.gpu = gpu

    def fit(self, Xs, ys=None, Xt=None, yt=None):
        """Build a coupling matrix from source and target sets of samples
        (Xs, ys) and (Xt, yt)

        Parameters
        ----------
        Xs : array-like, shape (n_source_samples, n_features)
            The training input samples.
        ys : array-like, shape (n_source_samples,)
            The class labels
        Xt : array-like, shape (n_target_samples, n_features)
            The training input samples.
        yt : array-like, shape (n_target_samples,)
            The class labels. If some target samples are unlabeled, fill the
            yt's elements with -1.

            Warning: Note that, due to this convention -1 cannot be used as a
            class label

        Returns
        -------
        self : object
            Returns self.
        """

        # check the necessary inputs parameters are here
        if check_params(Xs=Xs, Xt=Xt, ys=ys):

            super(SinkhornLpl1Transport, self).fit(Xs, ys, Xt, yt)

            self.coupling_ = sinkhorn_lpl1_mm(
                self.mu_s, ys, self.mu_t, self.cost_,
                reg=self.reg_e, eta=self.reg_cl, numItermax=self.max_iter,
                numInnerItermax=self.max_inner_iter, stopInnerThr=self.tol,
                verbose=self.verbose, gpu=self.gpu)

        return self


class SinkhornL1l2Transport(BaseTransport):

    """Domain Adapatation OT method based on sinkhorn algorithm +
    l1l2 class regularization.

    Parameters
    ----------
    reg_e : float, optional (default=1)
        Entropic regularization parameter
    reg_cl : float, optional (default=0.1)
        Class regularization parameter
    mapping : string, optional (default="barycentric")
        The kind of mapping to apply to transport samples from a domain into
        another one.
        if "barycentric" only the samples used to estimate the coupling can
        be transported from a domain to another one.
    metric : string, optional (default="sqeuclidean")
        The ground metric for the Wasserstein problem
    norm : string, optional (default=None)
        If given, normalize the ground metric to avoid numerical errors that
        can occur with large metric values.
    distribution : string, optional (default="uniform")
        The kind of distribution estimation to employ
    max_iter : int, float, optional (default=10)
        The minimum number of iteration before stopping the optimization
        algorithm if no it has not converged
    max_inner_iter : int, float, optional (default=200)
        The number of iteration in the inner loop
    verbose : int, optional (default=0)
        Controls the verbosity of the optimization algorithm
    log : int, optional (default=0)
        Controls the logs of the optimization algorithm
    limit_max: float, optional (default=10)
        Controls the semi supervised mode. Transport between labeled source
        and target samples of different classes will exhibit an infinite cost
        (10 times the maximum value of the cost matrix)

    Attributes
    ----------
    coupling_ : array-like, shape (n_source_samples, n_target_samples)
        The optimal coupling
    log_ : dictionary
        The dictionary of log, empty dic if parameter log is not True

    References
    ----------

    .. [1] N. Courty; R. Flamary; D. Tuia; A. Rakotomamonjy,
       "Optimal Transport for Domain Adaptation," in IEEE
       Transactions on Pattern Analysis and Machine Intelligence ,
       vol.PP, no.99, pp.1-1
    .. [2] Rakotomamonjy, A., Flamary, R., & Courty, N. (2015).
       Generalized conditional gradient: analysis of convergence
       and applications. arXiv preprint arXiv:1510.06567.

    """

    def __init__(self, reg_e=1., reg_cl=0.1,
                 max_iter=10, max_inner_iter=200,
                 tol=10e-9, verbose=False, log=False,
                 metric="sqeuclidean", norm=None,
                 distribution_estimation=distribution_estimation_uniform,
                 out_of_sample_map='ferradans', limit_max=10, gpu=False):

        self.reg_e = reg_e
        self.reg_cl = reg_cl
        self.max_iter = max_iter
        self.max_inner_iter = max_inner_iter
        self.tol = tol
        self.verbose = verbose
        self.log = log
        self.metric = metric
        self.norm = norm
        self.distribution_estimation = distribution_estimation
        self.out_of_sample_map = out_of_sample_map
        self.limit_max = limit_max
        self.gpu = gpu

    def fit(self, Xs, ys=None, Xt=None, yt=None):
        """Build a coupling matrix from source and target sets of samples
        (Xs, ys) and (Xt, yt)

        Parameters
        ----------
        Xs : array-like, shape (n_source_samples, n_features)
            The training input samples.
        ys : array-like, shape (n_source_samples,)
            The class labels
        Xt : array-like, shape (n_target_samples, n_features)
            The training input samples.
        yt : array-like, shape (n_target_samples,)
            The class labels. If some target samples are unlabeled, fill the
            yt's elements with -1.

            Warning: Note that, due to this convention -1 cannot be used as a
            class label

        Returns
        -------
        self : object
            Returns self.
        """

        # check the necessary inputs parameters are here
        if check_params(Xs=Xs, Xt=Xt, ys=ys):

            super(SinkhornL1l2Transport, self).fit(Xs, ys, Xt, yt)

            returned_ = sinkhorn_l1l2_gl(
                a=self.mu_s, labels_a=ys, b=self.mu_t, M=self.cost_,
                reg=self.reg_e, eta=self.reg_cl, numItermax=self.max_iter,
                numInnerItermax=self.max_inner_iter, stopInnerThr=self.tol,
                verbose=self.verbose, log=self.log)

            # deal with the value of log
            if self.log:
                self.coupling_, self.log_ = returned_
            else:
                self.coupling_ = returned_
                self.log_ = dict()

        return self


class MappingTransport(BaseEstimator):

    """MappingTransport: DA methods that aims at jointly estimating a optimal
    transport coupling and the associated mapping

    Parameters
    ----------
    mu : float, optional (default=1)
        Weight for the linear OT loss (>0)
    eta : float, optional (default=0.001)
        Regularization term for the linear mapping L (>0)
    bias : bool, optional (default=False)
        Estimate linear mapping with constant bias
    metric : string, optional (default="sqeuclidean")
        The ground metric for the Wasserstein problem
    norm : string, optional (default=None)
        If given, normalize the ground metric to avoid numerical errors that
        can occur with large metric values.
    kernel : string, optional (default="linear")
        The kernel to use either linear or gaussian
    sigma : float, optional (default=1)
        The gaussian kernel parameter
    max_iter : int, optional (default=100)
        Max number of BCD iterations
    tol : float, optional (default=1e-5)
        Stop threshold on relative loss decrease (>0)
    max_inner_iter : int, optional (default=10)
        Max number of iterations (inner CG solver)
    inner_tol : float, optional (default=1e-6)
        Stop threshold on error (inner CG solver) (>0)
    verbose : bool, optional (default=False)
        Print information along iterations
    log : bool, optional (default=False)
        record log if True

    Attributes
    ----------
    coupling_ : array-like, shape (n_source_samples, n_target_samples)
        The optimal coupling
    mapping_ : array-like, shape (n_features (+ 1), n_features)
        (if bias) for kernel == linear
        The associated mapping
        array-like, shape (n_source_samples (+ 1), n_features)
        (if bias) for kernel == gaussian
    log_ : dictionary
        The dictionary of log, empty dic if parameter log is not True

    References
    ----------

    .. [8] M. Perrot, N. Courty, R. Flamary, A. Habrard,
            "Mapping estimation for discrete optimal transport",
            Neural Information Processing Systems (NIPS), 2016.

    """

    def __init__(self, mu=1, eta=0.001, bias=False, metric="sqeuclidean",
                 norm=None, kernel="linear", sigma=1, max_iter=100, tol=1e-5,
                 max_inner_iter=10, inner_tol=1e-6, log=False, verbose=False,
                 verbose2=False):

        self.metric = metric
        self.norm = norm
        self.mu = mu
        self.eta = eta
        self.bias = bias
        self.kernel = kernel
        self.sigma = sigma
        self.max_iter = max_iter
        self.tol = tol
        self.max_inner_iter = max_inner_iter
        self.inner_tol = inner_tol
        self.log = log
        self.verbose = verbose
        self.verbose2 = verbose2

    def fit(self, Xs=None, ys=None, Xt=None, yt=None):
        """Builds an optimal coupling and estimates the associated mapping
        from source and target sets of samples (Xs, ys) and (Xt, yt)

        Parameters
        ----------
        Xs : array-like, shape (n_source_samples, n_features)
            The training input samples.
        ys : array-like, shape (n_source_samples,)
            The class labels
        Xt : array-like, shape (n_target_samples, n_features)
            The training input samples.
        yt : array-like, shape (n_target_samples,)
            The class labels. If some target samples are unlabeled, fill the
            yt's elements with -1.

            Warning: Note that, due to this convention -1 cannot be used as a
            class label

        Returns
        -------
        self : object
            Returns self
        """

        # check the necessary inputs parameters are here
        if check_params(Xs=Xs, Xt=Xt):

            self.xs_ = Xs
            self.xt_ = Xt

            if self.kernel == "linear":
                returned_ = joint_OT_mapping_linear(
                    Xs, Xt, mu=self.mu, eta=self.eta, bias=self.bias,
                    verbose=self.verbose, verbose2=self.verbose2,
                    numItermax=self.max_iter,
                    numInnerItermax=self.max_inner_iter, stopThr=self.tol,
                    stopInnerThr=self.inner_tol, log=self.log)

            elif self.kernel == "gaussian":
                returned_ = joint_OT_mapping_kernel(
                    Xs, Xt, mu=self.mu, eta=self.eta, bias=self.bias,
                    sigma=self.sigma, verbose=self.verbose,
                    verbose2=self.verbose, numItermax=self.max_iter,
                    numInnerItermax=self.max_inner_iter,
                    stopInnerThr=self.inner_tol, stopThr=self.tol,
                    log=self.log)

            # deal with the value of log
            if self.log:
                self.coupling_, self.mapping_, self.log_ = returned_
            else:
                self.coupling_, self.mapping_ = returned_
                self.log_ = dict()

        return self

    def transform(self, Xs):
        """Transports source samples Xs onto target ones Xt

        Parameters
        ----------
        Xs : array-like, shape (n_source_samples, n_features)
            The training input samples.

        Returns
        -------
        transp_Xs : array-like, shape (n_source_samples, n_features)
            The transport source samples.
        """

        # check the necessary inputs parameters are here
        if check_params(Xs=Xs):

            if np.array_equal(self.xs_, Xs):
                # perform standard barycentric mapping
                transp = self.coupling_ / np.sum(self.coupling_, 1)[:, None]

                # set nans to 0
                transp[~ np.isfinite(transp)] = 0

                # compute transported samples
                transp_Xs = np.dot(transp, self.xt_)
            else:
                if self.kernel == "gaussian":
                    K = kernel(Xs, self.xs_, method=self.kernel,
                               sigma=self.sigma)
                elif self.kernel == "linear":
                    K = Xs
                if self.bias:
                    K = np.hstack((K, np.ones((Xs.shape[0], 1))))
                transp_Xs = K.dot(self.mapping_)

            return transp_Xs<|MERGE_RESOLUTION|>--- conflicted
+++ resolved
@@ -340,28 +340,17 @@
     if bias:
         xs1 = np.hstack((xs, np.ones((ns, 1))))
         xstxs = xs1.T.dot(xs1)
-<<<<<<< HEAD
         Identity = np.eye(d + 1)
         Identity[-1] = 0
         I0 = Identity[:, :-1]
-=======
-        Id = np.eye(d + 1)
-        Id[-1] = 0
-        I0 = Id[:, :-1]
->>>>>>> 7681db5c
 
         def sel(x):
             return x[:-1, :]
     else:
         xs1 = xs
         xstxs = xs1.T.dot(xs1)
-<<<<<<< HEAD
         Identity = np.eye(d)
         I0 = Identity
-=======
-        Id = np.eye(d)
-        I0 = Id
->>>>>>> 7681db5c
 
         def sel(x):
             return x
@@ -377,23 +366,14 @@
 
     def loss(L, G):
         """Compute full loss"""
-<<<<<<< HEAD
         return (np.sum((xs1.dot(L) - ns * G.dot(xt))**2) +
                 mu * np.sum(G * M) + eta * np.sum(sel(L - I0)**2))
-=======
-        return np.sum((xs1.dot(L) - ns * G.dot(xt))**2) + mu * \
-            np.sum(G * M) + eta * np.sum(sel(L - I0)**2)
->>>>>>> 7681db5c
 
     def solve_L(G):
         """ solve L problem with fixed G (least square)"""
         xst = ns * G.dot(xt)
-<<<<<<< HEAD
         return np.linalg.solve(xstxs + eta * Identity,
                                xs1.T.dot(xst) + eta * I0)
-=======
-        return np.linalg.solve(xstxs + eta * Id, xs1.T.dot(xst) + eta * I0)
->>>>>>> 7681db5c
 
     def solve_G(L, G0):
         """Update G with CG algorithm"""
@@ -552,13 +532,8 @@
     K = kernel(xs, xs, method=kerneltype, sigma=sigma)
     if bias:
         K1 = np.hstack((K, np.ones((ns, 1))))
-<<<<<<< HEAD
         Identity = np.eye(ns + 1)
         Identity[-1] = 0
-=======
-        Id = np.eye(ns + 1)
-        Id[-1] = 0
->>>>>>> 7681db5c
         Kp = np.eye(ns + 1)
         Kp[:ns, :ns] = K
 
@@ -572,22 +547,14 @@
 
     else:
         K1 = K
-<<<<<<< HEAD
         Identity = np.eye(ns)
-=======
-        Id = np.eye(ns)
->>>>>>> 7681db5c
 
         # ls regul
         # K0 = K1.T.dot(K1)+eta*I
         # Kreg=I
 
         # proper kernel ridge
-<<<<<<< HEAD
         K0 = K + eta * Identity
-=======
-        K0 = K + eta * Id
->>>>>>> 7681db5c
         Kreg = K
 
     if log:
@@ -601,13 +568,8 @@
 
     def loss(L, G):
         """Compute full loss"""
-<<<<<<< HEAD
         return (np.sum((K1.dot(L) - ns * G.dot(xt))**2) +
                 mu * np.sum(G * M) + eta * np.trace(L.T.dot(Kreg).dot(L)))
-=======
-        return np.sum((K1.dot(L) - ns * G.dot(xt))**2) + mu * \
-            np.sum(G * M) + eta * np.trace(L.T.dot(Kreg).dot(L))
->>>>>>> 7681db5c
 
     def solve_L_nobias(G):
         """ solve L problem with fixed G (least square)"""
