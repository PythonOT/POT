--- conflicted
+++ resolved
@@ -35,7 +35,7 @@
 from . import factored
 from . import solvers
 from . import gaussian
-from . import lowrank
+
 
 # OT functions
 from .lp import (emd, emd2, emd_1d, emd2_1d, wasserstein_1d,
@@ -52,11 +52,6 @@
 from .weak import weak_optimal_transport
 from .factored import factored_optimal_transport
 from .solvers import solve, solve_gromov, solve_sample
-<<<<<<< HEAD
-
-=======
-from .lowrank import lowrank_sinkhorn
->>>>>>> 3df3b77d
 
 # utils functions
 from .utils import dist, unif, tic, toc, toq
@@ -71,7 +66,7 @@
            'sinkhorn_unbalanced2', 'sliced_wasserstein_distance', 'sliced_wasserstein_sphere',
            'gromov_wasserstein', 'gromov_wasserstein2', 'gromov_barycenters', 'fused_gromov_wasserstein',
            'fused_gromov_wasserstein2', 'max_sliced_wasserstein_distance', 'weak_optimal_transport',
-           'factored_optimal_transport', 'solve', 'solve_gromov', 'solve_sample'
+           'factored_optimal_transport', 'solve', 'solve_gromov','solve_sample', 
            'smooth', 'stochastic', 'unbalanced', 'partial', 'regpath', 'solvers',
            'binary_search_circle', 'wasserstein_circle',
            'semidiscrete_wasserstein2_unif_circle', 'sliced_wasserstein_sphere_unif']