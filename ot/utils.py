--- conflicted
+++ resolved
@@ -1166,74 +1166,4 @@
               pages   = {1-8},
               url     = {http://jmlr.org/papers/v22/20-451.html}
             }
-        """
-<<<<<<< HEAD
-=======
-
-
-class LazyTensor(object):
-    """ A lazy tensor is a tensor that is not stored in memory. Instead, it is
-    defined by a function that computes its values on the fly from slices.
-
-    Parameters
-    ----------
-
-    shape : tuple
-        shape of the tensor
-    getitem : callable
-        function that computes the values of the indices/slices and tensors
-        as arguments
-
-    kwargs : dict
-        named arguments for the function, those names will be used as attributed
-        of the LazyTensor object
-
-    Examples
-    --------
-    >>> import numpy as np
-    >>> v = np.arange(5)
-    >>> def getitem(i,j, v):
-    ...     return v[i,None]+v[None,j]
-    >>> T = LazyTensor((5,5),getitem, v=v)
-    >>> T[1,2]
-    array([3])
-    >>> T[1,:]
-    array([[1, 2, 3, 4, 5]])
-    >>> T[:]
-    array([[0, 1, 2, 3, 4],
-           [1, 2, 3, 4, 5],
-           [2, 3, 4, 5, 6],
-           [3, 4, 5, 6, 7],
-           [4, 5, 6, 7, 8]])
-
-    """
-
-    def __init__(self, shape, getitem, **kwargs):
-
-        self._getitem = getitem
-        self.shape = shape
-        self.ndim = len(shape)
-        self.kwargs = kwargs
-
-        # set attributes for named arguments/arrays
-        for key, value in kwargs.items():
-            setattr(self, key, value)
-
-    def __getitem__(self, key):
-        k = []
-        if isinstance(key, int) or isinstance(key, slice):
-            k.append(key)
-            for i in range(self.ndim - 1):
-                k.append(slice(None))
-        elif isinstance(key, tuple):
-            k = list(key)
-            for i in range(self.ndim - len(key)):
-                k.append(slice(None))
-        else:
-            raise NotImplementedError("Only integer, slice, and tuple indexing is supported")
-
-        return self._getitem(*k, **self.kwargs)
-
-    def __repr__(self):
-        return "LazyTensor(shape={},attributes=({}))".format(self.shape, ','.join(self.kwargs.keys()))
->>>>>>> 53dde7a0
+        """