--- conflicted
+++ resolved
@@ -1340,7 +1340,6 @@
     else:  # input was (n, d, d): broadcasting
         Q = nx.einsum("ijk,ik->ijk", P, w)  # Q[i] = P[i] @ diag(w[i])
         # R[i] = Q[i] @ P[i].T
-<<<<<<< HEAD
         return nx.einsum('ijk,ikl->ijl', Q, nx.transpose(P, (0, 2, 1)))
 
 
@@ -1354,7 +1353,4 @@
     Id = nx.eye(d, type_as=S)
     C = Id + S
 
-    return dots(C, Sigma, C)
-=======
-        return nx.einsum("ijk,ikl->ijl", Q, nx.transpose(P, (0, 2, 1)))
->>>>>>> 38922c0b
+    return dots(C, Sigma, C)