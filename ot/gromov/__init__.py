# -*- coding: utf-8 -*-
"""
Solvers related to Gromov-Wasserstein problems.

"""

# Author: Remi Flamary <remi.flamary@unice.fr>
#         Cedric Vincent-Cuaz <cedvincentcuaz@gmail.com>
#         Quang Huy Tran <quang-huy.tran@univ-ubs.fr>
#
# License: MIT License

# All submodules and packages
from ._utils import (init_matrix, tensor_product, gwloss, gwggrad,
                     init_matrix_semirelaxed, semirelaxed_init_plan,
                     update_barycenter_structure, update_barycenter_feature,
                     div_between_product, div_to_product, fused_unbalanced_across_spaces_cost,
                     uot_cost_matrix, uot_parameters_and_measures)

from ._gw import (gromov_wasserstein, gromov_wasserstein2,
                  fused_gromov_wasserstein, fused_gromov_wasserstein2,
                  solve_gromov_linesearch, gromov_barycenters, fgw_barycenters)

from ._bregman import (entropic_gromov_wasserstein,
                       entropic_gromov_wasserstein2,
                       BAPG_gromov_wasserstein,
                       BAPG_gromov_wasserstein2,
                       entropic_gromov_barycenters,
                       entropic_fused_gromov_wasserstein,
                       entropic_fused_gromov_wasserstein2,
                       BAPG_fused_gromov_wasserstein,
                       BAPG_fused_gromov_wasserstein2,
                       entropic_fused_gromov_barycenters)

from ._estimators import (GW_distance_estimation, pointwise_gromov_wasserstein,
                          sampled_gromov_wasserstein)

from ._semirelaxed import (semirelaxed_gromov_wasserstein,
                           semirelaxed_gromov_wasserstein2,
                           semirelaxed_fused_gromov_wasserstein,
                           semirelaxed_fused_gromov_wasserstein2,
                           solve_semirelaxed_gromov_linesearch,
                           entropic_semirelaxed_gromov_wasserstein,
                           entropic_semirelaxed_gromov_wasserstein2,
                           entropic_semirelaxed_fused_gromov_wasserstein,
                           entropic_semirelaxed_fused_gromov_wasserstein2,
                           semirelaxed_gromov_barycenters,
                           semirelaxed_fgw_barycenters)

from ._dictionary import (gromov_wasserstein_dictionary_learning,
                          gromov_wasserstein_linear_unmixing,
                          fused_gromov_wasserstein_dictionary_learning,
                          fused_gromov_wasserstein_linear_unmixing)

from ._lowrank import (_flat_product_operator,
                       lowrank_gromov_wasserstein_samples)


from ._quantized import (quantized_fused_gromov_wasserstein_partitioned,
                         get_graph_partition,
                         get_graph_representants,
                         format_partitioned_graph,
                         quantized_fused_gromov_wasserstein,
                         get_partition_and_representants_samples,
                         format_partitioned_samples,
                         quantized_fused_gromov_wasserstein_samples
                         )

<<<<<<< HEAD
from ._partial import (partial_gromov_wasserstein,
                       partial_gromov_wasserstein2,
                       solve_partial_gromov_linesearch,
                       entropic_partial_gromov_wasserstein,
                       entropic_partial_gromov_wasserstein2)
=======
from ._unbalanced import (fused_unbalanced_gromov_wasserstein,
                          fused_unbalanced_gromov_wasserstein2,
                          unbalanced_co_optimal_transport,
                          unbalanced_co_optimal_transport2,
                          fused_unbalanced_across_spaces_divergence)
>>>>>>> 791137b3

__all__ = ['init_matrix', 'tensor_product', 'gwloss', 'gwggrad',
           'init_matrix_semirelaxed', 'semirelaxed_init_plan',
           'update_barycenter_structure', 'update_barycenter_feature',
<<<<<<< HEAD
           'gromov_wasserstein', 'gromov_wasserstein2',
           'fused_gromov_wasserstein', 'fused_gromov_wasserstein2',
           'solve_gromov_linesearch', 'gromov_barycenters',
           'fgw_barycenters', 'entropic_gromov_wasserstein',
           'entropic_gromov_wasserstein2', 'BAPG_gromov_wasserstein',
           'BAPG_gromov_wasserstein2', 'entropic_gromov_barycenters',
           'entropic_fused_gromov_wasserstein',
=======
           'div_between_product', 'div_to_product', 'fused_unbalanced_across_spaces_cost',
           'uot_cost_matrix', 'uot_parameters_and_measures',
           'gromov_wasserstein', 'gromov_wasserstein2', 'fused_gromov_wasserstein',
           'fused_gromov_wasserstein2', 'solve_gromov_linesearch', 'gromov_barycenters',
           'fgw_barycenters', 'entropic_gromov_wasserstein', 'entropic_gromov_wasserstein2',
           'BAPG_gromov_wasserstein', 'BAPG_gromov_wasserstein2',
           'entropic_gromov_barycenters', 'entropic_fused_gromov_wasserstein',
>>>>>>> 791137b3
           'entropic_fused_gromov_wasserstein2', 'BAPG_fused_gromov_wasserstein',
           'BAPG_fused_gromov_wasserstein2', 'entropic_fused_gromov_barycenters',
           'GW_distance_estimation', 'pointwise_gromov_wasserstein',
           'sampled_gromov_wasserstein',
           'semirelaxed_gromov_wasserstein', 'semirelaxed_gromov_wasserstein2',
           'semirelaxed_fused_gromov_wasserstein',
           'semirelaxed_fused_gromov_wasserstein2',
           'solve_semirelaxed_gromov_linesearch',
           'entropic_semirelaxed_gromov_wasserstein',
           'entropic_semirelaxed_gromov_wasserstein2',
           'entropic_semirelaxed_fused_gromov_wasserstein',
           'entropic_semirelaxed_fused_gromov_wasserstein2',
           'semirelaxed_fgw_barycenters', 'semirelaxed_gromov_barycenters',
           'gromov_wasserstein_dictionary_learning',
<<<<<<< HEAD
           'gromov_wasserstein_linear_unmixing',
           'fused_gromov_wasserstein_dictionary_learning',
           'fused_gromov_wasserstein_linear_unmixing',
           'lowrank_gromov_wasserstein_samples',
           'quantized_fused_gromov_wasserstein_partitioned',
           'get_graph_partition', 'get_graph_representants',
           'format_partitioned_graph', 'quantized_fused_gromov_wasserstein',
           'get_partition_and_representants_samples', 'format_partitioned_samples',
           'quantized_fused_gromov_wasserstein_samples',
           'partial_gromov_wasserstein', 'partial_gromov_wasserstein2',
           'solve_partial_gromov_linesearch',
           'entropic_partial_gromov_wasserstein',
           'entropic_partial_gromov_wasserstein2'
=======
           'gromov_wasserstein_linear_unmixing', 'fused_gromov_wasserstein_dictionary_learning',
           'fused_gromov_wasserstein_linear_unmixing', 'lowrank_gromov_wasserstein_samples',
           'quantized_fused_gromov_wasserstein_partitioned', 'get_graph_partition',
           'get_graph_representants', 'format_partitioned_graph',
           'quantized_fused_gromov_wasserstein', 'get_partition_and_representants_samples',
           'format_partitioned_samples', 'quantized_fused_gromov_wasserstein_samples',
           'fused_unbalanced_gromov_wasserstein', 'fused_unbalanced_gromov_wasserstein2',
           'unbalanced_co_optimal_transport', 'unbalanced_co_optimal_transport2',
           'fused_unbalanced_across_spaces_divergence'
>>>>>>> 791137b3
           ]<|MERGE_RESOLUTION|>--- conflicted
+++ resolved
@@ -66,24 +66,24 @@
                          quantized_fused_gromov_wasserstein_samples
                          )
 
-<<<<<<< HEAD
+from ._unbalanced import (fused_unbalanced_gromov_wasserstein,
+                          fused_unbalanced_gromov_wasserstein2,
+                          unbalanced_co_optimal_transport,
+                          unbalanced_co_optimal_transport2,
+                          fused_unbalanced_across_spaces_divergence)
+
 from ._partial import (partial_gromov_wasserstein,
                        partial_gromov_wasserstein2,
                        solve_partial_gromov_linesearch,
                        entropic_partial_gromov_wasserstein,
                        entropic_partial_gromov_wasserstein2)
-=======
-from ._unbalanced import (fused_unbalanced_gromov_wasserstein,
-                          fused_unbalanced_gromov_wasserstein2,
-                          unbalanced_co_optimal_transport,
-                          unbalanced_co_optimal_transport2,
-                          fused_unbalanced_across_spaces_divergence)
->>>>>>> 791137b3
+
 
 __all__ = ['init_matrix', 'tensor_product', 'gwloss', 'gwggrad',
            'init_matrix_semirelaxed', 'semirelaxed_init_plan',
            'update_barycenter_structure', 'update_barycenter_feature',
-<<<<<<< HEAD
+           'div_between_product', 'div_to_product', 'fused_unbalanced_across_spaces_cost',
+           'uot_cost_matrix', 'uot_parameters_and_measures',
            'gromov_wasserstein', 'gromov_wasserstein2',
            'fused_gromov_wasserstein', 'fused_gromov_wasserstein2',
            'solve_gromov_linesearch', 'gromov_barycenters',
@@ -91,15 +91,6 @@
            'entropic_gromov_wasserstein2', 'BAPG_gromov_wasserstein',
            'BAPG_gromov_wasserstein2', 'entropic_gromov_barycenters',
            'entropic_fused_gromov_wasserstein',
-=======
-           'div_between_product', 'div_to_product', 'fused_unbalanced_across_spaces_cost',
-           'uot_cost_matrix', 'uot_parameters_and_measures',
-           'gromov_wasserstein', 'gromov_wasserstein2', 'fused_gromov_wasserstein',
-           'fused_gromov_wasserstein2', 'solve_gromov_linesearch', 'gromov_barycenters',
-           'fgw_barycenters', 'entropic_gromov_wasserstein', 'entropic_gromov_wasserstein2',
-           'BAPG_gromov_wasserstein', 'BAPG_gromov_wasserstein2',
-           'entropic_gromov_barycenters', 'entropic_fused_gromov_wasserstein',
->>>>>>> 791137b3
            'entropic_fused_gromov_wasserstein2', 'BAPG_fused_gromov_wasserstein',
            'BAPG_fused_gromov_wasserstein2', 'entropic_fused_gromov_barycenters',
            'GW_distance_estimation', 'pointwise_gromov_wasserstein',
@@ -114,7 +105,6 @@
            'entropic_semirelaxed_fused_gromov_wasserstein2',
            'semirelaxed_fgw_barycenters', 'semirelaxed_gromov_barycenters',
            'gromov_wasserstein_dictionary_learning',
-<<<<<<< HEAD
            'gromov_wasserstein_linear_unmixing',
            'fused_gromov_wasserstein_dictionary_learning',
            'fused_gromov_wasserstein_linear_unmixing',
@@ -124,19 +114,11 @@
            'format_partitioned_graph', 'quantized_fused_gromov_wasserstein',
            'get_partition_and_representants_samples', 'format_partitioned_samples',
            'quantized_fused_gromov_wasserstein_samples',
+           'fused_unbalanced_gromov_wasserstein', 'fused_unbalanced_gromov_wasserstein2',
+           'unbalanced_co_optimal_transport', 'unbalanced_co_optimal_transport2',
+           'fused_unbalanced_across_spaces_divergence'
            'partial_gromov_wasserstein', 'partial_gromov_wasserstein2',
            'solve_partial_gromov_linesearch',
            'entropic_partial_gromov_wasserstein',
            'entropic_partial_gromov_wasserstein2'
-=======
-           'gromov_wasserstein_linear_unmixing', 'fused_gromov_wasserstein_dictionary_learning',
-           'fused_gromov_wasserstein_linear_unmixing', 'lowrank_gromov_wasserstein_samples',
-           'quantized_fused_gromov_wasserstein_partitioned', 'get_graph_partition',
-           'get_graph_representants', 'format_partitioned_graph',
-           'quantized_fused_gromov_wasserstein', 'get_partition_and_representants_samples',
-           'format_partitioned_samples', 'quantized_fused_gromov_wasserstein_samples',
-           'fused_unbalanced_gromov_wasserstein', 'fused_unbalanced_gromov_wasserstein2',
-           'unbalanced_co_optimal_transport', 'unbalanced_co_optimal_transport2',
-           'fused_unbalanced_across_spaces_divergence'
->>>>>>> 791137b3
            ]