# -*- coding: utf-8 -*-
"""
Partial (Fused) Gromov-Wasserstein solvers.
"""

# Author: Laetitia Chapel <laetitia.chapel@irisa.fr>
#         Cédric Vincent-Cuaz <cedvincentcuaz@gmail.com>
#         Yikun Bai < yikun.bai@vanderbilt.edu >
#
# License: MIT License

from ..utils import list_to_array, unif
from ..backend import get_backend, NumpyBackend
from ..partial import entropic_partial_wasserstein
from ._utils import _transform_matrix, gwloss, gwggrad
from ..optim import partial_cg, solve_1d_linesearch_quad

import numpy as np
import warnings


def partial_gromov_wasserstein(
    C1,
    C2,
    p=None,
    q=None,
    m=None,
    loss_fun="square_loss",
    nb_dummies=1,
    G0=None,
    thres=1,
    numItermax=1e4,
    tol=1e-8,
    symmetric=None,
    warn=True,
    log=False,
    verbose=False,
    **kwargs,
):
    r"""
    Returns the Partial Gromov-Wasserstein transport between :math:`(\mathbf{C_1}, \mathbf{p})`
    and :math:`(\mathbf{C_2}, \mathbf{q})`.

    The function solves the following optimization problem using Conditional Gradient:

    .. math::
        \mathbf{T}^* \in \mathop{\arg \min}_\mathbf{T} \quad \sum_{i,j,k,l}
        L(\mathbf{C_1}_{i,k}, \mathbf{C_2}_{j,l}) T_{i,j} T_{k,l}

        s.t. \ \mathbf{T} \mathbf{1} &= \mathbf{p}

             \mathbf{T}^T \mathbf{1} &= \mathbf{q}

             \mathbf{T} &\geq 0

             \mathbf{1}^T \mathbf{T}^T \mathbf{1} = m &\leq \min\{\|\mathbf{p}\|_1, \|\mathbf{q}\|_1\}

    where :

    - :math:`\mathbf{C_1}`: Metric cost matrix in the source space.
    - :math:`\mathbf{C_2}`: Metric cost matrix in the target space.
    - :math:`\mathbf{p}`: Distribution in the source space.
    - :math:`\mathbf{q}`: Distribution in the target space.
    - `m` is the amount of mass to be transported
    - `L`: Loss function to account for the misfit between the similarity matrices.

    The formulation of the problem has been proposed in
    :ref:`[29] <references-partial-gromov-wasserstein>`

    .. note:: This function is backend-compatible and will work on arrays
        from all compatible backends. But the algorithm uses the C++ CPU backend
        which can lead to copy overhead on GPU arrays.
    .. note:: All computations in the conjugate gradient solver are done with
        numpy to limit memory overhead.
    .. note:: This function will cast the computed transport plan to the data
        type of the provided input :math:`\mathbf{C}_1`. Casting to an integer
        tensor might result in a loss of precision. If this behaviour is
        unwanted, please make sure to provide a floating point input.

    Parameters
    ----------
    C1 : array-like, shape (ns, ns)
        Metric cost matrix in the source space
    C2 : array-like, shape (nt, nt)
        Metric costfr matrix in the target space
    p : array-like, shape (ns,), optional
        Distribution in the source space.
        If let to its default value None, uniform distribution is taken.
    q : array-like, shape (nt,), optional
        Distribution in the target space.
        If let to its default value None, uniform distribution is taken.
    m : float, optional
        Amount of mass to be transported
        (default: :math:`\min\{\|\mathbf{p}\|_1, \|\mathbf{q}\|_1\}`)
    loss_fun : str, optional
        Loss function used for the solver either 'square_loss' or 'kl_loss'.
    nb_dummies : int, optional
        Number of dummy points to add (avoid instabilities in the EMD solver)
    G0 : array-like, shape (ns, nt), optional
        Initialization of the transportation matrix
    thres : float, optional
        quantile of the gradient matrix to populate the cost matrix when 0
        (default: 1)
    numItermax : int, optional
        Max number of iterations
    tol : float, optional
        tolerance for stopping iterations
    symmetric : bool, optional
        Either C1 and C2 are to be assumed symmetric or not.
        If let to its default None value, a symmetry test will be conducted.
        Else if set to True (resp. False), C1 and C2 will be assumed symmetric (resp. asymmetric).
    warn: bool, optional.
        Whether to raise a warning when EMD did not converge.
    log : bool, optional
        return log if True
    verbose : bool, optional
        Print information along iterations
    **kwargs : dict
        parameters can be directly passed to the emd solver


    Returns
    -------
    T : array-like, shape (`ns`, `nt`)
        Optimal transport matrix between the two spaces.

    log : dict
        Convergence information and loss.

    Examples
    --------
    >>> from ot.gromov import partial_gromov_wasserstein
    >>> import scipy as sp
    >>> a = np.array([0.25] * 4)
    >>> b = np.array([0.25] * 4)
    >>> x = np.array([1,2,100,200]).reshape((-1,1))
    >>> y = np.array([3,2,98,199]).reshape((-1,1))
    >>> C1 = sp.spatial.distance.cdist(x, x)
    >>> C2 = sp.spatial.distance.cdist(y, y)
    >>> np.round(partial_gromov_wasserstein(C1, C2, a, b),2)
    array([[0.  , 0.25, 0.  , 0.  ],
           [0.25, 0.  , 0.  , 0.  ],
           [0.  , 0.  , 0.25, 0.  ],
           [0.  , 0.  , 0.  , 0.25]])
    >>> np.round(partial_gromov_wasserstein(C1, C2, a, b, m=0.25),2)
    array([[0.  , 0.  , 0.  , 0.  ],
           [0.  , 0.  , 0.  , 0.  ],
           [0.  , 0.  , 0.25, 0.  ],
           [0.  , 0.  , 0.  , 0.  ]])


    .. _references-partial-gromov-wasserstein:
    References
    ----------
    ..  [29] Chapel, L., Alaya, M., Gasso, G. (2020). "Partial Optimal
        Transport with Applications on Positive-Unlabeled Learning".
        NeurIPS.

    """
    arr = [C1, C2]
    if p is not None:
        arr.append(list_to_array(p))
    else:
        p = unif(C1.shape[0], type_as=C1)
    if q is not None:
        arr.append(list_to_array(q))
    else:
        q = unif(C2.shape[0], type_as=C1)
    if G0 is not None:
        G0_ = G0
        arr.append(G0)

    nx = get_backend(*arr)
    p0, q0, C10, C20 = p, q, C1, C2

    p = nx.to_numpy(p0)
    q = nx.to_numpy(q0)
    C1 = nx.to_numpy(C10)
    C2 = nx.to_numpy(C20)
    if symmetric is None:
        symmetric = np.allclose(C1, C1.T, atol=1e-10) and np.allclose(
            C2, C2.T, atol=1e-10
        )

    if m is None:
        m = min(np.sum(p), np.sum(q))
    elif m < 0:
        raise ValueError("Problem infeasible. Parameter m should be greater than 0.")
    elif m > min(np.sum(p), np.sum(q)):
        raise ValueError(
            "Problem infeasible. Parameter m should lower or"
            " equal than min(|a|_1, |b|_1)."
        )

    if G0 is None:
        G0 = (
            np.outer(p, q) * m / (np.sum(p) * np.sum(q))
        )  # make sure |G0|=m, G01_m\leq p, G0.T1_n\leq q.

    else:
        G0 = nx.to_numpy(G0_)
        # Check marginals of G0
        assert np.all(G0.sum(1) <= p)
        assert np.all(G0.sum(0) <= q)

    q_extended = np.append(q, [(np.sum(p) - m) / nb_dummies] * nb_dummies)
    p_extended = np.append(p, [(np.sum(q) - m) / nb_dummies] * nb_dummies)

    # cg for GW is implemented using numpy on CPU
    np_ = NumpyBackend()

    fC1, fC2, hC1, hC2 = _transform_matrix(C1, C2, loss_fun, np_)
    fC2t = fC2.T
    if not symmetric:
        fC1t, hC1t, hC2t = fC1.T, hC1.T, hC2.T

    ones_p = np_.ones(p.shape[0], type_as=p)
    ones_q = np_.ones(q.shape[0], type_as=q)

    def f(G):
        pG = G.sum(1)
        qG = G.sum(0)
        constC1 = np.outer(np.dot(fC1, pG), ones_q)
        constC2 = np.outer(ones_p, np.dot(qG, fC2t))
        return gwloss(constC1 + constC2, hC1, hC2, G, np_)

    if symmetric:

        def df(G):
            pG = G.sum(1)
            qG = G.sum(0)
            constC1 = np.outer(np.dot(fC1, pG), ones_q)
            constC2 = np.outer(ones_p, np.dot(qG, fC2t))
            return gwggrad(constC1 + constC2, hC1, hC2, G, np_)
    else:

        def df(G):
            pG = G.sum(1)
            qG = G.sum(0)
            constC1 = np.outer(np.dot(fC1, pG), ones_q)
            constC2 = np.outer(ones_p, np.dot(qG, fC2t))
            constC1t = np.outer(np.dot(fC1t, pG), ones_q)
            constC2t = np.outer(ones_p, np.dot(qG, fC2))

            return 0.5 * (
                gwggrad(constC1 + constC2, hC1, hC2, G, np_)
                + gwggrad(constC1t + constC2t, hC1t, hC2t, G, np_)
            )

    def line_search(cost, G, deltaG, Mi, cost_G, df_G, **kwargs):
        df_Gc = df(deltaG + G)
        return solve_partial_gromov_linesearch(
            G, deltaG, cost_G, df_G, df_Gc, M=0.0, reg=1.0, nx=np_, **kwargs
        )

    if not nx.is_floating_point(C10):
        warnings.warn(
            "Input structure matrix consists of integers. The transport plan will be "
            "casted accordingly, possibly resulting in a loss of precision. "
            "If this behaviour is unwanted, please make sure your input "
            "structure matrix consists of floating point elements.",
            stacklevel=2,
        )

    if log:
        res, log = partial_cg(
            p,
            q,
            p_extended,
            q_extended,
            0.0,
            1.0,
            f,
            df,
            G0,
            line_search,
            log=True,
            numItermax=numItermax,
            stopThr=tol,
            stopThr2=0.0,
            warn=warn,
            **kwargs,
        )
        log["partial_gw_dist"] = nx.from_numpy(log["loss"][-1], type_as=C10)
        return nx.from_numpy(res, type_as=C10), log
    else:
        return nx.from_numpy(
            partial_cg(
                p,
                q,
                p_extended,
                q_extended,
                0.0,
                1.0,
                f,
                df,
                G0,
                line_search,
                log=False,
                numItermax=numItermax,
                stopThr=tol,
                stopThr2=0.0,
                **kwargs,
            ),
            type_as=C10,
        )


def partial_gromov_wasserstein2(
    C1,
    C2,
    p=None,
    q=None,
    m=None,
    loss_fun="square_loss",
    nb_dummies=1,
    G0=None,
    thres=1,
    numItermax=1e4,
    tol=1e-7,
    symmetric=None,
    warn=False,
    log=False,
    verbose=False,
    **kwargs,
):
    r"""
    Returns the Partial Gromov-Wasserstein discrepancy between
    :math:`(\mathbf{C_1}, \mathbf{p})` and :math:`(\mathbf{C_2}, \mathbf{q})`.

    The function solves the following optimization problem using Conditional Gradient:

    .. math::
        \mathbf{PGW} = \mathop{\min}_\mathbf{T} \quad \sum_{i,j,k,l}
        L(\mathbf{C_1}_{i,k}, \mathbf{C_2}_{j,l}) T_{i,j} T_{k,l}

        s.t. \ \mathbf{T} \mathbf{1} &= \mathbf{p}

             \mathbf{T}^T \mathbf{1} &= \mathbf{q}

             \mathbf{T} &\geq 0

             \mathbf{1}^T \mathbf{T}^T \mathbf{1} = m &\leq \min\{\|\mathbf{p}\|_1, \|\mathbf{q}\|_1\}

    where :

    - :math:`\mathbf{C_1}`: Metric cost matrix in the source space.
    - :math:`\mathbf{C_2}`: Metric cost matrix in the target space.
    - :math:`\mathbf{p}`: Distribution in the source space.
    - :math:`\mathbf{q}`: Distribution in the target space.
    - `m` is the amount of mass to be transported
    - `L`: Loss function to account for the misfit between the similarity matrices.


    The formulation of the problem has been proposed in
    :ref:`[29] <references-partial-gromov-wasserstein2>`

    Note that when using backends, this loss function is differentiable wrt the
    matrices (C1, C2).

    .. note:: This function is backend-compatible and will work on arrays
        from all compatible backends. But the algorithm uses the C++ CPU backend
        which can lead to copy overhead on GPU arrays.
    .. note:: All computations in the conjugate gradient solver are done with
        numpy to limit memory overhead.
    .. note:: This function will cast the computed transport plan to the data
        type of the provided input :math:`\mathbf{C}_1`. Casting to an integer
        tensor might result in a loss of precision. If this behaviour is
        unwanted, please make sure to provide a floating point input.

    Parameters
    ----------
    C1 : ndarray, shape (ns, ns)
        Metric cost matrix in the source space
    C2 : ndarray, shape (nt, nt)
        Metric cost matrix in the target space
    p : ndarray, shape (ns,)
        Distribution in the source space
    q : ndarray, shape (nt,)
        Distribution in the target space
    m : float, optional
        Amount of mass to be transported
        (default: :math:`\min\{\|\mathbf{p}\|_1, \|\mathbf{q}\|_1\}`)
    loss_fun : str, optional
        Loss function used for the solver either 'square_loss' or 'kl_loss'.
    nb_dummies : int, optional
        Number of dummy points to add (avoid instabilities in the EMD solver)
    G0 : ndarray, shape (ns, nt), optional
        Initialization of the transportation matrix
    thres : float, optional
        quantile of the gradient matrix to populate the cost matrix when 0
        (default: 1)
    numItermax : int, optional
        Max number of iterations
    tol : float, optional
        tolerance for stopping iterations
    symmetric : bool, optional
        Either C1 and C2 are to be assumed symmetric or not.
        If let to its default None value, a symmetry test will be conducted.
        Else if set to True (resp. False), C1 and C2 will be assumed symmetric (resp. asymmetric).
    warn: bool, optional.
        Whether to raise a warning when EMD did not converge.
    log : bool, optional
        return log if True
    verbose : bool, optional
        Print information along iterations
    **kwargs : dict
        parameters can be directly passed to the emd solver


    .. warning::
        When dealing with a large number of points, the EMD solver may face
        some instabilities, especially when the mass associated to the dummy
        point is large. To avoid them, increase the number of dummy points
        (allows a smoother repartition of the mass over the points).


    Returns
    -------
    partial_gw_dist : float
        partial GW discrepancy
    log : dict
        log dictionary returned only if `log` is `True`


    Examples
    --------
    >>> from ot.gromov import partial_gromov_wasserstein2
    >>> import scipy as sp
    >>> a = np.array([0.25] * 4)
    >>> b = np.array([0.25] * 4)
    >>> x = np.array([1,2,100,200]).reshape((-1,1))
    >>> y = np.array([3,2,98,199]).reshape((-1,1))
    >>> C1 = sp.spatial.distance.cdist(x, x)
    >>> C2 = sp.spatial.distance.cdist(y, y)
    >>> np.round(partial_gromov_wasserstein2(C1, C2, a, b),2)
    3.38
    >>> np.round(partial_gromov_wasserstein2(C1, C2, a, b, m=0.25),2)
    0.0


    .. _references-partial-gromov-wasserstein2:
    References
    ----------
    ..  [29] Chapel, L., Alaya, M., Gasso, G. (2020). "Partial Optimal
        Transport with Applications on Positive-Unlabeled Learning".
        NeurIPS.

    """
    # simple get_backend as the full one will be handled in gromov_wasserstein
    nx = get_backend(C1, C2)

    # init marginals if set as None
    if p is None:
        p = unif(C1.shape[0], type_as=C1)
    if q is None:
        q = unif(C2.shape[0], type_as=C1)

    T, log_pgw = partial_gromov_wasserstein(
        C1,
        C2,
        p,
        q,
        m,
        loss_fun,
        nb_dummies,
        G0,
        thres,
        numItermax,
        tol,
        symmetric,
        warn,
        True,
        verbose,
        **kwargs,
    )

    log_pgw["T"] = T
    pgw = log_pgw["partial_gw_dist"]

    if loss_fun == "square_loss":
        gC1 = 2 * C1 * nx.outer(p, p) - 2 * nx.dot(T, nx.dot(C2, T.T))
        gC2 = 2 * C2 * nx.outer(q, q) - 2 * nx.dot(T.T, nx.dot(C1, T))
    elif loss_fun == "kl_loss":
        gC1 = nx.log(C1 + 1e-15) * nx.outer(p, p) - nx.dot(
            T, nx.dot(nx.log(C2 + 1e-15), T.T)
        )
        gC2 = -nx.dot(T.T, nx.dot(C1, T)) / (C2 + 1e-15) + nx.outer(q, q)

    pgw = nx.set_gradients(pgw, (C1, C2), (gC1, gC2))

    if log:
        return pgw, log_pgw
    else:
        return pgw


def partial_fused_gromov_wasserstein(
    M,
    C1,
    C2,
    p=None,
    q=None,
    m=None,
    loss_fun="square_loss",
    alpha=0.5,
    nb_dummies=1,
    G0=None,
    thres=1,
    numItermax=1e4,
    tol=1e-8,
    symmetric=None,
    warn=True,
    log=False,
    verbose=False,
    **kwargs,
):
    r"""
    Returns the Partial Fused Gromov-Wasserstein transport between :math:`(\mathbf{C_1}, \mathbf{F_1}, \mathbf{p})`
    and :math:`(\mathbf{C_2}, \mathbf{F_2}, \mathbf{q})`, with pairwise
    distance matrix :math:`\mathbf{M}` between node feature matrices.

    The function solves the following optimization problem using Conditional Gradient:

    .. math::
        \mathbf{T}^* \in \mathop{\arg \min}_\mathbf{T} \quad (1 - \alpha) \langle \mathbf{T}, \mathbf{M} \rangle_F +
        \alpha \sum_{i,j,k,l} L(\mathbf{C_1}_{i,k}, \mathbf{C_2}_{j,l}) T_{i,j} T_{k,l}

        s.t. \ \mathbf{T} \mathbf{1} &= \mathbf{p}

             \mathbf{T}^T \mathbf{1} &= \mathbf{q}

             \mathbf{T} &\geq 0

             \mathbf{1}^T \mathbf{T}^T \mathbf{1} = m &\leq \min\{\|\mathbf{p}\|_1, \|\mathbf{q}\|_1\}

    where :

    - :math:`\mathbf{M}`: metric cost matrix between features across domains
    - :math:`\mathbf{C_1}`: Metric cost matrix in the source space.
    - :math:`\mathbf{C_2}`: Metric cost matrix in the target space.
    - :math:`\mathbf{p}`: Distribution in the source space.
    - :math:`\mathbf{q}`: Distribution in the target space.
    - `m` is the amount of mass to be transported
    - `L`: Loss function to account for the misfit between the similarity matrices.

    The formulation of the problem has been proposed in
    :ref:`[29] <references-partial-gromov-wasserstein>`

    .. note:: This function is backend-compatible and will work on arrays
        from all compatible backends. But the algorithm uses the C++ CPU backend
        which can lead to copy overhead on GPU arrays.
    .. note:: All computations in the conjugate gradient solver are done with
        numpy to limit memory overhead.
    .. note:: This function will cast the computed transport plan to the data
        type of the provided input :math:`\mathbf{C}_1`. Casting to an integer
        tensor might result in a loss of precision. If this behaviour is
        unwanted, please make sure to provide a floating point input.

    Parameters
    ----------
    M : array-like, shape (ns, nt)
        Metric cost matrix between features across domains
    C1 : array-like, shape (ns, ns)
        Metric cost matrix in the source space
    C2 : array-like, shape (nt, nt)
        Metric costfr matrix in the target space
    p : array-like, shape (ns,), optional
        Distribution in the source space.
        If let to its default value None, uniform distribution is taken.
    q : array-like, shape (nt,), optional
        Distribution in the target space.
        If let to its default value None, uniform distribution is taken.
    m : float, optional
        Amount of mass to be transported
        (default: :math:`\min\{\|\mathbf{p}\|_1, \|\mathbf{q}\|_1\}`)
    loss_fun : str, optional
        Loss function used for the solver either 'square_loss' or 'kl_loss'.
    alpha : float, optional
        Trade-off parameter (0 < alpha < 1)
    nb_dummies : int, optional
        Number of dummy points to add (avoid instabilities in the EMD solver)
    G0 : array-like, shape (ns, nt), optional
        Initialization of the transportation matrix
    thres : float, optional
        quantile of the gradient matrix to populate the cost matrix when 0
        (default: 1)
    numItermax : int, optional
        Max number of iterations
    tol : float, optional
        tolerance for stopping iterations
    symmetric : bool, optional
        Either C1 and C2 are to be assumed symmetric or not.
        If let to its default None value, a symmetry test will be conducted.
        Else if set to True (resp. False), C1 and C2 will be assumed symmetric (resp. asymmetric).
    warn: bool, optional.
        Whether to raise a warning when EMD did not converge.
    log : bool, optional
        return log if True
    verbose : bool, optional
        Print information along iterations
    **kwargs : dict
        parameters can be directly passed to the emd solver


    Returns
    -------
    T : array-like, shape (`ns`, `nt`)
        Optimal transport matrix between the two spaces.

    log : dict
        Convergence information and loss.

    .. _references-partial-gromov-wasserstein:
    References
    ----------
    ..  [29] Chapel, L., Alaya, M., Gasso, G. (2020). "Partial Optimal
        Transport with Applications on Positive-Unlabeled Learning".
        NeurIPS.

    .. [24] Vayer Titouan, Chapel Laetitia, Flamary Rémi, Tavenard Romain
        and Courty Nicolas "Optimal Transport for structured data with
        application on graphs", International Conference on Machine Learning
        (ICML). 2019.
    """
    arr = [M, C1, C2]
    if p is not None:
        arr.append(list_to_array(p))
    else:
        p = unif(C1.shape[0], type_as=C1)
    if q is not None:
        arr.append(list_to_array(q))
    else:
        q = unif(C2.shape[0], type_as=C1)
    if G0 is not None:
        G0_ = G0
        arr.append(G0)

    nx = get_backend(*arr)
    p0, q0, M0, C10, C20, alpha0 = p, q, M, C1, C2, alpha

    p = nx.to_numpy(p0)
    q = nx.to_numpy(q0)
    M = nx.to_numpy(M0)
    C1 = nx.to_numpy(C10)
    C2 = nx.to_numpy(C20)
    alpha = nx.to_numpy(alpha0)

    if symmetric is None:
        symmetric = np.allclose(C1, C1.T, atol=1e-10) and np.allclose(
            C2, C2.T, atol=1e-10
        )

    if m is None:
        m = min(np.sum(p), np.sum(q))
    elif m < 0:
        raise ValueError("Problem infeasible. Parameter m should be greater than 0.")
    elif m > min(np.sum(p), np.sum(q)):
        raise ValueError(
            "Problem infeasible. Parameter m should lower or"
            " equal than min(|a|_1, |b|_1)."
        )

    if G0 is None:
        G0 = (
            np.outer(p, q) * m / (np.sum(p) * np.sum(q))
        )  # make sure |G0|=m, G01_m\leq p, G0.T1_n\leq q.

    else:
        G0 = nx.to_numpy(G0_)
        # Check marginals of G0
        assert np.all(G0.sum(1) <= p)
        assert np.all(G0.sum(0) <= q)

    q_extended = np.append(q, [(np.sum(p) - m) / nb_dummies] * nb_dummies)
    p_extended = np.append(p, [(np.sum(q) - m) / nb_dummies] * nb_dummies)

    # cg for GW is implemented using numpy on CPU
    np_ = NumpyBackend()

    fC1, fC2, hC1, hC2 = _transform_matrix(C1, C2, loss_fun, np_)
    fC2t = fC2.T
    if not symmetric:
        fC1t, hC1t, hC2t = fC1.T, hC1.T, hC2.T

    ones_p = np_.ones(p.shape[0], type_as=p)
    ones_q = np_.ones(q.shape[0], type_as=q)

    def f(G):
        pG = G.sum(1)
        qG = G.sum(0)
        constC1 = np.outer(np.dot(fC1, pG), ones_q)
        constC2 = np.outer(ones_p, np.dot(qG, fC2t))
        return gwloss(constC1 + constC2, hC1, hC2, G, np_)

    if symmetric:

        def df(G):
            pG = G.sum(1)
            qG = G.sum(0)
            constC1 = np.outer(np.dot(fC1, pG), ones_q)
            constC2 = np.outer(ones_p, np.dot(qG, fC2t))
            return gwggrad(constC1 + constC2, hC1, hC2, G, np_)
    else:

        def df(G):
            pG = G.sum(1)
            qG = G.sum(0)
            constC1 = np.outer(np.dot(fC1, pG), ones_q)
            constC2 = np.outer(ones_p, np.dot(qG, fC2t))
            constC1t = np.outer(np.dot(fC1t, pG), ones_q)
            constC2t = np.outer(ones_p, np.dot(qG, fC2))

            return 0.5 * (
                gwggrad(constC1 + constC2, hC1, hC2, G, np_)
                + gwggrad(constC1t + constC2t, hC1t, hC2t, G, np_)
            )

    def line_search(cost, G, deltaG, Mi, cost_G, df_G, **kwargs):
        df_Gc = df(deltaG + G)
        return solve_partial_gromov_linesearch(
            G,
            deltaG,
            cost_G,
            df_G,
            df_Gc,
            M=(1 - alpha) * M,
            reg=alpha,
            nx=np_,
            **kwargs,
        )

    if not nx.is_floating_point(C10):
        warnings.warn(
            "Input structure matrix consists of integers. The transport plan will be "
            "casted accordingly, possibly resulting in a loss of precision. "
            "If this behaviour is unwanted, please make sure your input "
            "structure matrix consists of floating point elements.",
            stacklevel=2,
        )

    if log:
        res, log = partial_cg(
            p,
            q,
            p_extended,
            q_extended,
            (1 - alpha) * M,
            alpha,
            f,
            df,
            G0,
            line_search,
            log=True,
            numItermax=numItermax,
            stopThr=tol,
            stopThr2=0.0,
            warn=warn,
            **kwargs,
        )
        log["partial_fgw_dist"] = nx.from_numpy(log["loss"][-1], type_as=C10)
        return nx.from_numpy(res, type_as=C10), log
    else:
        return nx.from_numpy(
            partial_cg(
                p,
                q,
                p_extended,
                q_extended,
                (1 - alpha) * M,
                alpha,
                f,
                df,
                G0,
                line_search,
                log=False,
                numItermax=numItermax,
                stopThr=tol,
                stopThr2=0.0,
                **kwargs,
            ),
            type_as=C10,
        )


def partial_fused_gromov_wasserstein2(
    M,
    C1,
    C2,
    p=None,
    q=None,
    m=None,
    loss_fun="square_loss",
    alpha=0.5,
    nb_dummies=1,
    G0=None,
    thres=1,
    numItermax=1e4,
    tol=1e-7,
    symmetric=None,
    warn=False,
    log=False,
    verbose=False,
    **kwargs,
):
    r"""
    Returns the Partial Fused Gromov-Wasserstein discrepancy between :math:`(\mathbf{C_1}, \mathbf{F_1}, \mathbf{p})`
    and :math:`(\mathbf{C_2}, \mathbf{F_2}, \mathbf{q})`, with pairwise
    distance matrix :math:`\mathbf{M}` between node feature matrices.

    The function solves the following optimization problem using Conditional Gradient:

    .. math::
        \mathbf{PFGW}_{\alpha} = \mathop{\min}_\mathbf{T} \quad (1 - \alpha) \langle \mathbf{T}, \mathbf{M} \rangle_F +
        \alpha \sum_{i,j,k,l} L(\mathbf{C_1}_{i,k}, \mathbf{C_2}_{j,l}) T_{i,j} T_{k,l}

        s.t. \ \mathbf{T} \mathbf{1} &= \mathbf{p}

             \mathbf{T}^T \mathbf{1} &= \mathbf{q}

             \mathbf{T} &\geq 0

             \mathbf{1}^T \mathbf{T}^T \mathbf{1} = m &\leq \min\{\|\mathbf{p}\|_1, \|\mathbf{q}\|_1\}

    where :

    - :math:`\mathbf{M}`: metric cost matrix between features across domains
    - :math:`\mathbf{C_1}`: Metric cost matrix in the source space.
    - :math:`\mathbf{C_2}`: Metric cost matrix in the target space.
    - :math:`\mathbf{p}`: Distribution in the source space.
    - :math:`\mathbf{q}`: Distribution in the target space.
    - `m` is the amount of mass to be transported
    - `L`: Loss function to account for the misfit between the similarity matrices.


    The formulation of the problem has been proposed in
    :ref:`[29] <references-partial-gromov-wasserstein2>`

    Note that when using backends, this loss function is differentiable wrt the
    matrices (M, C1, C2).

    .. note:: This function is backend-compatible and will work on arrays
        from all compatible backends. But the algorithm uses the C++ CPU backend
        which can lead to copy overhead on GPU arrays.
    .. note:: All computations in the conjugate gradient solver are done with
        numpy to limit memory overhead.
    .. note:: This function will cast the computed transport plan to the data
        type of the provided input :math:`\mathbf{C}_1`. Casting to an integer
        tensor might result in a loss of precision. If this behaviour is
        unwanted, please make sure to provide a floating point input.

    Parameters
    ----------
    M : array-like, shape (ns, nt)
        Metric cost matrix between features across domains
    C1 : ndarray, shape (ns, ns)
        Metric cost matrix in the source space
    C2 : ndarray, shape (nt, nt)
        Metric cost matrix in the target space
    p : ndarray, shape (ns,)
        Distribution in the source space
    q : ndarray, shape (nt,)
        Distribution in the target space
    m : float, optional
        Amount of mass to be transported
        (default: :math:`\min\{\|\mathbf{p}\|_1, \|\mathbf{q}\|_1\}`)
    loss_fun : str, optional
        Loss function used for the solver either 'square_loss' or 'kl_loss'.
    alpha : float, optional
        Trade-off parameter (0 < alpha < 1)
    nb_dummies : int, optional
        Number of dummy points to add (avoid instabilities in the EMD solver)
    G0 : ndarray, shape (ns, nt), optional
        Initialization of the transportation matrix
    thres : float, optional
        quantile of the gradient matrix to populate the cost matrix when 0
        (default: 1)
    numItermax : int, optional
        Max number of iterations
    tol : float, optional
        tolerance for stopping iterations
    symmetric : bool, optional
        Either C1 and C2 are to be assumed symmetric or not.
        If let to its default None value, a symmetry test will be conducted.
        Else if set to True (resp. False), C1 and C2 will be assumed symmetric (resp. asymmetric).
    warn: bool, optional.
        Whether to raise a warning when EMD did not converge.
    log : bool, optional
        return log if True
    verbose : bool, optional
        Print information along iterations
    **kwargs : dict
        parameters can be directly passed to the emd solver


    .. warning::
        When dealing with a large number of points, the EMD solver may face
        some instabilities, especially when the mass associated to the dummy
        point is large. To avoid them, increase the number of dummy points
        (allows a smoother repartition of the mass over the points).


    Returns
    -------
    partial_fgw_dist : float
        partial FGW discrepancy
    log : dict
        log dictionary returned only if `log` is `True`

    .. _references-partial-gromov-wasserstein2:
    References
    ----------
    ..  [29] Chapel, L., Alaya, M., Gasso, G. (2020). "Partial Optimal
        Transport with Applications on Positive-Unlabeled Learning".
        NeurIPS.

    .. [24] Vayer Titouan, Chapel Laetitia, Flamary Rémi, Tavenard Romain
        and Courty Nicolas "Optimal Transport for structured data with
        application on graphs", International Conference on Machine Learning
        (ICML). 2019.
    """
    # simple get_backend as the full one will be handled in gromov_wasserstein
    nx = get_backend(M, C1, C2)

    # init marginals if set as None
    if p is None:
        p = unif(C1.shape[0], type_as=C1)
    if q is None:
        q = unif(C2.shape[0], type_as=C1)

    T, log_pfgw = partial_fused_gromov_wasserstein(
        M,
        C1,
        C2,
        p,
        q,
        m,
        loss_fun,
        alpha,
        nb_dummies,
        G0,
        thres,
        numItermax,
        tol,
        symmetric,
        warn,
        True,
        verbose,
        **kwargs,
    )

    log_pfgw["T"] = T
    pfgw = log_pfgw["partial_fgw_dist"]

    # compute separate terms for gradients and log
    lin_term = nx.sum(T * M)
    log_pfgw["quad_loss"] = pfgw - (1 - alpha) * lin_term
    log_pfgw["lin_loss"] = lin_term * (1 - alpha)
    pgw_term = log_pfgw["quad_loss"] / alpha

    if loss_fun == "square_loss":
        gC1 = 2 * C1 * nx.outer(p, p) - 2 * nx.dot(T, nx.dot(C2, T.T))
        gC2 = 2 * C2 * nx.outer(q, q) - 2 * nx.dot(T.T, nx.dot(C1, T))
    elif loss_fun == "kl_loss":
        gC1 = nx.log(C1 + 1e-15) * nx.outer(p, p) - nx.dot(
            T, nx.dot(nx.log(C2 + 1e-15), T.T)
        )
        gC2 = -nx.dot(T.T, nx.dot(C1, T)) / (C2 + 1e-15) + nx.outer(q, q)

    if isinstance(alpha, int) or isinstance(alpha, float):
        pfgw = nx.set_gradients(
            pfgw, (M, C1, C2), ((1 - alpha) * T, alpha * gC1, alpha * gC2)
        )
    else:
        pfgw = nx.set_gradients(
            pfgw,
            (M, C1, C2, alpha),
            ((1 - alpha) * T, alpha * gC1, alpha * gC2, pgw_term - lin_term),
        )
    if log:
        return pfgw, log_pfgw
    else:
        return pfgw


def solve_partial_gromov_linesearch(
    G,
    deltaG,
    cost_G,
    df_G,
    df_Gc,
    M,
    reg,
    alpha_min=None,
    alpha_max=None,
    nx=None,
    **kwargs,
):
    """
    Solve the linesearch in the FW iterations of partial (F)GW following eq.5 of :ref:`[29]`.

    Parameters
    ----------

    G : array-like, shape(ns, nt)
        The transport map at a given iteration of the FW
    deltaG : array-like, shape (ns, nt)
        Difference between the optimal map `Gc` found by linearization in the
        FW algorithm and the value at a given iteration
    cost_G : float
        Value of the cost at `G`
    df_G : array-like, shape (ns, nt)
        Gradient of the GW cost at `G`
    df_Gc : array-like, shape (ns, nt)
        Gradient of the GW cost at `Gc`
    M : array-like, shape (ns, nt)
        Cost matrix between the features.
    reg : float
        Regularization parameter.
    alpha_min : float, optional
        Minimum value for alpha
    alpha_max : float, optional
        Maximum value for alpha
    nx : backend, optional
        If let to its default value None, a backend test will be conducted.

    Returns
    -------
    alpha : float
        The optimal step size of the FW
    fc : int
        nb of function call. Useless here
    cost_G : float
        The value of the cost for the next iteration
    df_G : array-like, shape (ns, nt)
        Updated gradient of the GW cost

    References
    ----------
    ..  [29] Chapel, L., Alaya, M., Gasso, G. (2020). "Partial Optimal
        Transport with Applications on Positive-Unlabeled Learning".
        NeurIPS.

    """
    if nx is None:
        if isinstance(M, int) or isinstance(M, float):
            nx = get_backend(G, deltaG, df_G, df_Gc)
        else:
            nx = get_backend(G, deltaG, df_G, df_Gc, M)

    df_deltaG = df_Gc - df_G
    cost_deltaG = 0.5 * nx.sum(df_deltaG * deltaG)

    a = reg * cost_deltaG
    # formula to check for partial FGW
    b = nx.sum(M * deltaG) + reg * nx.sum(df_G * deltaG)
    alpha = solve_1d_linesearch_quad(a, b)
    if alpha_min is not None or alpha_max is not None:
        alpha = np.clip(alpha, alpha_min, alpha_max)

    # the new cost is deduced from the line search quadratic function
    cost_G = cost_G + a * (alpha**2) + b * alpha

    # update the gradient for next cg iteration
    df_G = df_G + alpha * df_deltaG
    return alpha, 1, cost_G, df_G


def entropic_partial_gromov_wasserstein(
    C1,
    C2,
    p=None,
    q=None,
    reg=1.0,
    m=None,
    loss_fun="square_loss",
    G0=None,
    numItermax=1000,
    tol=1e-7,
    symmetric=None,
    log=False,
    verbose=False,
):
    r"""
    Returns the partial Gromov-Wasserstein transport between
    :math:`(\mathbf{C_1}, \mathbf{p})` and :math:`(\mathbf{C_2}, \mathbf{q})`

    The function solves the following optimization problem:

    .. math::
        \mathbf{T} = \mathop{\arg \min}_{\mathbf{T}} \quad \sum_{i,j,k,l}
        L(\mathbf{C_1}_{i,k}, \mathbf{C_2}_{j,l})
        T_{i,j} T_{k,l} + \mathrm{reg} \Omega(\mathbf{T})

    .. math::
        s.t. \ \mathbf{T} &\geq 0

             \mathbf{T} \mathbf{1} &\leq \mathbf{a}

             \mathbf{T}^T \mathbf{1} &\leq \mathbf{b}

             \mathbf{1}^T \mathbf{T}^T \mathbf{1} = m
             &\leq \min\{\|\mathbf{a}\|_1, \|\mathbf{b}\|_1\}

    where :

    - :math:`\mathbf{C_1}` is the metric cost matrix in the source space
    - :math:`\mathbf{C_2}` is the metric cost matrix in the target space
    - :math:`\mathbf{p}` and :math:`\mathbf{q}` are the sample weights
    - `L`: quadratic loss function
    - :math:`\Omega` is the entropic regularization term,
      :math:`\Omega(\mathbf{T})=\sum_{i,j} T_{i,j}\log(T_{i,j})`
    - `m` is the amount of mass to be transported

    The formulation of the GW problem has been proposed in
    :ref:`[12] <references-entropic-partial-gromov-wasserstein>` and the
    partial GW in :ref:`[29] <references-entropic-partial-gromov-wasserstein>`

    Parameters
    ----------
    C1 : array-like, shape (ns, ns)
        Metric cost matrix in the source space
    C2 : array-like, shape (nt, nt)
        Metric cost matrix in the target space
    p : array-like, shape (ns,), optional
        Distribution in the source space.
        If let to its default value None, uniform distribution is taken.
    q : array-like, shape (nt,), optional
        Distribution in the target space.
        If let to its default value None, uniform distribution is taken.
    reg: float, optional. Default is 1.
        entropic regularization parameter
    m : float, optional
        Amount of mass to be transported (default:
        :math:`\min\{\|\mathbf{p}\|_1, \|\mathbf{q}\|_1\}`)
    loss_fun : str, optional
        Loss function used for the solver either 'square_loss' or 'kl_loss'.
    G0 : array-like, shape (ns, nt), optional
        Initialization of the transportation matrix
    numItermax : int, optional
        Max number of iterations
    tol : float, optional
        Stop threshold on error (>0)
    symmetric : bool, optional
        Either C1 and C2 are to be assumed symmetric or not.
        If let to its default None value, a symmetry test will be conducted.
        Else if set to True (resp. False), C1 and C2 will be assumed symmetric (resp. asymmetric).
    log : bool, optional
        return log if True
    verbose : bool, optional
        Print information along iterations

    Examples
    --------
    >>> from ot.gromov import entropic_partial_gromov_wasserstein
    >>> import scipy as sp
    >>> a = np.array([0.25] * 4)
    >>> b = np.array([0.25] * 4)
    >>> x = np.array([1,2,100,200]).reshape((-1,1))
    >>> y = np.array([3,2,98,199]).reshape((-1,1))
    >>> C1 = sp.spatial.distance.cdist(x, x)
    >>> C2 = sp.spatial.distance.cdist(y, y)
    >>> np.round(entropic_partial_gromov_wasserstein(C1, C2, a, b, 1e2), 2)
    array([[0.12, 0.13, 0.  , 0.  ],
           [0.13, 0.12, 0.  , 0.  ],
           [0.  , 0.  , 0.25, 0.  ],
           [0.  , 0.  , 0.  , 0.25]])
    >>> np.round(entropic_partial_gromov_wasserstein(C1, C2, a, b, 1e2,0.25), 2)
    array([[0.02, 0.03, 0.  , 0.03],
           [0.03, 0.03, 0.  , 0.03],
           [0.  , 0.  , 0.03, 0.  ],
           [0.02, 0.02, 0.  , 0.03]])

    Returns
    -------
<<<<<<< HEAD
    T : ndarray, shape (dim_a, dim_b)
=======
    :math:`gamma` : ndarray, shape (dim_a, dim_b)
>>>>>>> a11b055b
        Optimal transportation matrix for the given parameters
    log : dict
        log dictionary returned only if `log` is `True`


    .. _references-entropic-partial-gromov-wasserstein:
    References
    ----------
    .. [12] Peyré, Gabriel, Marco Cuturi, and Justin Solomon,
        "Gromov-Wasserstein averaging of kernel and distance matrices."
        International Conference on Machine Learning (ICML). 2016.

    .. [29] Chapel, L., Alaya, M., Gasso, G. (2020). "Partial Optimal
        Transport with Applications on Positive-Unlabeled Learning".
        NeurIPS.

    See Also
    --------
    ot.partial.partial_gromov_wasserstein: exact Partial Gromov-Wasserstein
    """

    arr = [C1, C2, G0]
    if p is not None:
        p = list_to_array(p)
        arr.append(p)
    if q is not None:
        q = list_to_array(q)
        arr.append(q)

    nx = get_backend(*arr)

    if p is None:
        p = nx.ones(C1.shape[0], type_as=C1) / C1.shape[0]
    if q is None:
        q = nx.ones(C2.shape[0], type_as=C2) / C2.shape[0]

    if m is None:
        m = min(nx.sum(p), nx.sum(q))
    elif m < 0:
        raise ValueError("Problem infeasible. Parameter m should be greater than 0.")
    elif m > min(nx.sum(p), nx.sum(q)):
        raise ValueError(
            "Problem infeasible. Parameter m should lower or"
            " equal than min(|a|_1, |b|_1)."
        )

    if G0 is None:
        G0 = (
            nx.outer(p, q) * m / (nx.sum(p) * nx.sum(q))
        )  # make sure |G0|=m, G01_m\leq p, G0.T1_n\leq q.

    else:
        # Check marginals of G0
        assert nx.any(nx.sum(G0, 1) <= p)
        assert nx.any(nx.sum(G0, 0) <= q)

    if symmetric is None:
        symmetric = np.allclose(C1, C1.T, atol=1e-10) and np.allclose(
            C2, C2.T, atol=1e-10
        )

    # Setup gradient computation
    fC1, fC2, hC1, hC2 = _transform_matrix(C1, C2, loss_fun, nx)
    fC2t = fC2.T
    if not symmetric:
        fC1t, hC1t, hC2t = fC1.T, hC1.T, hC2.T

    ones_p = nx.ones(p.shape[0], type_as=p)
    ones_q = nx.ones(q.shape[0], type_as=q)

    def f(G):
        pG = nx.sum(G, 1)
        qG = nx.sum(G, 0)
        constC1 = nx.outer(nx.dot(fC1, pG), ones_q)
        constC2 = nx.outer(ones_p, nx.dot(qG, fC2t))
        return gwloss(constC1 + constC2, hC1, hC2, G, nx)

    if symmetric:

        def df(G):
            pG = nx.sum(G, 1)
            qG = nx.sum(G, 0)
            constC1 = nx.outer(nx.dot(fC1, pG), ones_q)
            constC2 = nx.outer(ones_p, nx.dot(qG, fC2t))
            return gwggrad(constC1 + constC2, hC1, hC2, G, nx)
    else:

        def df(G):
            pG = nx.sum(G, 1)
            qG = nx.sum(G, 0)
            constC1 = nx.outer(nx.dot(fC1, pG), ones_q)
            constC2 = nx.outer(ones_p, nx.dot(qG, fC2t))
            constC1t = nx.outer(nx.dot(fC1t, pG), ones_q)
            constC2t = nx.outer(ones_p, nx.dot(qG, fC2))

            return 0.5 * (
                gwggrad(constC1 + constC2, hC1, hC2, G, nx)
                + gwggrad(constC1t + constC2t, hC1t, hC2t, G, nx)
            )

    cpt = 0
    err = 1

    loge = {"err": []}

    while err > tol and cpt < numItermax:
        Gprev = G0
        M_entr = df(G0)
        G0 = entropic_partial_wasserstein(p, q, M_entr, reg, m)
        if cpt % 10 == 0:  # to speed up the computations
            err = np.linalg.norm(G0 - Gprev)
            if log:
                loge["err"].append(err)
            if verbose:
                if cpt % 200 == 0:
                    print(
                        "{:5s}|{:12s}|{:12s}".format("It.", "Err", "Loss")
                        + "\n"
                        + "-" * 31
                    )
                print("{:5d}|{:8e}|{:8e}".format(cpt, err, f(G0)))

        cpt += 1

    if log:
        loge["partial_gw_dist"] = f(G0)
        return G0, loge
    else:
        return G0


def entropic_partial_gromov_wasserstein2(
    C1,
    C2,
    p=None,
    q=None,
    reg=1.0,
    m=None,
    loss_fun="square_loss",
    G0=None,
    numItermax=1000,
    tol=1e-7,
    symmetric=None,
    log=False,
    verbose=False,
):
    r"""
    Returns the partial Gromov-Wasserstein discrepancy between
    :math:`(\mathbf{C_1}, \mathbf{p})` and :math:`(\mathbf{C_2}, \mathbf{q})`

    The function solves the following optimization problem:

    .. math::
        PGW = \min_{\mathbf{T}} \quad \sum_{i,j,k,l} L(\mathbf{C_1}_{i,k},
             \mathbf{C_2}_{j,l})
             T_{i,j}T_{k,l} + \mathrm{reg} \Omega(\mathbf{T})

    .. math::
        s.t. \ \mathbf{T} &\geq 0

             \mathbf{T} \mathbf{1} &\leq \mathbf{a}

             \mathbf{T}^T \mathbf{1} &\leq \mathbf{b}

             \mathbf{1}^T \mathbf{T}^T \mathbf{1} = m &\leq \min\{\|\mathbf{a}\|_1, \|\mathbf{b}\|_1\}

    where :

    - :math:`\mathbf{C_1}` is the metric cost matrix in the source space
    - :math:`\mathbf{C_2}` is the metric cost matrix in the target space
    - :math:`\mathbf{p}` and :math:`\mathbf{q}` are the sample weights
    - `L`: Loss function to account for the misfit between the similarity matrices.
    - :math:`\Omega` is the entropic regularization term,
      :math:`\Omega(\mathbf{T})=\sum_{i,j} T_{i,j}\log(T_{i,j})`
    - `m` is the amount of mass to be transported

    The formulation of the GW problem has been proposed in
    :ref:`[12] <references-entropic-partial-gromov-wasserstein2>` and the
    partial GW in :ref:`[29] <references-entropic-partial-gromov-wasserstein2>`


    Parameters
    ----------
    C1 : ndarray, shape (ns, ns)
        Metric cost matrix in the source space
    C2 : ndarray, shape (nt, nt)
        Metric cost matrix in the target space
    p : array-like, shape (ns,), optional
        Distribution in the source space.
        If let to its default value None, uniform distribution is taken.
    q : array-like, shape (nt,), optional
        Distribution in the target space.
        If let to its default value None, uniform distribution is taken.
    reg: float
        entropic regularization parameter
    m : float, optional
        Amount of mass to be transported (default:
        :math:`\min\{\|\mathbf{p}\|_1, \|\mathbf{q}\|_1\}`)
    loss_fun : str, optional
        Loss function used for the solver either 'square_loss' or 'kl_loss'.
    G0 : ndarray, shape (ns, nt), optional
        Initialization of the transportation matrix
    numItermax : int, optional
        Max number of iterations
    tol : float, optional
        Stop threshold on error (>0)
    symmetric : bool, optional
        Either C1 and C2 are to be assumed symmetric or not.
        If let to its default None value, a symmetry test will be conducted.
        Else if set to True (resp. False), C1 and C2 will be assumed symmetric (resp. asymmetric).
    log : bool, optional
        return log if True
    verbose : bool, optional
        Print information along iterations


    Returns
    -------
    partial_gw_dist: float
        Partial Gromov-Wasserstein distance
    log : dict
        log dictionary returned only if `log` is `True`

    Examples
    --------
    >>> from ot.gromov import entropic_partial_gromov_wasserstein2
    >>> import scipy as sp
    >>> a = np.array([0.25] * 4)
    >>> b = np.array([0.25] * 4)
    >>> x = np.array([1,2,100,200]).reshape((-1,1))
    >>> y = np.array([3,2,98,199]).reshape((-1,1))
    >>> C1 = sp.spatial.distance.cdist(x, x)
    >>> C2 = sp.spatial.distance.cdist(y, y)
    >>> np.round(entropic_partial_gromov_wasserstein2(C1, C2, a, b, 1e2), 2)
    3.75


    .. _references-entropic-partial-gromov-wasserstein2:
    References
    ----------
    .. [12] Peyré, Gabriel, Marco Cuturi, and Justin Solomon,
        "Gromov-Wasserstein averaging of kernel and distance matrices."
        International Conference on Machine Learning (ICML). 2016.

    ..  [29] Chapel, L., Alaya, M., Gasso, G. (2020). "Partial Optimal
        Transport with Applications on Positive-Unlabeled Learning".
        NeurIPS.
    """

    partial_gw, log_gw = entropic_partial_gromov_wasserstein(
        C1, C2, p, q, reg, m, loss_fun, G0, numItermax, tol, symmetric, True, verbose
    )

    log_gw["T"] = partial_gw

    if log:
        return log_gw["partial_gw_dist"], log_gw
    else:
        return log_gw["partial_gw_dist"]


def entropic_partial_fused_gromov_wasserstein(
    M,
    C1,
    C2,
    p=None,
    q=None,
    reg=1.0,
    m=None,
    loss_fun="square_loss",
    alpha=0.5,
    G0=None,
    numItermax=1000,
    tol=1e-7,
    symmetric=None,
    log=False,
    verbose=False,
):
    r"""
    Returns the entropic partial Fused Gromov-Wasserstein transport between
    :math:`(\mathbf{C_1}, \mathbf{F_1}, \mathbf{p})` and
    :math:`(\mathbf{C_2}, \mathbf{F_2}, \mathbf{q})`, with pairwise
    distance matrix :math:`\mathbf{M}` between node feature matrices.

    The function solves the following optimization problem:

    .. math::
        \mathbf{T} = \mathop{\arg \min}_{\mathbf{T}} \quad (1 - \alpha) \langle \mathbf{T}, \mathbf{M} \rangle_F
        + \alpha \sum_{i,j,k,l} L(\mathbf{C_1}_{i,k}, \mathbf{C_2}_{j,l})
        T_{i,j} T_{k,l} + \mathrm{reg} \Omega(\mathbf{T})

    .. math::
        s.t. \ \mathbf{T} &\geq 0

             \mathbf{T} \mathbf{1} &\leq \mathbf{a}

             \mathbf{T}^T \mathbf{1} &\leq \mathbf{b}

             \mathbf{1}^T \mathbf{T}^T \mathbf{1} = m
             &\leq \min\{\|\mathbf{a}\|_1, \|\mathbf{b}\|_1\}

    where :

    - :math:`\mathbf{M}`: metric cost matrix between features across domains
    - :math:`\mathbf{C_1}` is the metric cost matrix in the source space
    - :math:`\mathbf{C_2}` is the metric cost matrix in the target space
    - :math:`\mathbf{p}` and :math:`\mathbf{q}` are the sample weights
    - `L`: quadratic loss function
    - :math:`\Omega` is the entropic regularization term,
      :math:`\Omega(\mathbf{T})=\sum_{i,j} T_{i,j}\log(T_{i,j})`
    - `m` is the amount of mass to be transported

    The formulation of the FGW problem has been proposed in
    :ref:`[24] <references-entropic-partial-fused-gromov-wasserstein>` and the
    partial GW in :ref:`[29] <references-entropic-partial-fused-gromov-wasserstein>`

    Parameters
    ----------
    M : array-like, shape (ns, nt)
        Metric cost matrix between features across domains
    C1 : array-like, shape (ns, ns)
        Metric cost matrix in the source space
    C2 : array-like, shape (nt, nt)
        Metric cost matrix in the target space
    p : array-like, shape (ns,), optional
        Distribution in the source space.
        If let to its default value None, uniform distribution is taken.
    q : array-like, shape (nt,), optional
        Distribution in the target space.
        If let to its default value None, uniform distribution is taken.
    reg: float, optional. Default is 1.
        entropic regularization parameter
    m : float, optional
        Amount of mass to be transported (default:
        :math:`\min\{\|\mathbf{p}\|_1, \|\mathbf{q}\|_1\}`)
    loss_fun : str, optional
        Loss function used for the solver either 'square_loss' or 'kl_loss'.
    alpha : float, optional
        Trade-off parameter (0 < alpha < 1)
    G0 : array-like, shape (ns, nt), optional
        Initialization of the transportation matrix
    numItermax : int, optional
        Max number of iterations
    tol : float, optional
        Stop threshold on error (>0)
    symmetric : bool, optional
        Either C1 and C2 are to be assumed symmetric or not.
        If let to its default None value, a symmetry test will be conducted.
        Else if set to True (resp. False), C1 and C2 will be assumed symmetric (resp. asymmetric).
    log : bool, optional
        return log if True
    verbose : bool, optional
        Print information along iterations

    Returns
    -------
    T : ndarray, shape (dim_a, dim_b)
        Optimal transportation matrix for the given parameters
    log : dict
        log dictionary returned only if `log` is `True`


    .. _references-entropic-partial-fused-gromov-wasserstein:
    References
    ----------
    .. [24] Vayer Titouan, Chapel Laetitia, Flamary Rémi, Tavenard Romain
        and Courty Nicolas "Optimal Transport for structured data with
        application on graphs", International Conference on Machine Learning
        (ICML). 2019.

    .. [29] Chapel, L., Alaya, M., Gasso, G. (2020). "Partial Optimal
        Transport with Applications on Positive-Unlabeled Learning".
        NeurIPS.

    See Also
    --------
    ot.gromov.partial_fused_gromov_wasserstein: exact Partial Fused Gromov-Wasserstein
    """

    arr = [M, C1, C2, G0]
    if p is not None:
        p = list_to_array(p)
        arr.append(p)
    if q is not None:
        q = list_to_array(q)
        arr.append(q)

    nx = get_backend(*arr)

    if p is None:
        p = nx.ones(C1.shape[0], type_as=C1) / C1.shape[0]
    if q is None:
        q = nx.ones(C2.shape[0], type_as=C2) / C2.shape[0]

    if m is None:
        m = min(nx.sum(p), nx.sum(q))
    elif m < 0:
        raise ValueError("Problem infeasible. Parameter m should be greater" " than 0.")
    elif m > min(nx.sum(p), nx.sum(q)):
        raise ValueError(
            "Problem infeasible. Parameter m should lower or"
            " equal than min(|a|_1, |b|_1)."
        )

    if G0 is None:
        G0 = (
            nx.outer(p, q) * m / (nx.sum(p) * nx.sum(q))
        )  # make sure |G0|=m, G01_m\leq p, G0.T1_n\leq q.

    else:
        # Check marginals of G0
        assert nx.any(nx.sum(G0, 1) <= p)
        assert nx.any(nx.sum(G0, 0) <= q)

    if symmetric is None:
        symmetric = np.allclose(C1, C1.T, atol=1e-10) and np.allclose(
            C2, C2.T, atol=1e-10
        )

    # Setup gradient computation
    fC1, fC2, hC1, hC2 = _transform_matrix(C1, C2, loss_fun, nx)
    fC2t = fC2.T
    if not symmetric:
        fC1t, hC1t, hC2t = fC1.T, hC1.T, hC2.T

    ones_p = nx.ones(p.shape[0], type_as=p)
    ones_q = nx.ones(q.shape[0], type_as=q)

    def f(G):
        pG = nx.sum(G, 1)
        qG = nx.sum(G, 0)
        constC1 = nx.outer(nx.dot(fC1, pG), ones_q)
        constC2 = nx.outer(ones_p, nx.dot(qG, fC2t))
        return alpha * gwloss(constC1 + constC2, hC1, hC2, G, nx) + (
            1 - alpha
        ) * nx.sum(G * M)

    if symmetric:

        def df(G):
            pG = nx.sum(G, 1)
            qG = nx.sum(G, 0)
            constC1 = nx.outer(nx.dot(fC1, pG), ones_q)
            constC2 = nx.outer(ones_p, nx.dot(qG, fC2t))
            return alpha * gwggrad(constC1 + constC2, hC1, hC2, G, nx) + (
                1 - alpha
            ) * nx.sum(G * M)
    else:

        def df(G):
            pG = nx.sum(G, 1)
            qG = nx.sum(G, 0)
            constC1 = nx.outer(nx.dot(fC1, pG), ones_q)
            constC2 = nx.outer(ones_p, nx.dot(qG, fC2t))
            constC1t = nx.outer(nx.dot(fC1t, pG), ones_q)
            constC2t = nx.outer(ones_p, nx.dot(qG, fC2))

            return 0.5 * alpha * (
                gwggrad(constC1 + constC2, hC1, hC2, G, nx)
                + gwggrad(constC1t + constC2t, hC1t, hC2t, G, nx)
            ) + (1 - alpha) * nx.sum(G * M)

    cpt = 0
    err = 1

    loge = {"err": []}

    while err > tol and cpt < numItermax:
        Gprev = G0
        M_entr = df(G0)
        G0 = entropic_partial_wasserstein(p, q, M_entr, reg, m)
        if cpt % 10 == 0:  # to speed up the computations
            err = np.linalg.norm(G0 - Gprev)
            if log:
                loge["err"].append(err)
            if verbose:
                if cpt % 200 == 0:
                    print(
                        "{:5s}|{:12s}|{:12s}".format("It.", "Err", "Loss")
                        + "\n"
                        + "-" * 31
                    )
                print("{:5d}|{:8e}|{:8e}".format(cpt, err, f(G0)))

        cpt += 1

    if log:
        loge["partial_fgw_dist"] = f(G0)
        return G0, loge
    else:
        return G0


def entropic_partial_fused_gromov_wasserstein2(
    M,
    C1,
    C2,
    p=None,
    q=None,
    reg=1.0,
    m=None,
    loss_fun="square_loss",
    alpha=0.5,
    G0=None,
    numItermax=1000,
    tol=1e-7,
    symmetric=None,
    log=False,
    verbose=False,
):
    r"""
    Returns the entropic partial Fused Gromov-Wasserstein discrepancy between
    :math:`(\mathbf{C_1}, \mathbf{F_1}, \mathbf{p})` and
    :math:`(\mathbf{C_2}, \mathbf{F_2}, \mathbf{q})`, with pairwise
    distance matrix :math:`\mathbf{M}` between node feature matrices.

    The function solves the following optimization problem:

    .. math::
        PGW = \min_{\mathbf{T}} \quad (1 - \alpha) \langle \mathbf{T}, \mathbf{M} \rangle_F
        + \alpha \sum_{i,j,k,l} L(\mathbf{C_1}_{i,k}, \mathbf{C_2}_{j,l}) T_{i,j} T_{k,l}
        + \mathrm{reg} \cdot\Omega(\mathbf{T})

    .. math::
        s.t. \ \mathbf{T} &\geq 0

             \mathbf{T} \mathbf{1} &\leq \mathbf{a}

             \mathbf{T}^T \mathbf{1} &\leq \mathbf{b}

             \mathbf{1}^T \mathbf{T}^T \mathbf{1} = m &\leq \min\{\|\mathbf{a}\|_1, \|\mathbf{b}\|_1\}

    where :

    - :math:`\mathbf{M}`: metric cost matrix between features across domains
    - :math:`\mathbf{C_1}` is the metric cost matrix in the source space
    - :math:`\mathbf{C_2}` is the metric cost matrix in the target space
    - :math:`\mathbf{p}` and :math:`\mathbf{q}` are the sample weights
    - `L`: Loss function to account for the misfit between the similarity matrices.
    - :math:`\Omega` is the entropic regularization term,
      :math:`\Omega(\mathbf{T})=\sum_{i,j} T_{i,j}\log(T_{i,j})`
    - `m` is the amount of mass to be transported

    The formulation of the FGW problem has been proposed in
    :ref:`[24] <references-entropic-partial-fused-gromov-wasserstein2>` and the
    partial GW in :ref:`[29] <references-entropic-partial-fused-gromov-wasserstein2>`

    Parameters
    ----------
    M : array-like, shape (ns, nt)
        Metric cost matrix between features across domains
    C1 : ndarray, shape (ns, ns)
        Metric cost matrix in the source space
    C2 : ndarray, shape (nt, nt)
        Metric cost matrix in the target space
    p : array-like, shape (ns,), optional
        Distribution in the source space.
        If let to its default value None, uniform distribution is taken.
    q : array-like, shape (nt,), optional
        Distribution in the target space.
        If let to its default value None, uniform distribution is taken.
    reg: float
        entropic regularization parameter
    m : float, optional
        Amount of mass to be transported (default:
        :math:`\min\{\|\mathbf{p}\|_1, \|\mathbf{q}\|_1\}`)
    loss_fun : str, optional
        Loss function used for the solver either 'square_loss' or 'kl_loss'.
    alpha : float, optional
        Trade-off parameter (0 < alpha < 1)
    G0 : ndarray, shape (ns, nt), optional
        Initialization of the transportation matrix
    numItermax : int, optional
        Max number of iterations
    tol : float, optional
        Stop threshold on error (>0)
    symmetric : bool, optional
        Either C1 and C2 are to be assumed symmetric or not.
        If let to its default None value, a symmetry test will be conducted.
        Else if set to True (resp. False), C1 and C2 will be assumed symmetric (resp. asymmetric).
    log : bool, optional
        return log if True
    verbose : bool, optional
        Print information along iterations


    Returns
    -------
    partial_fgw_dist: float
        Partial Entropic Fused Gromov-Wasserstein discrepancy
    log : dict
        log dictionary returned only if `log` is `True`

    .. _references-entropic-partial-fused-gromov-wasserstein2:
    References
    ----------
    .. [24] Vayer Titouan, Chapel Laetitia, Flamary Rémi, Tavenard Romain
        and Courty Nicolas "Optimal Transport for structured data with
        application on graphs", International Conference on Machine Learning
        (ICML). 2019.

    .. [29] Chapel, L., Alaya, M., Gasso, G. (2020). "Partial Optimal
        Transport with Applications on Positive-Unlabeled Learning".
        NeurIPS.
    """
    nx = get_backend(M, C1, C2)

    T, log_pfgw = entropic_partial_fused_gromov_wasserstein(
        M,
        C1,
        C2,
        p,
        q,
        reg,
        m,
        loss_fun,
        alpha,
        G0,
        numItermax,
        tol,
        symmetric,
        True,
        verbose,
    )

    log_pfgw["T"] = T

    # setup for ot.solve_gromov
    lin_term = nx.sum(T * M)
    log_pfgw["quad_loss"] = log_pfgw["partial_fgw_dist"] - (1 - alpha) * lin_term
    log_pfgw["lin_loss"] = lin_term * (1 - alpha)

    if log:
        return log_pfgw["partial_fgw_dist"], log_pfgw
    else:
        return log_pfgw["partial_fgw_dist"]<|MERGE_RESOLUTION|>--- conflicted
+++ resolved
@@ -1173,11 +1173,7 @@
 
     Returns
     -------
-<<<<<<< HEAD
     T : ndarray, shape (dim_a, dim_b)
-=======
-    :math:`gamma` : ndarray, shape (dim_a, dim_b)
->>>>>>> a11b055b
         Optimal transportation matrix for the given parameters
     log : dict
         log dictionary returned only if `log` is `True`
