--- conflicted
+++ resolved
@@ -206,12 +206,8 @@
         C1, C2, p, q, loss_fun, epsilon, symmetric=None, G0=None, max_iter=1000,
         tol=1e-9, solver='PGD', warmstart=False, verbose=False, log=False, **kwargs):
     r"""
-<<<<<<< HEAD
-    Returns the Gromov-Wasserstein distance between :math:`(\mathbf{C_1}, \mathbf{p})` and :math:`(\mathbf{C_2}, \mathbf{q})`
+    Returns the Gromov-Wasserstein discrepancy between :math:`(\mathbf{C_1}, \mathbf{p})` and :math:`(\mathbf{C_2}, \mathbf{q})`
     estimated using Sinkhorn projections.
-=======
-    Returns the entropic Gromov-Wasserstein discrepancy between the two measured similarity matrices :math:`(\mathbf{C_1}, \mathbf{p})` and :math:`(\mathbf{C_2}, \mathbf{q})`
->>>>>>> 7e0ea27a
 
     If `solver="PGD"`, the function solves the following entropic-regularized
     Gromov-Wasserstein optimization problem using Projected Gradient Descent [12]:
