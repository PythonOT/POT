"""
Sliced OT Distances
"""

# Author: Adrien Corenflos <adrien.corenflos@aalto.fi>
#         Nicolas Courty   <ncourty@irisa.fr>
#         Rémi Flamary <remi.flamary@polytechnique.edu>
#         Eloi Tanguy <eloi.tanguy@math.cnrs.fr>
#         Laetitia Chapel <laetitia.chapel@irisa.fr>
#
# License: MIT License

import warnings

import numpy as np
from .backend import get_backend, NumpyBackend
from .utils import list_to_array, get_coordinate_circle, dist
from .lp import (
    wasserstein_circle,
    semidiscrete_wasserstein2_unif_circle,
    linear_circular_ot,
    wasserstein_1d,
)


def get_random_projections(d, n_projections, seed=None, backend=None, type_as=None):
    r"""
    Generates n_projections samples from the uniform on the unit sphere of dimension :math:`d-1`: :math:`\mathcal{U}(\mathcal{S}^{d-1})`

    Parameters
    ----------
    d : int
        dimension of the space
    n_projections : int
        number of samples requested
    seed: int or RandomState, optional
        Seed used for numpy random number generator
    backend:
        Backend to use for random generation

    Returns
    -------
    out: ndarray, shape (d, n_projections)
        The uniform unit vectors on the sphere

    Examples
    --------
    >>> n_projections = 100
    >>> d = 5
    >>> projs = get_random_projections(d, n_projections)
    >>> np.allclose(np.sum(np.square(projs), 0), 1.)  # doctest: +NORMALIZE_WHITESPACE
    True

    """

    if backend is None:
        nx = NumpyBackend()
    else:
        nx = backend

    if isinstance(seed, np.random.RandomState) and str(nx) == "numpy":
        projections = seed.randn(d, n_projections)
    else:
        if seed is not None:
            nx.seed(seed)
        projections = nx.randn(d, n_projections, type_as=type_as)

    projections = projections / nx.sqrt(nx.sum(projections**2, 0, keepdims=True))
    return projections


def sliced_wasserstein_distance(
    X_s,
    X_t,
    a=None,
    b=None,
    n_projections=50,
    p=2,
    projections=None,
    seed=None,
    log=False,
):
    r"""
    Computes a Monte-Carlo approximation of the p-Sliced Wasserstein distance

    .. math::
        \mathcal{SWD}_p(\mu, \nu) = \underset{\theta \sim \mathcal{U}(\mathbb{S}^{d-1})}{\mathbb{E}}\left(\mathcal{W}_p^p(\theta_\# \mu, \theta_\# \nu)\right)^{\frac{1}{p}}


    where :

    - :math:`\theta_\# \mu` stands for the pushforwards of the projection :math:`X \in \mathbb{R}^d \mapsto \langle \theta, X \rangle`


    Parameters
    ----------
    X_s : ndarray, shape (n_samples_a, dim)
        samples in the source domain
    X_t : ndarray, shape (n_samples_b, dim)
        samples in the target domain
    a : ndarray, shape (n_samples_a,), optional
        samples weights in the source domain
    b : ndarray, shape (n_samples_b,), optional
        samples weights in the target domain
    n_projections : int, optional
        Number of projections used for the Monte-Carlo approximation
    p: float, optional
        Power p used for computing the sliced Wasserstein
    projections: shape (dim, n_projections), optional
        Projection matrix (n_projections and seed are not used in this case)
    seed: int or RandomState or None, optional
        Seed used for random number generator
    log: bool, optional
        if True, sliced_wasserstein_distance returns the projections used and their associated EMD.

    Returns
    -------
    cost: float
        Sliced Wasserstein Cost
    log : dict, optional
        log dictionary return only if log==True in parameters

    Examples
    --------

    >>> n_samples_a = 20
    >>> X = np.random.normal(0., 1., (n_samples_a, 5))
    >>> sliced_wasserstein_distance(X, X, seed=0)  # doctest: +NORMALIZE_WHITESPACE
    0.0

    References
    ----------

    .. [31] Bonneel, Nicolas, et al. "Sliced and radon wasserstein barycenters of measures." Journal of Mathematical Imaging and Vision 51.1 (2015): 22-45
    """
    from .lp import wasserstein_1d

    X_s, X_t = list_to_array(X_s, X_t)

    if a is not None and b is not None and projections is None:
        nx = get_backend(X_s, X_t, a, b)
    elif a is not None and b is not None and projections is not None:
        nx = get_backend(X_s, X_t, a, b, projections)
    elif a is None and b is None and projections is not None:
        nx = get_backend(X_s, X_t, projections)
    else:
        nx = get_backend(X_s, X_t)

    n = X_s.shape[0]
    m = X_t.shape[0]

    if X_s.shape[1] != X_t.shape[1]:
        raise ValueError(
            "X_s and X_t must have the same number of dimensions {} and {} respectively given".format(
                X_s.shape[1], X_t.shape[1]
            )
        )

    if a is None:
        a = nx.full(n, 1 / n, type_as=X_s)
    if b is None:
        b = nx.full(m, 1 / m, type_as=X_s)

    d = X_s.shape[1]

    if projections is None:
        projections = get_random_projections(
            d, n_projections, seed, backend=nx, type_as=X_s
        )
    else:
        n_projections = projections.shape[1]

    X_s_projections = nx.dot(X_s, projections)
    X_t_projections = nx.dot(X_t, projections)

    projected_emd = wasserstein_1d(X_s_projections, X_t_projections, a, b, p=p)

    res = (nx.sum(projected_emd) / n_projections) ** (1.0 / p)
    if log:
        return res, {"projections": projections, "projected_emds": projected_emd}
    return res


def max_sliced_wasserstein_distance(
    X_s,
    X_t,
    a=None,
    b=None,
    n_projections=50,
    p=2,
    projections=None,
    seed=None,
    log=False,
):
    r"""
    Computes a Monte-Carlo approximation of the max p-Sliced Wasserstein distance

    .. math::
        \mathcal{Max-SWD}_p(\mu, \nu) = \underset{\theta _in
        \mathcal{U}(\mathbb{S}^{d-1})}{\max} [\mathcal{W}_p^p(\theta_\#
        \mu, \theta_\# \nu)]^{\frac{1}{p}}

    where :

    - :math:`\theta_\# \mu` stands for the pushforwards of the projection :math:`\mathbb{R}^d \ni X \mapsto \langle \theta, X \rangle`


    Parameters
    ----------
    X_s : ndarray, shape (n_samples_a, dim)
        samples in the source domain
    X_t : ndarray, shape (n_samples_b, dim)
        samples in the target domain
    a : ndarray, shape (n_samples_a,), optional
        samples weights in the source domain
    b : ndarray, shape (n_samples_b,), optional
        samples weights in the target domain
    n_projections : int, optional
        Number of projections used for the Monte-Carlo approximation
    p: float, optional =
        Power p used for computing the sliced Wasserstein
    projections: shape (dim, n_projections), optional
        Projection matrix (n_projections and seed are not used in this case)
    seed: int or RandomState or None, optional
        Seed used for random number generator
    log: bool, optional
        if True, sliced_wasserstein_distance returns the projections used and their associated EMD.

    Returns
    -------
    cost: float
        Sliced Wasserstein Cost
    log : dict, optional
        log dictionary return only if log==True in parameters

    Examples
    --------

    >>> n_samples_a = 20
    >>> X = np.random.normal(0., 1., (n_samples_a, 5))
    >>> sliced_wasserstein_distance(X, X, seed=0)  # doctest: +NORMALIZE_WHITESPACE
    0.0

    References
    ----------

    .. [35] Deshpande, I., Hu, Y. T., Sun, R., Pyrros, A., Siddiqui, N., Koyejo, S., ... & Schwing, A. G. (2019). Max-sliced wasserstein distance and its use for gans. In Proceedings of the IEEE/CVF Conference on Computer Vision and Pattern Recognition (pp. 10648-10656).
    """
    from .lp import wasserstein_1d

    X_s, X_t = list_to_array(X_s, X_t)

    if a is not None and b is not None and projections is None:
        nx = get_backend(X_s, X_t, a, b)
    elif a is not None and b is not None and projections is not None:
        nx = get_backend(X_s, X_t, a, b, projections)
    elif a is None and b is None and projections is not None:
        nx = get_backend(X_s, X_t, projections)
    else:
        nx = get_backend(X_s, X_t)

    n = X_s.shape[0]
    m = X_t.shape[0]

    if X_s.shape[1] != X_t.shape[1]:
        raise ValueError(
            "X_s and X_t must have the same number of dimensions {} and {} respectively given".format(
                X_s.shape[1], X_t.shape[1]
            )
        )

    if a is None:
        a = nx.full(n, 1 / n, type_as=X_s)
    if b is None:
        b = nx.full(m, 1 / m, type_as=X_s)

    d = X_s.shape[1]

    if projections is None:
        projections = get_random_projections(
            d, n_projections, seed, backend=nx, type_as=X_s
        )

    X_s_projections = nx.dot(X_s, projections)
    X_t_projections = nx.dot(X_t, projections)

    projected_emd = wasserstein_1d(X_s_projections, X_t_projections, a, b, p=p)

    res = nx.max(projected_emd) ** (1.0 / p)
    if log:
        return res, {"projections": projections, "projected_emds": projected_emd}
    return res


def get_projections_sphere(d, n_projections, seed=None, backend=None, type_as=None):
    r"""
    Generates n_projections samples from the uniform distribution on the Stiefel manifold of dimension :math:`d\times 2`: :math:`\mathbb{V}_{d,2}=\{X \in \mathbb{R}^{d\times 2}, X^TX=I_2\}`

    Parameters
    ----------
    d : int
        dimension of the space
    n_projections : int
        number of samples requested
    seed: int or RandomState, optional
        Seed used for numpy random number generator
    backend:
        Backend to use for random generation
    type_as: optional
        Type to use for random generation

    Returns
    -------
    out: ndarray, shape (n_projections, d, 2)

    Examples
    --------
    >>> n_projections = 100
    >>> d = 5
    >>> projs = get_projections_sphere(d, n_projections)
    >>> np.allclose(np.einsum("nij, nik -> njk", projs, projs), np.eye(2))  # doctest: +NORMALIZE_WHITESPACE
    True
    """
    if backend is None:
        nx = NumpyBackend()
    else:
        nx = backend

    if isinstance(seed, np.random.RandomState) and str(nx) == "numpy":
        Z = seed.randn(n_projections, d, 2)
    else:
        if seed is not None:
            nx.seed(seed)
        Z = nx.randn(n_projections, d, 2, type_as=type_as)

    projections, _ = nx.qr(Z)
    return projections


def projection_sphere_to_circle(
    x, n_projections=50, projections=None, seed=None, backend=None
):
    r"""
    Projection of :math:`x\in S^{d-1}` on circles using coordinates on [0,1[.

    To get the projection on the circle, we use the following formula:
    .. math::
        P^U(x) = \frac{U^Tx}{\|U^Tx\|_2}

    where :math:`U` is a random matrix sampled from the uniform distribution on the Stiefel manifold of dimension :math:`d\times 2`: :math:`\mathbb{V}_{d,2}=\{X \in \mathbb{R}^{d\times 2}, X^TX=I_2\}`
    and :math:`x` is a point on the sphere. Then, we apply the function get_coordinate_circle to get the coordinates on :math:`[0,1[`.

    Parameters
    ----------
    x : ndarray, shape (n_samples, dim)
        samples on the sphere
    n_projections : int, optional
        Number of projections used for the Monte-Carlo approximation
    projections: shape (n_projections, dim, 2), optional
        Projection matrix (n_projections and seed are not used in this case)
    seed: int or RandomState or None, optional
        Seed used for random number generator
    backend:
        Backend to use for random generation

    Returns
    -------
    Xp_coords: ndarray, shape (n_projections, n_samples)
        Coordinates of the projections on the circle
    """
    if backend is None:
        nx = get_backend(x)
    else:
        nx = backend

    n, d = x.shape

    if projections is None:
        projections = get_projections_sphere(
            d, n_projections, seed=seed, backend=nx, type_as=x
        )

    # Projection on S^1
    # Projection on plane
    Xp = nx.einsum("ikj, lk -> ilj", projections, x)

    # Projection on sphere
    Xp = Xp / nx.sqrt(nx.sum(Xp**2, -1, keepdims=True))

    # Get coordinates on [0,1[
    Xp_coords = nx.reshape(
        get_coordinate_circle(nx.reshape(Xp, (-1, 2))), (n_projections, n)
    )

    return Xp_coords, projections


def sliced_wasserstein_sphere(
    X_s,
    X_t,
    a=None,
    b=None,
    n_projections=50,
    p=2,
    projections=None,
    seed=None,
    log=False,
):
    r"""
    Compute the spherical sliced-Wasserstein discrepancy.

    .. math::
        SSW_p(\mu,\nu) = \left(\int_{\mathbb{V}_{d,2}} W_p^p(P^U_\#\mu, P^U_\#\nu)\ \mathrm{d}\sigma(U)\right)^{\frac{1}{p}}

    where:

    - :math:`P^U_\# \mu` stands for the pushforwards of the projection :math:`\forall x\in S^{d-1},\ P^U(x) = \frac{U^Tx}{\|U^Tx\|_2}`

    The function runs on backend but tensorflow and jax are not supported.

    Parameters
    ----------
    X_s: ndarray, shape (n_samples_a, dim)
        Samples in the source domain
    X_t: ndarray, shape (n_samples_b, dim)
        Samples in the target domain
    a : ndarray, shape (n_samples_a,), optional
        samples weights in the source domain
    b : ndarray, shape (n_samples_b,), optional
        samples weights in the target domain
    n_projections : int, optional
        Number of projections used for the Monte-Carlo approximation
    p: float, optional (default=2)
        Power p used for computing the spherical sliced Wasserstein
    projections: shape (n_projections, dim, 2), optional
        Projection matrix (n_projections and seed are not used in this case)
    seed: int or RandomState or None, optional
        Seed used for random number generator
    log: bool, optional
        if True, sliced_wasserstein_sphere returns the projections used and their associated EMD.

    Returns
    -------
    cost: float
        Spherical Sliced Wasserstein Cost
    log: dict, optional
        log dictionary return only if log==True in parameters

    Examples
    --------
    >>> n_samples_a = 20
    >>> X = np.random.normal(0., 1., (n_samples_a, 5))
    >>> X = X / np.sqrt(np.sum(X**2, -1, keepdims=True))
    >>> sliced_wasserstein_sphere(X, X, seed=0)  # doctest: +NORMALIZE_WHITESPACE
    0.0

    References
    ----------
    .. [46] Bonet, C., Berg, P., Courty, N., Septier, F., Drumetz, L., & Pham, M. T. (2023). Spherical sliced-wasserstein. International Conference on Learning Representations.
    """
    d = X_s.shape[-1]

    if a is not None and b is not None:
        nx = get_backend(X_s, X_t, a, b)
    else:
        nx = get_backend(X_s, X_t)

    if X_s.shape[1] != X_t.shape[1]:
        raise ValueError(
            "X_s and X_t must have the same number of dimensions {} and {} respectively given".format(
                X_s.shape[1], X_t.shape[1]
            )
        )
    if nx.any(nx.abs(nx.sum(X_s**2, axis=-1) - 1) > 10 ** (-4)):
        raise ValueError("X_s is not on the sphere.")
    if nx.any(nx.abs(nx.sum(X_t**2, axis=-1) - 1) > 10 ** (-4)):
        raise ValueError("X_t is not on the sphere.")

    if projections is None:
        projections = get_projections_sphere(
            d, n_projections, seed=seed, backend=nx, type_as=X_s
        )

    Xps_coords, _ = projection_sphere_to_circle(
        X_s, n_projections=n_projections, projections=projections, seed=seed, backend=nx
    )

    Xpt_coords, _ = projection_sphere_to_circle(
        X_t, n_projections=n_projections, projections=projections, seed=seed, backend=nx
    )

    projected_emd = wasserstein_circle(
        Xps_coords.T, Xpt_coords.T, u_weights=a, v_weights=b, p=p
    )
    res = nx.mean(projected_emd) ** (1 / p)

    if log:
        return res, {"projections": projections, "projected_emds": projected_emd}
    return res


def sliced_wasserstein_sphere_unif(
    X_s, a=None, n_projections=50, projections=None, seed=None, log=False
):
    r"""Compute the 2-spherical sliced wasserstein w.r.t. a uniform distribution.

    .. math::
        SSW_2(\mu_n, \nu)

    where

    - :math:`\mu_n=\sum_{i=1}^n \alpha_i \delta_{x_i}`
    - :math:`\nu=\mathrm{Unif}(S^{d-1})`

    Parameters
    ----------
    X_s: ndarray, shape (n_samples_a, dim)
        Samples in the source domain
    a : ndarray, shape (n_samples_a,), optional
        samples weights in the source domain
    n_projections : int, optional
        Number of projections used for the Monte-Carlo approximation
    projections: shape (n_projections, dim, 2), optional
        Projection matrix (n_projections and seed are not used in this case)
    seed: int or RandomState or None, optional
        Seed used for random number generator
    log: bool, optional
        if True, sliced_wasserstein_distance returns the projections used and their associated EMD.

    Returns
    -------
    cost: float
        Spherical Sliced Wasserstein Cost
    log: dict, optional
        log dictionary return only if log==True in parameters

    Examples
    ---------
    >>> np.random.seed(42)
    >>> x0 = np.random.randn(500,3)
    >>> x0 = x0 / np.sqrt(np.sum(x0**2, -1, keepdims=True))
    >>> ssw = sliced_wasserstein_sphere_unif(x0, seed=42)
    >>> np.allclose(sliced_wasserstein_sphere_unif(x0, seed=42), 0.01734, atol=1e-3)
    True

    References:
    -----------
    .. [46] Bonet, C., Berg, P., Courty, N., Septier, F., Drumetz, L., & Pham, M. T. (2023). Spherical sliced-wasserstein. International Conference on Learning Representations.
    """
    d = X_s.shape[-1]

    if a is not None:
        nx = get_backend(X_s, a)
    else:
        nx = get_backend(X_s)

    if nx.any(nx.abs(nx.sum(X_s**2, axis=-1) - 1) > 10 ** (-4)):
        raise ValueError("X_s is not on the sphere.")

    if projections is None:
        projections = get_projections_sphere(
            d, n_projections, seed=seed, backend=nx, type_as=X_s
        )

    Xps_coords, _ = projection_sphere_to_circle(
        X_s, n_projections=n_projections, projections=projections, seed=seed, backend=nx
    )

    projected_emd = semidiscrete_wasserstein2_unif_circle(Xps_coords.T, u_weights=a)
    res = nx.mean(projected_emd) ** (1 / 2)

    if log:
        return res, {"projections": projections, "projected_emds": projected_emd}
    return res


def linear_sliced_wasserstein_sphere(
    X_s,
    X_t=None,
    a=None,
    b=None,
    n_projections=50,
    projections=None,
    seed=None,
    log=False,
):
    r"""Computes the linear spherical sliced wasserstein distance from :ref:`[79] <references-lssot>`.

    General loss returned:

    .. math::
        \mathrm{LSSOT}_2(\mu, \nu) = \left(\int_{\mathbb{V}_{d,2}} \mathrm{LCOT}_2^2(P^U_\#\mu, P^U_\#\nu)\ \mathrm{d}\sigma(U)\right)^{\frac12},

    where :math:`\mu,\nu\in\mathcal{P}(S^{d-1})` are two probability measures on the sphere, :math:`\mathrm{LCOT}_2` is the linear circular optimal transport distance,
    and :math:`P^U_\# \mu` stands for the pushforwards of the projection :math:`\forall x\in S^{d-1},\ P^U(x) = \frac{U^Tx}{\|U^Tx\|_2}`.

    Parameters
    ----------
    X_s: ndarray, shape (n_samples_a, dim)
        Samples in the source domain
    X_t: ndarray, shape (n_samples_b, dim), optional
        Samples in the target domain. If None, computes the distance against
        the uniform distribution on the sphere.
    a : ndarray, shape (n_samples_a,), optional
        samples weights in the source domain
    b : ndarray, shape (n_samples_b,), optional
        samples weights in the target domain
    n_projections : int, optional
        Number of projections used for the Monte-Carlo approximation
    projections: shape (n_projections, dim, 2), optional
        Projection matrix (n_projections and seed are not used in this case)
    seed: int or RandomState or None, optional
        Seed used for random number generator
    log: bool, optional
        if True, linear_sliced_wasserstein_sphere returns the projections used
        and their associated LCOT.

    Returns
    -------
    cost: float
        Linear Spherical Sliced Wasserstein Cost
    log: dict, optional
        log dictionary return only if log==True in parameters

    Examples
    ---------
    >>> n_samples_a = 20
    >>> X = np.random.normal(0., 1., (n_samples_a, 5))
    >>> X = X / np.sqrt(np.sum(X**2, -1, keepdims=True))
    >>> linear_sliced_wasserstein_sphere(X, X, seed=0)  # doctest: +NORMALIZE_WHITESPACE
    0.0


    .. _references-lssot:
    References
    ----------
    .. [79] Liu, X., Bai, Y., Martín, R. D., Shi, K., Shahbazi, A., Landman,
       B. A., Chang, C., & Kolouri, S. (2025). Linear Spherical Sliced Optimal
       Transport: A Fast Metric for Comparing Spherical Data. International
       Conference on Learning Representations.
    """
    d = X_s.shape[-1]

    if a is not None and b is not None:
        nx = get_backend(X_s, X_t, a, b)
    else:
        nx = get_backend(X_s, X_t)

    if X_s.shape[1] != X_t.shape[1]:
        raise ValueError(
            "X_s and X_t must have the same number of dimensions {} and {} \
            respectively given".format(X_s.shape[1], X_t.shape[1])
        )
    if nx.any(nx.abs(nx.sum(X_s**2, axis=-1) - 1) > 10 ** (-4)):
        raise ValueError("X_s is not on the sphere.")
    if nx.any(nx.abs(nx.sum(X_t**2, axis=-1) - 1) > 10 ** (-4)):
        raise ValueError("X_t is not on the sphere.")

    if projections is None:
        projections = get_projections_sphere(
            d, n_projections, seed=seed, backend=nx, type_as=X_s
        )

    Xps_coords, _ = projection_sphere_to_circle(
        X_s, n_projections=n_projections, projections=projections, seed=seed, backend=nx
    )

    if X_t is not None:
        Xpt_coords, _ = projection_sphere_to_circle(
            X_t,
            n_projections=n_projections,
            projections=projections,
            seed=seed,
            backend=nx,
        )

    projected_lcot = linear_circular_ot(
        Xps_coords.T, Xpt_coords.T, u_weights=a, v_weights=b
    )
    res = nx.mean(projected_lcot) ** (1 / 2)

    if log:
        return res, {"projections": projections, "projected_emds": projected_lcot}
    return res


def sliced_plans(
    X,
    Y,
    a=None,
    b=None,
    metric="sqeuclidean",
    p=2,
    thetas=None,
    warm_theta=None,
    n_proj=None,
    dense=False,
    log=False,
):
    r"""
    Computes all the permutations that sort the projections of two `(n, d)`
    datasets `X` and `Y` on the directions `thetas`.
    Each permutation `perm[:, k]` is such that each `X[i, :]` is matched
    to `Y[perm[i, k], :]` when projected on `thetas[k, :]`.

    Parameters
    ----------
    X : array-like, shape (n, d)
        The first set of vectors.
    Y : array-like, shape (m, d)
        The second set of vectors.
    a : ndarray of float64, shape (ns,), optional
        Source histogram (default is uniform weight)
    b : ndarray of float64, shape (nt,), optional
        Target histogram (default is uniform weight)
    metric: str, optional (default='sqeuclidean')
        Metric to be used. Only works with either of the strings
        `'sqeuclidean'`, `'minkowski'`, `'cityblock'`,  or `'euclidean'`.
    p: float, optional (default=1.0)
         The p-norm to apply for if metric='minkowski'
    thetas : array-like, shape (n_proj, d), optional
        The projection directions. If None, random directions will be
        generated.
        Default is None.
    warm_theta : array-like, shape (d,), optional
        A direction to add to the set of directions. Default is None.
    dense: bool, optional
        If True, returns dense matrices instead of sparse ones.
        Default is False.
    n_proj : int, optional
        The number of projection directions. Required if thetas is None.
    log : bool, optional
        If True, returns additional logging information. Default is False.

    Returns
    -------
    plan : ndarray, shape (ns, nt) or coo_matrix if dense is False
        Optimal transportation matrix for the given parameters
    costs : list of float
        The cost associated to each projection.
    log_dict : dict, optional
        A dictionary containing intermediate computations for logging purposes.
        Returned only if `log` is True.
    """

    X, Y = list_to_array(X, Y)

    if a is not None and b is not None and thetas is None:
        nx = get_backend(X, Y, a, b)
    elif a is not None and b is not None and thetas is not None:
        nx = get_backend(X, Y, a, b, thetas)
    elif a is None and b is None and thetas is not None:
        nx = get_backend(X, Y, thetas)
    else:
        nx = get_backend(X, Y)

    assert X.ndim == 2, f"X must be a 2d array, got {X.ndim}d array instead"
    assert Y.ndim == 2, f"Y must be a 2d array, got {Y.ndim}d array instead"

    assert metric in ("minkowski", "euclidean", "cityblock", "sqeuclidean"), (
        "Sliced plans work only with metrics "
        + "from the following list: "
        + "`['sqeuclidean', 'minkowski', 'cityblock', 'euclidean']`"
    )

    assert (
        X.shape[1] == Y.shape[1]
    ), f"X ({X.shape}) and Y ({Y.shape}) must have the same number of columns"
    if metric == "euclidean":
        p = 2
    elif metric == "cityblock":
        p = 1

    d = X.shape[1]
    n = X.shape[0]
    m = Y.shape[0]

    is_perm = False
    if n == m:
        if a is None or b is None or (a == b).all():
            is_perm = True

    do_draw_thetas = thetas is None
    if do_draw_thetas:  # create thetas (n_proj, d)
        assert n_proj is not None, "n_proj must be specified if thetas is None"
        thetas = get_random_projections(d, n_proj, backend=nx, type_as=X).T

        if warm_theta is not None:
            thetas = nx.concatenate([thetas, warm_theta[:, None].T], axis=0)
    else:
        n_proj = thetas.shape[0]

    # project on each theta: (n or m, d) -> (n or m, n_proj)
    X_theta = X @ thetas.T  # shape (n, n_proj)
    Y_theta = Y @ thetas.T  # shape (m, n_proj)

    if is_perm:  # we compute maps (permutations)
        # sigma[:, i_proj] is a permutation sorting X_theta[:, i_proj]
        sigma = nx.argsort(X_theta, axis=0)  # (n, n_proj)
        tau = nx.argsort(Y_theta, axis=0)  # (m, n_proj)
        if metric in ("minkowski", "euclidean", "cityblock"):
            costs = [
                nx.sum(
                    (
                        (nx.sum(nx.abs(X[sigma[:, k]] - Y[tau[:, k]]) ** p, axis=1))
                        ** (1 / p)
                    )
                    / n
                )
                for k in range(n_proj)
            ]
        else:  # metric = "sqeuclidean":
            costs = [
                nx.sum((nx.sum((X[sigma[:, k]] - Y[tau[:, k]]) ** 2, axis=1)) / n)
                for k in range(n_proj)
            ]

        a = nx.ones(n) / n
        plan = [
            nx.coo_matrix(a, sigma[:, k], tau[:, k], shape=(n, m), type_as=a)
            for k in range(n_proj)
        ]

        if not dense and str(nx) == "jax":
            warnings.warn("JAX does not support sparse matrices, converting to dense")
            plan = [nx.todense(plan[k]) for k in range(n_proj)]

    else:  # we compute plans
        _, plan = wasserstein_1d(
            X_theta, Y_theta, a, b, p, require_sort=True, return_plan=True
        )

<<<<<<< HEAD
        if str(nx) == "tensorflow":  # tf does not support duplicate entries
            plan = [plan[k].tocsr().tocoo() for k in range(n_proj)]

        if str(nx) == "jax":
            plan = [nx.todense(plan[k]) for k in range(n_proj)]
            if not dense:
                warnings.warn(
                    "JAX does not support sparse matrices, converting" "to dense"
                )

            costs = [
                nx.sum(
                    (
                        (
                            nx.sum(
                                nx.abs(
                                    X[np.nonzero(plan[k])[0]]
                                    - Y[np.nonzero(plan[k])[1]]
                                )
                                ** p,
                                axis=1,
                            )
                        )
                        ** (1 / p)
                    )
                    * plan[np.nonzero(plan[k])]
                )
                for k in range(n_proj)
            ]
        else:
            if metric in ("minkowski", "euclidean", "cityblock"):
                costs = [
                    nx.sum(
                        (
                            (
                                nx.sum(
                                    nx.abs(X[plan[k].row] - Y[plan[k].col]) ** p, axis=1
                                )
                            )
                            ** (1 / p)
                        )
                        * plan[k].data
                    )
                    for k in range(n_proj)
                ]
            else:  # metric = "sqeuclidean"
                costs = [
                    nx.sum(
                        (nx.sum((X[plan[k].row] - Y[plan[k].col]) ** 2, axis=1))
                        * plan[k].data
                    )
                    for k in range(n_proj)
                ]
=======
        if str(nx) == "jax":  # dense computation
            if not dense:
                warnings.warn(
                    "JAX does not support sparse matrices, converting to dense"
                )

            plan = [nx.todense(plan[k]) for k in range(n_proj)]

            if metric in ("minkowski", "euclidean", "cityblock"):
                costs = [
                    nx.sum(
                        (
                            (
                                nx.sum(
                                    nx.abs(X[:, None, :] - Y[None, :, :]) ** p, axis=-1
                                )
                            )
                            ** (1 / p)
                        )
                        * plan[k].data
                    )
                    for k in range(n_proj)
                ]
            elif metric == "sqeuclidean":
                costs = [
                    nx.sum(
                        (nx.sum((X[:, None, :] - Y[None, :, :]) ** 2, axis=-1))
                        * plan[k].data
                    )
                    for k in range(n_proj)
                ]
            else:
                raise ValueError(
                    "Sliced plans work only with metrics "
                    + "from the following list: "
                    + "`['sqeuclidean', 'minkowski', 'cityblock', 'euclidean']`"
                )

        else:  # not jax, sparse computation
            if metric in ("minkowski", "euclidean", "cityblock"):
                costs = [
                    nx.sum(
                        (
                            (
                                nx.sum(
                                    nx.abs(X[plan[k].row] - Y[plan[k].col]) ** p, axis=1
                                )
                            )
                            ** (1 / p)
                        )
                        * plan[k]
                    )
                    for k in range(n_proj)
                ]
            elif metric == "sqeuclidean":
                costs = [
                    nx.sum(
                        (nx.sum((X[plan[k].row] - Y[plan[k].col]) ** 2, axis=1))
                        * plan[k]
                    )
                    for k in range(n_proj)
                ]
            else:
                raise ValueError(
                    "Sliced plans work only with metrics "
                    + "from the following list: "
                    + "`['sqeuclidean', 'minkowski', 'cityblock', 'euclidean']`"
                )
>>>>>>> 652b49d0

    if dense:
        plan = [nx.todense(plan[k]) for k in range(n_proj)]

    if log:
        log_dict = {"X_theta": X_theta, "Y_theta": Y_theta, "thetas": thetas}
        return plan, costs, log_dict
    else:
        return plan, costs


def min_pivot_sliced(
    X,
    Y,
    a=None,
    b=None,
    thetas=None,
    metric="sqeuclidean",
    p=2,
    n_proj=None,
    dense=True,
    log=False,
    warm_theta=None,
):
    r"""
    Computes the cost and permutation associated to the min-Pivot Sliced
    Discrepancy (introduced as SWGG in [82] and studied further in [83]). Given
    the supports `X` and `Y` of two discrete uniform measures with `n` and `m`
    atoms in dimension `d`, the min-Pivot Sliced Discrepancy goes through
    `n_proj` different projections of the measures on random directions, and
    retains the couplings that yields the lowest cost between `X` and `Y`
    (compared in :math:`\mathbb{R}^d`). When $n=m$, it gives

    .. math::
        \mathrm{min\text{-}PS}_p^p(X, Y) \approx
        \min_{k \in [1, n_{\mathrm{proj}}]} \left(
        \frac{1}{n} \sum_{i=1}^n \|X_i - Y_{\sigma_k(i)}\|_2^p \right),

    where :math:`\sigma_k` is a permutation such that ordering the projections
    on the axis `thetas[k, :]` matches `X[i, :]` to `Y[\sigma_k(i), :]`.

    .. note::
        The computation ignores potential ambiguities in the projections: if
        two points from a same measure have the same projection on a direction,
        then multiple sorting permutations are possible. To avoid combinatorial
        explosion, only one permutation is retained: this strays from theory in
        pathological cases.

    Parameters
    ----------
    X : array-like, shape (n, d)
        The first set of vectors.
    Y : array-like, shape (m, d)
        The second set of vectors.
    a : ndarray of float64, shape (n,), optional
        Source histogram (default is uniform weight)
    b : ndarray of float64, shape (m,), optional
        Target histogram (default is uniform weight)
    thetas : array-like, shape (n_proj, d), optional
        The projection directions. If None, random directions will be generated
        Default is None.
    metric: str, optional (default='sqeuclidean')
        Metric to be used. Only works with either of the strings
        `'sqeuclidean'`, `'minkowski'`, `'cityblock'`,  or `'euclidean'`.
    p: float, optional (default=1.0)
         The p-norm to apply for if metric='minkowski'
    n_proj : int, optional
        The number of projection directions. Required if thetas is None.
    dense: boolean, optional (default=True)
        If True, returns :math:`\gamma` as a dense ndarray of shape (ns, nt).
        Otherwise returns a sparse representation using scipy's `coo_matrix`
        format.
    log : bool, optional
        If True, returns additional logging information. Default is False.
    warm_theta : array-like, shape (d,), optional
        A theta to add to the list of thetas. Default is None.

    Returns
    -------
    plan : ndarray, shape (n, m) or coo_matrix if dense is False
        Optimal transportation matrix for the given parameters.
    cost : float
        The cost associated to the optimal permutation.
    log_dict : dict, optional
        A dictionary containing intermediate computations for logging purposes.
        Returned only if `log` is True.

    References
    ----------
    .. [82] Mahey, G., Chapel, L., Gasso, G., Bonet, C., & Courty, N. (2023).
            Fast Optimal Transport through Sliced Generalized Wasserstein
            Geodesics. Advances in Neural Information Processing Systems, 36,
            35350–35385.

    .. [83] Tanguy, E., Chapel, L., Delon, J. (2025). Sliced Optimal Transport
            Plans. arXiv preprint 2506.03661.

        Examples
    --------
    >>> x=np.array([[3.,3.], [1.,1.]])
    >>> y=np.array([[2.,2.5], [3.,2.]])
    >>> thetas=np.array([[1, 0], [0, 1]])
    >>> plan, cost = ot.expected_sliced(x, y, thetas)
    >>> plan
    [[0 0.5]
    [0.5 0]]
    >>> cost
    2.125
    """

    X, Y = list_to_array(X, Y)

    if a is not None and b is not None and thetas is None:
        nx = get_backend(X, Y, a, b)
    elif a is not None and b is not None and thetas is not None:
        nx = get_backend(X, Y, a, b, thetas)
    elif a is None and b is None and thetas is not None:
        nx = get_backend(X, Y, thetas)
    else:
        nx = get_backend(X, Y)

    assert X.ndim == 2, f"X must be a 2d array, got {X.ndim}d array instead"
    assert Y.ndim == 2, f"Y must be a 2d array, got {Y.ndim}d array instead"

    assert (
        X.shape[1] == Y.shape[1]
    ), f"X ({X.shape}) and Y ({Y.shape}) must have the same number of columns"

    log_dict = {}
    G, costs, log_dict_plans = sliced_plans(
        X,
        Y,
        a,
        b,
        metric,
        p,
        thetas,
        n_proj=n_proj,
        warm_theta=warm_theta,
        log=True,
    )
    pos_min = nx.argmin(costs)
    cost = costs[pos_min]
    plan = G[pos_min]

    if log:
        log_dict = {
            "thetas": log_dict_plans["thetas"],
            "costs": costs,
            "min_theta": log_dict_plans["thetas"][pos_min],
            "X_min_theta": log_dict_plans["X_theta"][:, pos_min],
            "Y_min_theta": log_dict_plans["Y_theta"][:, pos_min],
        }

    if dense:
        plan = nx.todense(plan)
    elif str(nx) == "jax":
        warnings.warn(
            "JAX does not support sparse matrices, converting to\
        dense"
        )
        plan = nx.todense(plan)

    if log:
        return plan, cost, log_dict
    else:
        return plan, cost


def expected_sliced(
    X,
    Y,
    a=None,
    b=None,
    thetas=None,
    metric="sqeuclidean",
    p=2,
    n_proj=None,
    dense=True,
    log=False,
    beta=0.0,
):
    r"""
    Computes the Expected Sliced cost and plan between two  datasets `X` and
    `Y` of shapes `(n, d)` and `(m, d)`. Given a set of `n_proj` projection
    directions, the expected sliced plan is obtained by averaging the `n_proj`
    1d optimal transport plans between the projections of `X` and `Y` on each
    direction. Expected Sliced was introduced in [84] and further studied in
    [83].

    .. note::
        The computation ignores potential ambiguities in the projections: if
        two points from a same measure have the same projection on a direction,
        then multiple sorting permutations are possible. To avoid combinatorial
        explosion, only one permutation is retained: this strays from theory in
        pathological cases.

    .. warning::
        The function runs on backend but tensorflow and jax are not supported
        due to array assignment.

    Parameters
    ----------
    X : array-like, shape (n, d)
        The first set of vectors.
    Y : array-like, shape (m, d)
        The second set of vectors.
    a : ndarray of float64, shape (n,), optional
        Source histogram (default is uniform weight)
    b : ndarray of float64, shape (m,), optional
        Target histogram (default is uniform weight)
    thetas : torch.Tensor, optional
        A tensor of shape (n_proj, d) representing the projection directions.
        If None, random directions will be generated. Default is None.
    metric: str, optional (default='sqeuclidean')
        Metric to be used. Only works with either of the strings
        `'sqeuclidean'`, `'minkowski'`, `'cityblock'`,  or `'euclidean'`.
    p: float, optional (default=2)
            The p-norm to apply for if metric='minkowski'
    n_proj : int, optional
        The number of projection directions. Required if thetas is None.
    dense: boolean, optional (default=True)
        If True, returns :math:`\gamma` as a dense ndarray of shape (n, m).
        Otherwise returns a sparse representation using scipy's `coo_matrix`
        format.
    log : bool, optional
        If True, returns additional logging information. Default is False.
    beta : float, optional
        Inverse-temperature parameter which weights each projection's
        contribution to the expected plan. Default is 0 (uniform weighting).

    Returns
    -------
    plan : ndarray, shape (n, m) or coo_matrix if dense is False
        Optimal transportation matrix for the given parameters.
    cost : float
        The cost associated to the optimal permutation.
    log_dict : dict, optional
        A dictionary containing intermediate computations for logging purposes.
        Returned only if `log` is True.

    References
    ----------
    .. [83] Tanguy, E., Chapel, L., Delon, J. (2025). Sliced Optimal Transport
            Plans. arXiv preprint 2506.03661.
    .. [84] Liu, X., Diaz Martin, R., Bai Y., Shahbazi A., Thorpe M., Aldroubi
            A., Kolouri, S. (2024). Expected Sliced Transport Plans.
            International Conference on Learning Representations.

    Examples
    --------
    >>> x=np.array([[3.,3.], [1.,1.]])
    >>> y=np.array([[2.,2.5], [3.,2.]])
    >>> thetas=np.array([[1, 0], [0, 1]])
    >>> plan, cost = ot.expected_sliced(x, y, thetas)
    >>> plan
    [[0.25 0.25]
    [0.25 0.25]]
    >>> cost
    2.625
    """

    X, Y = list_to_array(X, Y)

    if a is not None and b is not None and thetas is None:
        nx = get_backend(X, Y, a, b)
    elif a is not None and b is not None and thetas is not None:
        nx = get_backend(X, Y, a, b, thetas)
    elif a is None and b is None and thetas is not None:
        nx = get_backend(X, Y, thetas)
    else:
        nx = get_backend(X, Y)

    assert X.ndim == 2, f"X must be a 2d array, got {X.ndim}d array instead"
    assert Y.ndim == 2, f"Y must be a 2d array, got {Y.ndim}d array instead"

    assert (
        X.shape[1] == Y.shape[1]
    ), f"X ({X.shape}) and Y ({Y.shape}) must have the same number of columns"

    if str(nx) in ["tf", "jax"]:
        raise NotImplementedError(
            f"expected_sliced is not implemented for the {str(nx)} backend due"
            "to array assignment."
        )

    n = X.shape[0]
    m = Y.shape[0]

    log_dict = {}
    G, costs, log_dict_plans = sliced_plans(
        X, Y, a, b, metric, p, thetas, n_proj=n_proj, log=True
    )
    if log:
        log_dict = {"thetas": log_dict_plans["thetas"], "costs": costs, "G": G}

    if beta != 0.0:  # computing the temperature weighting
        log_factors = -beta * list_to_array(costs)
        weights = nx.exp(log_factors - nx.logsumexp(log_factors))
        cost = nx.sum(list_to_array(costs) * weights)

    else:  # uniform weights
        if n_proj is None:
            n_proj = thetas.shape[0]
        weights = nx.ones(n_proj) / n_proj

    log_dict["weights"] = weights

    weights = nx.concatenate([G[i].data * weights[i] for i in range(len(G))])
    X_idx = nx.concatenate([G[i].row for i in range(len(G))])
    Y_idx = nx.concatenate([G[i].col for i in range(len(G))])
    plan = nx.coo_matrix(weights, X_idx, Y_idx, shape=(n, m), type_as=weights)

    if beta == 0.0:  # otherwise already computed above
        cost = plan.multiply(dist(X, Y, metric=metric, p=p)).sum()

    if dense:
        plan = nx.todense(plan)
    elif str(nx) == "jax":
        warnings.warn("JAX does not support sparse matrices, converting to dense")
        plan = nx.todense(plan)

    if log:
        return plan, cost, log_dict
    else:
        return plan, cost<|MERGE_RESOLUTION|>--- conflicted
+++ resolved
@@ -830,16 +830,13 @@
             X_theta, Y_theta, a, b, p, require_sort=True, return_plan=True
         )
 
-<<<<<<< HEAD
-        if str(nx) == "tensorflow":  # tf does not support duplicate entries
-            plan = [plan[k].tocsr().tocoo() for k in range(n_proj)]
-
-        if str(nx) == "jax":
-            plan = [nx.todense(plan[k]) for k in range(n_proj)]
+        if str(nx) == "jax":  # dense computation for jax
             if not dense:
                 warnings.warn(
-                    "JAX does not support sparse matrices, converting" "to dense"
+                    "JAX does not support sparse matrices, converting to dense"
                 )
+
+            plan = [nx.todense(plan[k]) for k in range(n_proj)]
 
             costs = [
                 nx.sum(
@@ -860,7 +857,11 @@
                 )
                 for k in range(n_proj)
             ]
+
         else:
+            if str(nx) == "tensorflow":  # tf does not support multiple indexing
+                plan = [plan[k].tocsr().tocoo() for k in range(n_proj)]
+
             if metric in ("minkowski", "euclidean", "cityblock"):
                 costs = [
                     nx.sum(
@@ -876,7 +877,7 @@
                     )
                     for k in range(n_proj)
                 ]
-            else:  # metric = "sqeuclidean"
+            else:  # metric == "sqeuclidean"
                 costs = [
                     nx.sum(
                         (nx.sum((X[plan[k].row] - Y[plan[k].col]) ** 2, axis=1))
@@ -884,78 +885,8 @@
                     )
                     for k in range(n_proj)
                 ]
-=======
-        if str(nx) == "jax":  # dense computation
-            if not dense:
-                warnings.warn(
-                    "JAX does not support sparse matrices, converting to dense"
-                )
-
-            plan = [nx.todense(plan[k]) for k in range(n_proj)]
-
-            if metric in ("minkowski", "euclidean", "cityblock"):
-                costs = [
-                    nx.sum(
-                        (
-                            (
-                                nx.sum(
-                                    nx.abs(X[:, None, :] - Y[None, :, :]) ** p, axis=-1
-                                )
-                            )
-                            ** (1 / p)
-                        )
-                        * plan[k].data
-                    )
-                    for k in range(n_proj)
-                ]
-            elif metric == "sqeuclidean":
-                costs = [
-                    nx.sum(
-                        (nx.sum((X[:, None, :] - Y[None, :, :]) ** 2, axis=-1))
-                        * plan[k].data
-                    )
-                    for k in range(n_proj)
-                ]
-            else:
-                raise ValueError(
-                    "Sliced plans work only with metrics "
-                    + "from the following list: "
-                    + "`['sqeuclidean', 'minkowski', 'cityblock', 'euclidean']`"
-                )
-
-        else:  # not jax, sparse computation
-            if metric in ("minkowski", "euclidean", "cityblock"):
-                costs = [
-                    nx.sum(
-                        (
-                            (
-                                nx.sum(
-                                    nx.abs(X[plan[k].row] - Y[plan[k].col]) ** p, axis=1
-                                )
-                            )
-                            ** (1 / p)
-                        )
-                        * plan[k]
-                    )
-                    for k in range(n_proj)
-                ]
-            elif metric == "sqeuclidean":
-                costs = [
-                    nx.sum(
-                        (nx.sum((X[plan[k].row] - Y[plan[k].col]) ** 2, axis=1))
-                        * plan[k]
-                    )
-                    for k in range(n_proj)
-                ]
-            else:
-                raise ValueError(
-                    "Sliced plans work only with metrics "
-                    + "from the following list: "
-                    + "`['sqeuclidean', 'minkowski', 'cityblock', 'euclidean']`"
-                )
->>>>>>> 652b49d0
-
-    if dense:
+
+    if dense and not str(nx) == "jax":
         plan = [nx.todense(plan[k]) for k in range(n_proj)]
 
     if log:
