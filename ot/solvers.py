# -*- coding: utf-8 -*-
"""
General OT solvers with unified API
"""

# Author: Remi Flamary <remi.flamary@polytechnique.edu>
#
# License: MIT License

from .utils import OTResult, dist
from .lp import emd2, wasserstein_1d
from .backend import get_backend
from .unbalanced import mm_unbalanced, sinkhorn_knopp_unbalanced, lbfgsb_unbalanced
from .bregman import sinkhorn_log, empirical_sinkhorn2, empirical_sinkhorn2_geomloss
from .partial import partial_wasserstein_lagrange
from .smooth import smooth_ot_dual
from .gromov import (gromov_wasserstein2, fused_gromov_wasserstein2,
                     entropic_gromov_wasserstein2, entropic_fused_gromov_wasserstein2,
                     semirelaxed_gromov_wasserstein2, semirelaxed_fused_gromov_wasserstein2,
                     entropic_semirelaxed_fused_gromov_wasserstein2,
                     entropic_semirelaxed_gromov_wasserstein2)
from .partial import partial_gromov_wasserstein2, entropic_partial_gromov_wasserstein2
from .gaussian import empirical_bures_wasserstein_distance
from .factored import factored_optimal_transport
from .lowrank import lowrank_sinkhorn

lst_method_lazy = ['1d', 'gaussian', 'lowrank', 'factored', 'geomloss', 'geomloss_auto', 'geomloss_tensorized', 'geomloss_online', 'geomloss_multiscale']


def solve(M, a=None, b=None, reg=None, reg_type="KL", unbalanced=None,
          unbalanced_type='KL', method=None, n_threads=1, max_iter=None, plan_init=None,
          potentials_init=None, tol=None, verbose=False):
    r"""Solve the discrete optimal transport problem and return :any:`OTResult` object

    The function solves the following general optimal transport problem

    .. math::
        \min_{\mathbf{T}\geq 0} \quad \sum_{i,j} T_{i,j}M_{i,j} + \lambda_r R(\mathbf{T}) +
        \lambda_u U(\mathbf{T}\mathbf{1},\mathbf{a}) +
        \lambda_u U(\mathbf{T}^T\mathbf{1},\mathbf{b})

    The regularization is selected with `reg` (:math:`\lambda_r`) and `reg_type`. By
    default ``reg=None`` and there is no regularization. The unbalanced marginal
    penalization can be selected with `unbalanced` (:math:`\lambda_u`) and
    `unbalanced_type`. By default ``unbalanced=None`` and the function
    solves the exact optimal transport problem (respecting the marginals).

    Parameters
    ----------
    M : array_like, shape (dim_a, dim_b)
        Loss matrix
    a : array-like, shape (dim_a,), optional
        Samples weights in the source domain (default is uniform)
    b : array-like, shape (dim_b,), optional
        Samples weights in the source domain (default is uniform)
    reg : float, optional
        Regularization weight :math:`\lambda_r`, by default None (no reg., exact
        OT)
    reg_type : str, optional
        Type of regularization :math:`R`  either "KL", "L2", "entropy", by default "KL"
    unbalanced : float, optional
        Unbalanced penalization weight :math:`\lambda_u`, by default None
        (balanced OT)
    unbalanced_type : str, optional
        Type of unbalanced penalization function :math:`U`  either "KL", "L2",
        "TV", by default "KL"
    method : str, optional
        Method for solving the problem when multiple algorithms are available,
        default None for automatic selection.
    n_threads : int, optional
        Number of OMP threads for exact OT solver, by default 1
    max_iter : int, optional
        Maximum number of iterations, by default None (default values in each solvers)
    plan_init : array_like, shape (dim_a, dim_b), optional
        Initialization of the OT plan for iterative methods, by default None
    potentials_init : (array_like(dim_a,),array_like(dim_b,)), optional
        Initialization of the OT dual potentials for iterative methods, by default None
    tol : _type_, optional
        Tolerance for solution precision, by default None (default values in each solvers)
    verbose : bool, optional
        Print information in the solver, by default False

    Returns
    -------
    res : OTResult()
        Result of the optimization problem. The information can be obtained as follows:

        - res.plan : OT plan :math:`\mathbf{T}`
        - res.potentials : OT dual potentials
        - res.value : Optimal value of the optimization problem
        - res.value_linear : Linear OT loss with the optimal OT plan

        See :any:`OTResult` for more information.

    Notes
    -----

    The following methods are available for solving the OT problems:

    - **Classical exact OT problem [1]** (default parameters) :

    .. math::
        \min_\mathbf{T} \quad \langle \mathbf{T}, \mathbf{M} \rangle_F

        s.t. \ \mathbf{T} \mathbf{1} = \mathbf{a}

             \mathbf{T}^T \mathbf{1} = \mathbf{b}

             \mathbf{T} \geq 0

    can be solved with the following code:

    .. code-block:: python

        res = ot.solve(M, a, b)

    - **Entropic regularized OT [2]** (when ``reg!=None``):

    .. math::
        \min_\mathbf{T} \quad \langle \mathbf{T}, \mathbf{M} \rangle_F + \lambda R(\mathbf{T})

        s.t. \ \mathbf{T} \mathbf{1} = \mathbf{a}

             \mathbf{T}^T \mathbf{1} = \mathbf{b}

             \mathbf{T} \geq 0

    can be solved with the following code:

    .. code-block:: python

        # default is ``"KL"`` regularization (``reg_type="KL"``)
        res = ot.solve(M, a, b, reg=1.0)
        # or for original Sinkhorn paper formulation [2]
        res = ot.solve(M, a, b, reg=1.0, reg_type='entropy')

    - **Quadratic regularized OT [17]** (when ``reg!=None`` and ``reg_type="L2"``):

    .. math::
        \min_\mathbf{T} \quad \langle \mathbf{T}, \mathbf{M} \rangle_F + \lambda R(\mathbf{T})

        s.t. \ \mathbf{T} \mathbf{1} = \mathbf{a}

             \mathbf{T}^T \mathbf{1} = \mathbf{b}

             \mathbf{T} \geq 0

    can be solved with the following code:

    .. code-block:: python

        res = ot.solve(M,a,b,reg=1.0,reg_type='L2')

    - **Unbalanced OT [41]** (when ``unbalanced!=None``):

    .. math::
        \min_{\mathbf{T}\geq 0} \quad \sum_{i,j} T_{i,j}M_{i,j} + \lambda_u U(\mathbf{T}\mathbf{1},\mathbf{a}) + \lambda_u U(\mathbf{T}^T\mathbf{1},\mathbf{b})

    can be solved with the following code:

    .. code-block:: python

        # default is ``"KL"``
        res = ot.solve(M,a,b,unbalanced=1.0)
        # quadratic unbalanced OT
        res = ot.solve(M,a,b,unbalanced=1.0,unbalanced_type='L2')
        # TV = partial OT
        res = ot.solve(M,a,b,unbalanced=1.0,unbalanced_type='TV')


    - **Regularized unbalanced regularized OT [34]** (when ``unbalanced!=None`` and ``reg!=None``):

    .. math::
        \min_{\mathbf{T}\geq 0} \quad \sum_{i,j} T_{i,j}M_{i,j} + \lambda_r R(\mathbf{T}) + \lambda_u U(\mathbf{T}\mathbf{1},\mathbf{a}) + \lambda_u U(\mathbf{T}^T\mathbf{1},\mathbf{b})

    can be solved with the following code:

    .. code-block:: python

        # default is ``"KL"`` for both
        res = ot.solve(M,a,b,reg=1.0,unbalanced=1.0)
        # quadratic unbalanced OT with KL regularization
        res = ot.solve(M,a,b,reg=1.0,unbalanced=1.0,unbalanced_type='L2')
        # both quadratic
        res = ot.solve(M,a,b,reg=1.0, reg_type='L2',unbalanced=1.0,unbalanced_type='L2')


    .. _references-solve:
    References
    ----------

    .. [1] Bonneel, N., Van De Panne, M., Paris, S., & Heidrich, W.
        (2011, December).  Displacement interpolation using Lagrangian mass
        transport. In ACM Transactions on Graphics (TOG) (Vol. 30, No. 6, p.
        158). ACM.

    .. [2] M. Cuturi, Sinkhorn Distances : Lightspeed Computation
        of Optimal Transport, Advances in Neural Information Processing
        Systems (NIPS) 26, 2013

    .. [10] Chizat, L., Peyré, G., Schmitzer, B., & Vialard, F. X. (2016).
        Scaling algorithms for unbalanced transport problems.
        arXiv preprint arXiv:1607.05816.

    .. [17] Blondel, M., Seguy, V., & Rolet, A. (2018). Smooth and Sparse
        Optimal Transport. Proceedings of the Twenty-First International
        Conference on Artificial Intelligence and Statistics (AISTATS).

    .. [34] Feydy, J., Séjourné, T., Vialard, F. X., Amari, S. I., Trouvé,
        A., & Peyré, G. (2019, April). Interpolating between optimal transport
        and MMD using Sinkhorn divergences. In The 22nd International Conference
        on Artificial Intelligence and Statistics (pp. 2681-2690). PMLR.

    .. [41] Chapel, L., Flamary, R., Wu, H., Févotte, C., and Gasso, G. (2021).
        Unbalanced optimal transport through non-negative penalized
        linear regression. NeurIPS.

    """

    # detect backend
    arr = [M]
    if a is not None:
        arr.append(a)
    if b is not None:
        arr.append(b)
    nx = get_backend(*arr)

    # create uniform weights if not given
    if a is None:
        a = nx.ones(M.shape[0], type_as=M) / M.shape[0]
    if b is None:
        b = nx.ones(M.shape[1], type_as=M) / M.shape[1]

    # default values for solutions
    potentials = None
    value = None
    value_linear = None
    plan = None
    status = None

    if reg is None or reg == 0:  # exact OT

        if unbalanced is None:  # Exact balanced OT

            # default values for EMD solver
            if max_iter is None:
                max_iter = 1000000

            value_linear, log = emd2(a, b, M, numItermax=max_iter, log=True, return_matrix=True, numThreads=n_threads)

            value = value_linear
            potentials = (log['u'], log['v'])
            plan = log['G']
            status = log["warning"] if log["warning"] is not None else 'Converged'

        elif unbalanced_type.lower() in ['kl', 'l2']:  # unbalanced exact OT

            # default values for exact unbalanced OT
            if max_iter is None:
                max_iter = 1000
            if tol is None:
                tol = 1e-12

            plan, log = mm_unbalanced(a, b, M, reg_m=unbalanced,
                                      div=unbalanced_type.lower(), numItermax=max_iter,
                                      stopThr=tol, log=True,
                                      verbose=verbose, G0=plan_init)

            value_linear = log['cost']

            if unbalanced_type.lower() == 'kl':
                value = value_linear + unbalanced * (nx.kl_div(nx.sum(plan, 1), a) + nx.kl_div(nx.sum(plan, 0), b))
            else:
                err_a = nx.sum(plan, 1) - a
                err_b = nx.sum(plan, 0) - b
                value = value_linear + unbalanced * nx.sum(err_a**2) + unbalanced * nx.sum(err_b**2)

        elif unbalanced_type.lower() == 'tv':

            if max_iter is None:
                max_iter = 1000000

            plan, log = partial_wasserstein_lagrange(a, b, M, reg_m=unbalanced**2, log=True, numItermax=max_iter)

            value_linear = nx.sum(M * plan)
            err_a = nx.sum(plan, 1) - a
            err_b = nx.sum(plan, 0) - b
            value = value_linear + nx.sqrt(unbalanced**2 / 2.0 * (nx.sum(nx.abs(err_a)) +
                                                                  nx.sum(nx.abs(err_b))))

        else:
            raise (NotImplementedError('Unknown unbalanced_type="{}"'.format(unbalanced_type)))

    else:  # regularized OT

        if unbalanced is None:  # Balanced regularized OT

            if reg_type.lower() in ['entropy', 'kl']:

                # default values for sinkhorn
                if max_iter is None:
                    max_iter = 1000
                if tol is None:
                    tol = 1e-9

                plan, log = sinkhorn_log(a, b, M, reg=reg, numItermax=max_iter,
                                         stopThr=tol, log=True,
                                         verbose=verbose)

                value_linear = nx.sum(M * plan)

                if reg_type.lower() == 'entropy':
                    value = value_linear + reg * nx.sum(plan * nx.log(plan + 1e-16))
                else:
                    value = value_linear + reg * nx.kl_div(plan, a[:, None] * b[None, :])

                potentials = (log['log_u'], log['log_v'])

            elif reg_type.lower() == 'l2':

                if max_iter is None:
                    max_iter = 1000
                if tol is None:
                    tol = 1e-9

                plan, log = smooth_ot_dual(a, b, M, reg=reg, numItermax=max_iter, stopThr=tol, log=True, verbose=verbose)

                value_linear = nx.sum(M * plan)
                value = value_linear + reg * nx.sum(plan**2)
                potentials = (log['alpha'], log['beta'])

            else:
                raise (NotImplementedError('Not implemented reg_type="{}"'.format(reg_type)))

        else:  # unbalanced AND regularized OT

            if reg_type.lower() in ['kl'] and unbalanced_type.lower() == 'kl':

                if max_iter is None:
                    max_iter = 1000
                if tol is None:
                    tol = 1e-9

                plan, log = sinkhorn_knopp_unbalanced(a, b, M, reg=reg, reg_m=unbalanced, numItermax=max_iter, stopThr=tol, verbose=verbose, log=True)

                value_linear = nx.sum(M * plan)

                value = value_linear + reg * nx.kl_div(plan, a[:, None] * b[None, :]) + unbalanced * (nx.kl_div(nx.sum(plan, 1), a) + nx.kl_div(nx.sum(plan, 0), b))

                potentials = (log['logu'], log['logv'])

            elif reg_type.lower() in ['kl', 'l2', 'entropy'] and unbalanced_type.lower() in ['kl', 'l2']:

                if max_iter is None:
                    max_iter = 1000
                if tol is None:
                    tol = 1e-12

                plan, log = lbfgsb_unbalanced(a, b, M, reg=reg, reg_m=unbalanced, reg_div=reg_type.lower(), regm_div=unbalanced_type.lower(), numItermax=max_iter, stopThr=tol, verbose=verbose, log=True)

                value_linear = nx.sum(M * plan)

                value = log['loss']

            else:
                raise (NotImplementedError('Not implemented reg_type="{}" and unbalanced_type="{}"'.format(reg_type, unbalanced_type)))

    res = OTResult(potentials=potentials, value=value,
                   value_linear=value_linear, plan=plan, status=status, backend=nx)

    return res


def solve_gromov(Ca, Cb, M=None, a=None, b=None, loss='L2', symmetric=None,
                 alpha=0.5, reg=None,
                 reg_type="entropy", unbalanced=None, unbalanced_type='KL',
                 n_threads=1, method=None, max_iter=None, plan_init=None, tol=None,
                 verbose=False):
    r""" Solve the discrete (Fused) Gromov-Wasserstein and return :any:`OTResult` object

    The function solves the following optimization problem:

    .. math::
        \min_{\mathbf{T}\geq 0} \quad (1 - \alpha) \langle \mathbf{T}, \mathbf{M} \rangle_F +
        \alpha \sum_{i,j,k,l} L(\mathbf{C_1}_{i,k}, \mathbf{C_2}_{j,l}) \mathbf{T}_{i,j} + \lambda_r R(\mathbf{T}) + \lambda_u U(\mathbf{T}\mathbf{1},\mathbf{a}) + \lambda_u U(\mathbf{T}^T\mathbf{1},\mathbf{b})

    The regularization is selected with `reg` (:math:`\lambda_r`) and
    `reg_type`. By default ``reg=None`` and there is no regularization. The
    unbalanced marginal penalization can be selected with `unbalanced`
    (:math:`\lambda_u`) and `unbalanced_type`. By default ``unbalanced=None``
    and the function solves the exact optimal transport problem (respecting the
    marginals).

    Parameters
    ----------
    Ca : array_like, shape (dim_a, dim_a)
        Cost matrix in the source domain
    Cb : array_like, shape (dim_b, dim_b)
        Cost matrix in the target domain
    M : array_like, shape (dim_a, dim_b), optional
        Linear cost matrix for Fused Gromov-Wasserstein (default is None).
    a : array-like, shape (dim_a,), optional
        Samples weights in the source domain (default is uniform)
    b : array-like, shape (dim_b,), optional
        Samples weights in the source domain (default is uniform)
    loss : str, optional
        Type of loss function, either ``"L2"`` or ``"KL"``, by default ``"L2"``
    symmetric : bool, optional
        Use symmetric version of the Gromov-Wasserstein problem, by default None
        tests whether the matrices are symmetric or True/False to avoid the test.
    reg : float, optional
        Regularization weight :math:`\lambda_r`, by default None (no reg., exact
        OT)
    reg_type : str, optional
        Type of regularization :math:`R`, by default "entropy" (only used when
        ``reg!=None``)
    alpha : float, optional
        Weight the quadratic term (alpha*Gromov) and the linear term
        ((1-alpha)*Wass) in the Fused Gromov-Wasserstein problem. Not used for
        Gromov problem (when M is not provided). By default ``alpha=None``
        corresponds to ``alpha=1`` for Gromov problem (``M==None``) and
        ``alpha=0.5`` for Fused Gromov-Wasserstein problem (``M!=None``)
    unbalanced : float, optional
        Unbalanced penalization weight :math:`\lambda_u`, by default None
        (balanced OT), Not implemented yet
    unbalanced_type : str, optional
        Type of unbalanced penalization function :math:`U` either "KL", "semirelaxed",
        "partial", by default "KL" but note that it is not implemented yet.
    n_threads : int, optional
        Number of OMP threads for exact OT solver, by default 1
    method : str, optional
        Method for solving the problem when multiple algorithms are available,
        default None for automatic selection.
    max_iter : int, optional
        Maximum number of iterations, by default None (default values in each
        solvers)
    plan_init : array_like, shape (dim_a, dim_b), optional
        Initialization of the OT plan for iterative methods, by default None
    tol : float, optional
        Tolerance for solution precision, by default None (default values in
        each solvers)
    verbose : bool, optional
        Print information in the solver, by default False

    Returns
    -------
    res : OTResult()
        Result of the optimization problem. The information can be obtained as follows:

        - res.plan : OT plan :math:`\mathbf{T}`
        - res.potentials : OT dual potentials
        - res.value : Optimal value of the optimization problem
        - res.value_linear : Linear OT loss with the optimal OT plan
        - res.value_quad : Quadratic (GW) part of the OT loss with the optimal OT plan

        See :any:`OTResult` for more information.

    Notes
    -----
    The following methods are available for solving the Gromov-Wasserstein
    problem:

    - **Classical Gromov-Wasserstein (GW) problem [3]** (default parameters):

    .. math::
        \min_{\mathbf{T}\geq 0} \sum_{i,j,k,l} L(\mathbf{C_1}_{i,k}, \mathbf{C_2}_{j,l}) \mathbf{T}_{i,j}\mathbf{T}_{k,l}

        s.t. \ \mathbf{T} \mathbf{1} = \mathbf{a}

             \mathbf{T}^T \mathbf{1} = \mathbf{b}

             \mathbf{T} \geq 0

    can be solved with the following code:

    .. code-block:: python

        res = ot.solve_gromov(Ca, Cb) # uniform weights
        res = ot.solve_gromov(Ca, Cb, a=a, b=b) # given weights
        res = ot.solve_gromov(Ca, Cb, loss='KL') # KL loss

        plan = res.plan # GW plan
        value = res.value # GW value

    - **Fused Gromov-Wasserstein (FGW) problem [24]** (when ``M!=None``):

    .. math::
        \min_{\mathbf{T}\geq 0} \quad (1 - \alpha) \langle \mathbf{T}, \mathbf{M} \rangle_F +
        \alpha \sum_{i,j,k,l} L(\mathbf{C_1}_{i,k}, \mathbf{C_2}_{j,l}) \mathbf{T}_{i,j}\mathbf{T}_{k,l}

        s.t. \ \mathbf{T} \mathbf{1} = \mathbf{a}

             \mathbf{T}^T \mathbf{1} = \mathbf{b}

             \mathbf{T} \geq 0

    can be solved with the following code:

    .. code-block:: python

        res = ot.solve_gromov(Ca, Cb, M) # uniform weights, alpha=0.5 (default)
        res = ot.solve_gromov(Ca, Cb, M, a=a, b=b, alpha=0.1) # given weights and alpha

        plan = res.plan # FGW plan
        loss_linear_term = res.value_linear # Wasserstein part of the loss
        loss_quad_term = res.value_quad # Gromov part of the loss
        loss = res.value # FGW value

    - **Regularized (Fused) Gromov-Wasserstein (GW) problem [12]** (when  ``reg!=None``):

    .. math::
        \min_{\mathbf{T}\geq 0} \quad (1 - \alpha) \langle \mathbf{T}, \mathbf{M} \rangle_F +
        \alpha \sum_{i,j,k,l} L(\mathbf{C_1}_{i,k}, \mathbf{C_2}_{j,l}) \mathbf{T}_{i,j}\mathbf{T}_{k,l} + \lambda_r R(\mathbf{T})

        s.t. \ \mathbf{T} \mathbf{1} = \mathbf{a}

             \mathbf{T}^T \mathbf{1} = \mathbf{b}

             \mathbf{T} \geq 0

    can be solved with the following code:

    .. code-block:: python

        res = ot.solve_gromov(Ca, Cb, reg=1.0) # GW entropy regularization (default)
        res = ot.solve_gromov(Ca, Cb, M, a=a, b=b, reg=10, alpha=0.1) # FGW with entropy

        plan = res.plan # FGW plan
        loss_linear_term = res.value_linear # Wasserstein part of the loss
        loss_quad_term = res.value_quad # Gromov part of the loss
        loss = res.value # FGW value (including regularization)

    - **Semi-relaxed (Fused) Gromov-Wasserstein (GW) [48]** (when  ``unbalanced='semirelaxed'``):

    .. math::
        \min_{\mathbf{T}\geq 0} \quad (1 - \alpha) \langle \mathbf{T}, \mathbf{M} \rangle_F +
        \alpha \sum_{i,j,k,l} L(\mathbf{C_1}_{i,k}, \mathbf{C_2}_{j,l}) \mathbf{T}_{i,j}\mathbf{T}_{k,l}

        s.t. \ \mathbf{T} \mathbf{1} = \mathbf{a}

             \mathbf{T} \geq 0

    can be solved with the following code:

    .. code-block:: python

        res = ot.solve_gromov(Ca, Cb, unbalanced='semirelaxed') # semirelaxed GW
        res = ot.solve_gromov(Ca, Cb, unbalanced='semirelaxed', reg=1) # entropic semirelaxed GW
        res = ot.solve_gromov(Ca, Cb, M, unbalanced='semirelaxed', alpha=0.1) # semirelaxed FGW

        plan = res.plan # FGW plan
        right_marginal = res.marginal_b # right marginal of the plan

    - **Partial (Fused) Gromov-Wasserstein (GW) problem [29]** (when  ``unbalanced='partial'``):

    .. math::
        \min_{\mathbf{T}\geq 0} \quad (1 - \alpha) \langle \mathbf{T}, \mathbf{M} \rangle_F +
        \alpha \sum_{i,j,k,l} L(\mathbf{C_1}_{i,k}, \mathbf{C_2}_{j,l}) \mathbf{T}_{i,j}\mathbf{T}_{k,l}

        s.t. \ \mathbf{T} \mathbf{1} \leq \mathbf{a}

                \mathbf{T}^T \mathbf{1} \leq \mathbf{b}

                \mathbf{T} \geq 0

                \mathbf{1}^T\mathbf{T}\mathbf{1} = m

    can be solved with the following code:

    .. code-block:: python

        res = ot.solve_gromov(Ca, Cb, unbalanced_type='partial', unbalanced=0.8) # partial GW with m=0.8


    .. _references-solve-gromov:
    References
    ----------

    .. [3] Mémoli, F. (2011). Gromov–Wasserstein distances and the metric
        approach to object matching. Foundations of computational mathematics,
        11(4), 417-487.

    .. [12] Gabriel Peyré, Marco Cuturi, and Justin Solomon (2016),
        Gromov-Wasserstein averaging of kernel and distance matrices
        International Conference on Machine Learning (ICML).

    .. [24] Vayer, T., Chapel, L., Flamary, R., Tavenard, R. and Courty, N.
        (2019). Optimal Transport for structured data with application on graphs
        Proceedings of the 36th International Conference on Machine Learning
        (ICML).

    .. [48] Cédric Vincent-Cuaz, Rémi Flamary, Marco Corneli, Titouan Vayer,
        Nicolas Courty (2022). Semi-relaxed Gromov-Wasserstein divergence and
        applications on graphs. International Conference on Learning
        Representations (ICLR), 2022.

    .. [29] Chapel, L., Alaya, M., Gasso, G. (2020). Partial Optimal Transport
        with Applications on Positive-Unlabeled Learning, Advances in Neural
        Information Processing Systems (NeurIPS), 2020.

    """

    # detect backend
    nx = get_backend(Ca, Cb, M, a, b)

    # create uniform weights if not given
    if a is None:
        a = nx.ones(Ca.shape[0], type_as=Ca) / Ca.shape[0]
    if b is None:
        b = nx.ones(Cb.shape[1], type_as=Cb) / Cb.shape[1]

    # default values for solutions
    potentials = None
    value = None
    value_linear = None
    value_quad = None
    plan = None
    status = None
    log = None

    loss_dict = {'l2': 'square_loss', 'kl': 'kl_loss'}

    if loss.lower() not in loss_dict.keys():
        raise (NotImplementedError('Not implemented GW loss="{}"'.format(loss)))
    loss_fun = loss_dict[loss.lower()]

    if reg is None or reg == 0:  # exact OT

        if unbalanced is None and unbalanced_type.lower() not in ['semirelaxed']:  # Exact balanced OT

            if M is None or alpha == 1:  # Gromov-Wasserstein problem

                # default values for solver
                if max_iter is None:
                    max_iter = 10000
                if tol is None:
                    tol = 1e-9

                value, log = gromov_wasserstein2(Ca, Cb, a, b, loss_fun=loss_fun, log=True, symmetric=symmetric, max_iter=max_iter, G0=plan_init, tol_rel=tol, tol_abs=tol, verbose=verbose)

                value_quad = value
                if alpha == 1:  # set to 0 for FGW with alpha=1
                    value_linear = 0
                plan = log['T']
                potentials = (log['u'], log['v'])

            elif alpha == 0:  # Wasserstein problem

                # default values for EMD solver
                if max_iter is None:
                    max_iter = 1000000

                value_linear, log = emd2(a, b, M, numItermax=max_iter, log=True, return_matrix=True, numThreads=n_threads)

                value = value_linear
                potentials = (log['u'], log['v'])
                plan = log['G']
                status = log["warning"] if log["warning"] is not None else 'Converged'
                value_quad = 0

            else:  # Fused Gromov-Wasserstein problem

                # default values for solver
                if max_iter is None:
                    max_iter = 10000
                if tol is None:
                    tol = 1e-9

                value, log = fused_gromov_wasserstein2(M, Ca, Cb, a, b, loss_fun=loss_fun, alpha=alpha, log=True, symmetric=symmetric, max_iter=max_iter, G0=plan_init, tol_rel=tol, tol_abs=tol, verbose=verbose)

                value_linear = log['lin_loss']
                value_quad = log['quad_loss']
                plan = log['T']
                potentials = (log['u'], log['v'])

        elif unbalanced_type.lower() in ['semirelaxed']:  # Semi-relaxed  OT

            if M is None or alpha == 1:  # Semi relaxed Gromov-Wasserstein problem

                # default values for solver
                if max_iter is None:
                    max_iter = 10000
                if tol is None:
                    tol = 1e-9

                value, log = semirelaxed_gromov_wasserstein2(Ca, Cb, a, loss_fun=loss_fun, log=True, symmetric=symmetric, max_iter=max_iter, G0=plan_init, tol_rel=tol, tol_abs=tol, verbose=verbose)

                value_quad = value
                if alpha == 1:  # set to 0 for FGW with alpha=1
                    value_linear = 0
                plan = log['T']
                # potentials = (log['u'], log['v']) TODO

            else:  # Semi relaxed Fused Gromov-Wasserstein problem

                # default values for solver
                if max_iter is None:
                    max_iter = 10000
                if tol is None:
                    tol = 1e-9

                value, log = semirelaxed_fused_gromov_wasserstein2(M, Ca, Cb, a, loss_fun=loss_fun, alpha=alpha, log=True, symmetric=symmetric, max_iter=max_iter, G0=plan_init, tol_rel=tol, tol_abs=tol, verbose=verbose)

                value_linear = log['lin_loss']
                value_quad = log['quad_loss']
                plan = log['T']
                # potentials = (log['u'], log['v']) TODO

        elif unbalanced_type.lower() in ['partial']:  # Partial OT

            if M is None:  # Partial Gromov-Wasserstein problem

                if unbalanced > nx.sum(a) or unbalanced > nx.sum(b):
                    raise (ValueError('Partial GW mass given in reg is too large'))
                if loss.lower() != 'l2':
                    raise (NotImplementedError('Partial GW only implemented with L2 loss'))
                if symmetric is not None:
                    raise (NotImplementedError('Partial GW only implemented with symmetric=True'))

                # default values for solver
                if max_iter is None:
                    max_iter = 1000
                if tol is None:
                    tol = 1e-7

                value, log = partial_gromov_wasserstein2(Ca, Cb, a, b, m=unbalanced, log=True, numItermax=max_iter, G0=plan_init, tol=tol, verbose=verbose)

                value_quad = value
                plan = log['T']
                # potentials = (log['u'], log['v']) TODO

            else:  # partial FGW

                raise (NotImplementedError('Partial FGW not implemented yet'))

        elif unbalanced_type.lower() in ['kl', 'l2']:  # unbalanced exact OT

            raise (NotImplementedError('Unbalanced_type="{}"'.format(unbalanced_type)))

        else:
            raise (NotImplementedError('Unknown unbalanced_type="{}"'.format(unbalanced_type)))

    else:  # regularized OT

        if unbalanced is None and unbalanced_type.lower() not in ['semirelaxed']:  # Balanced regularized OT

            if reg_type.lower() in ['entropy'] and (M is None or alpha == 1):  # Entropic Gromov-Wasserstein problem

                # default values for solver
                if max_iter is None:
                    max_iter = 1000
                if tol is None:
                    tol = 1e-9
                if method is None:
                    method = 'PGD'

                value_quad, log = entropic_gromov_wasserstein2(Ca, Cb, a, b, epsilon=reg, loss_fun=loss_fun, log=True, symmetric=symmetric, solver=method, max_iter=max_iter, G0=plan_init, tol_rel=tol, tol_abs=tol, verbose=verbose)

                plan = log['T']
                value_linear = 0
                value = value_quad + reg * nx.sum(plan * nx.log(plan + 1e-16))
                # potentials = (log['log_u'], log['log_v'])  #TODO

            elif reg_type.lower() in ['entropy'] and M is not None and alpha == 0:  # Entropic Wasserstein problem

                # default values for solver
                if max_iter is None:
                    max_iter = 1000
                if tol is None:
                    tol = 1e-9

                plan, log = sinkhorn_log(a, b, M, reg=reg, numItermax=max_iter,
                                         stopThr=tol, log=True,
                                         verbose=verbose)

                value_linear = nx.sum(M * plan)
                value = value_linear + reg * nx.sum(plan * nx.log(plan + 1e-16))
                potentials = (log['log_u'], log['log_v'])

            elif reg_type.lower() in ['entropy'] and M is not None:  # Entropic Fused Gromov-Wasserstein problem

                # default values for solver
                if max_iter is None:
                    max_iter = 1000
                if tol is None:
                    tol = 1e-9
                if method is None:
                    method = 'PGD'

                value_noreg, log = entropic_fused_gromov_wasserstein2(M, Ca, Cb, a, b, loss_fun=loss_fun, alpha=alpha, log=True, symmetric=symmetric, solver=method, max_iter=max_iter, G0=plan_init, tol_rel=tol, tol_abs=tol, verbose=verbose)

                value_linear = log['lin_loss']
                value_quad = log['quad_loss']
                plan = log['T']
                # potentials = (log['u'], log['v'])
                value = value_noreg + reg * nx.sum(plan * nx.log(plan + 1e-16))

            else:
                raise (NotImplementedError('Not implemented reg_type="{}"'.format(reg_type)))

        elif unbalanced_type.lower() in ['semirelaxed']:  # Semi-relaxed  OT

            if reg_type.lower() in ['entropy'] and (M is None or alpha == 1):  # Entropic Semi-relaxed Gromov-Wasserstein problem

                # default values for solver
                if max_iter is None:
                    max_iter = 1000
                if tol is None:
                    tol = 1e-9

                value_quad, log = entropic_semirelaxed_gromov_wasserstein2(Ca, Cb, a, epsilon=reg, loss_fun=loss_fun, log=True, symmetric=symmetric, max_iter=max_iter, G0=plan_init, tol_rel=tol, tol_abs=tol, verbose=verbose)

                plan = log['T']
                value_linear = 0
                value = value_quad + reg * nx.sum(plan * nx.log(plan + 1e-16))

            else:  # Entropic Semi-relaxed FGW problem

                # default values for solver
                if max_iter is None:
                    max_iter = 1000
                if tol is None:
                    tol = 1e-9

                value_noreg, log = entropic_semirelaxed_fused_gromov_wasserstein2(M, Ca, Cb, a, loss_fun=loss_fun, alpha=alpha, log=True, symmetric=symmetric, max_iter=max_iter, G0=plan_init, tol_rel=tol, tol_abs=tol, verbose=verbose)

                value_linear = log['lin_loss']
                value_quad = log['quad_loss']
                plan = log['T']
                value = value_noreg + reg * nx.sum(plan * nx.log(plan + 1e-16))

        elif unbalanced_type.lower() in ['partial']:  # Partial OT

            if M is None:  # Partial Gromov-Wasserstein problem

                if unbalanced > nx.sum(a) or unbalanced > nx.sum(b):
                    raise (ValueError('Partial GW mass given in reg is too large'))
                if loss.lower() != 'l2':
                    raise (NotImplementedError('Partial GW only implemented with L2 loss'))
                if symmetric is not None:
                    raise (NotImplementedError('Partial GW only implemented with symmetric=True'))

                # default values for solver
                if max_iter is None:
                    max_iter = 1000
                if tol is None:
                    tol = 1e-7

                value_quad, log = entropic_partial_gromov_wasserstein2(Ca, Cb, a, b, reg=reg, m=unbalanced, log=True, numItermax=max_iter, G0=plan_init, tol=tol, verbose=verbose)

                value_quad = value
                plan = log['T']
                # potentials = (log['u'], log['v']) TODO

            else:  # partial FGW

                raise (NotImplementedError('Partial entropic FGW not implemented yet'))

        else:  # unbalanced AND regularized OT

            raise (NotImplementedError('Not implemented reg_type="{}" and unbalanced_type="{}"'.format(reg_type, unbalanced_type)))

    res = OTResult(potentials=potentials, value=value,
                   value_linear=value_linear, value_quad=value_quad, plan=plan, status=status, backend=nx, log=log)

    return res


def solve_sample(X_a, X_b, a=None, b=None, metric='sqeuclidean', reg=None, reg_type="KL",
                 unbalanced=None,
                 unbalanced_type='KL', lazy=False, batch_size=None, method=None, n_threads=1, max_iter=None, plan_init=None, rank=100, scaling=0.95,
                 potentials_init=None, X_init=None, tol=None, verbose=False):
    r"""Solve the discrete optimal transport problem using the samples in the source and target domains.

    The function solves the following general optimal transport problem

    .. math::
        \min_{\mathbf{T}\geq 0} \quad \sum_{i,j} T_{i,j}M_{i,j} + \lambda_r R(\mathbf{T}) +
        \lambda_u U(\mathbf{T}\mathbf{1},\mathbf{a}) +
        \lambda_u U(\mathbf{T}^T\mathbf{1},\mathbf{b})

    where the cost matrix :math:`\mathbf{M}` is computed from the samples in the
    source and target domains such that :math:`M_{i,j} = d(x_i,y_j)` where
    :math:`d` is a metric (by default the squared Euclidean distance).

    The regularization is selected with `reg` (:math:`\lambda_r`) and `reg_type`. By
    default ``reg=None`` and there is no regularization. The unbalanced marginal
    penalization can be selected with `unbalanced` (:math:`\lambda_u`) and
    `unbalanced_type`. By default ``unbalanced=None`` and the function
    solves the exact optimal transport problem (respecting the marginals).

    Parameters
    ----------
    X_s : array-like, shape (n_samples_a, dim)
        samples in the source domain
    X_t : array-like, shape (n_samples_b, dim)
        samples in the target domain
    a : array-like, shape (dim_a,), optional
        Samples weights in the source domain (default is uniform)
    b : array-like, shape (dim_b,), optional
        Samples weights in the source domain (default is uniform)
    reg : float, optional
        Regularization weight :math:`\lambda_r`, by default None (no reg., exact
        OT)
    reg_type : str, optional
        Type of regularization :math:`R`  either "KL", "L2", "entropy", by default "KL"
    unbalanced : float, optional
        Unbalanced penalization weight :math:`\lambda_u`, by default None
        (balanced OT)
    unbalanced_type : str, optional
        Type of unbalanced penalization function :math:`U`  either "KL", "L2", "TV", by default "KL"
    lazy : bool, optional
        Return :any:`OTResultlazy` object to reduce memory cost when True, by
        default False
    batch_size : int, optional
        Batch size for lazy solver, by default None (default values in each
        solvers)
    method : str, optional
        Method for solving the problem, this can be used to select the solver
        for unbalanced problems (see :any:`ot.solve`), or to select a specific
        large scale solver.
    n_threads : int, optional
        Number of OMP threads for exact OT solver, by default 1
    max_iter : int, optional
        Maximum number of iteration, by default None (default values in each solvers)
    plan_init : array_like, shape (dim_a, dim_b), optional
        Initialization of the OT plan for iterative methods, by default None
    rank : int, optional
        Rank of the OT matrix for lazy solers (method='factored'), by default 100
    scaling : float, optional
        Scaling factor for the epsilon scaling lazy solvers (method='geomloss'), by default 0.95
    potentials_init : (array_like(dim_a,),array_like(dim_b,)), optional
        Initialization of the OT dual potentials for iterative methods, by default None
    tol : _type_, optional
        Tolerance for solution precision, by default None (default values in each solvers)
    verbose : bool, optional
        Print information in the solver, by default False

    Returns
    -------

    res : OTResult()
        Result of the optimization problem. The information can be obtained as follows:

        - res.plan : OT plan :math:`\mathbf{T}`
        - res.potentials : OT dual potentials
        - res.value : Optimal value of the optimization problem
        - res.value_linear : Linear OT loss with the optimal OT plan
        - res.lazy_plan : Lazy OT plan (when ``lazy=True`` or lazy method)

        See :any:`OTResult` for more information.

    Notes
    -----

    The following methods are available for solving the OT problems:

    - **Classical exact OT problem [1]** (default parameters) :

    .. math::
        \min_\mathbf{T} \quad \langle \mathbf{T}, \mathbf{M} \rangle_F

        s.t. \ \mathbf{T} \mathbf{1} = \mathbf{a}

             \mathbf{T}^T \mathbf{1} = \mathbf{b}

             \mathbf{T} \geq 0,  M_{i,j} = d(x_i,y_j)



    can be solved with the following code:

    .. code-block:: python

        res = ot.solve_sample(xa, xb, a, b)

        # for uniform weights
        res = ot.solve_sample(xa, xb)

    - **Entropic regularized OT [2]** (when ``reg!=None``):

    .. math::
        \min_\mathbf{T} \quad \langle \mathbf{T}, \mathbf{M} \rangle_F + \lambda R(\mathbf{T})

        s.t. \ \mathbf{T} \mathbf{1} = \mathbf{a}

             \mathbf{T}^T \mathbf{1} = \mathbf{b}

             \mathbf{T} \geq 0,  M_{i,j} = d(x_i,y_j)

    can be solved with the following code:

    .. code-block:: python

        # default is ``"KL"`` regularization (``reg_type="KL"``)
        res = ot.solve_sample(xa, xb, a, b, reg=1.0)
        # or for original Sinkhorn paper formulation [2]
        res = ot.solve_sample(xa, xb, a, b, reg=1.0, reg_type='entropy')

        # lazy solver of memory complexity O(n)
        res = ot.solve_sample(xa, xb, a, b, reg=1.0, lazy=True, batch_size=100)
        # lazy OT plan
        lazy_plan = res.lazy_plan

    We also have a very efficient solver with compiled CPU/CUDA code using
    geomloss/PyKeOps that can be used with the following code:

    .. code-block:: python

        # automatic solver
        res = ot.solve_sample(xa, xb, a, b, reg=1.0, method='geomloss')

        # force O(n) memory efficient solver
        res = ot.solve_sample(xa, xb, a, b, reg=1.0, method='geomloss_online')

        # force pre-computed cost matrix
        res = ot.solve_sample(xa, xb, a, b, reg=1.0, method='geomloss_tensorized')

        # use multiscale solver
        res = ot.solve_sample(xa, xb, a, b, reg=1.0, method='geomloss_multiscale')

        # One can play with speed (small scaling factor) and precision (scaling close to 1)
        res = ot.solve_sample(xa, xb, a, b, reg=1.0, method='geomloss', scaling=0.5)

    - **Quadratic regularized OT [17]** (when ``reg!=None`` and ``reg_type="L2"``):

    .. math::
        \min_\mathbf{T} \quad \langle \mathbf{T}, \mathbf{M} \rangle_F + \lambda R(\mathbf{T})

        s.t. \ \mathbf{T} \mathbf{1} = \mathbf{a}

             \mathbf{T}^T \mathbf{1} = \mathbf{b}

             \mathbf{T} \geq 0,  M_{i,j} = d(x_i,y_j)

    can be solved with the following code:

    .. code-block:: python

        res = ot.solve_sample(xa, xb, a, b, reg=1.0, reg_type='L2')

    - **Unbalanced OT [41]** (when ``unbalanced!=None``):

    .. math::
        \min_{\mathbf{T}\geq 0} \quad \sum_{i,j} T_{i,j}M_{i,j} + \lambda_u U(\mathbf{T}\mathbf{1},\mathbf{a}) + \lambda_u U(\mathbf{T}^T\mathbf{1},\mathbf{b})

        with  M_{i,j} = d(x_i,y_j)

    can be solved with the following code:

    .. code-block:: python

        # default is ``"KL"``
        res = ot.solve_sample(xa, xb, a, b, unbalanced=1.0)
        # quadratic unbalanced OT
        res = ot.solve_sample(xa, xb, a, b, unbalanced=1.0,unbalanced_type='L2')
        # TV = partial OT
        res = ot.solve_sample(xa, xb, a, b, unbalanced=1.0,unbalanced_type='TV')


    - **Regularized unbalanced regularized OT [34]** (when ``unbalanced!=None`` and ``reg!=None``):

    .. math::
        \min_{\mathbf{T}\geq 0} \quad \sum_{i,j} T_{i,j}M_{i,j} + \lambda_r R(\mathbf{T}) + \lambda_u U(\mathbf{T}\mathbf{1},\mathbf{a}) + \lambda_u U(\mathbf{T}^T\mathbf{1},\mathbf{b})

        with  M_{i,j} = d(x_i,y_j)

    can be solved with the following code:

    .. code-block:: python

        # default is ``"KL"`` for both
        res = ot.solve_sample(xa, xb, a, b, reg=1.0, unbalanced=1.0)
        # quadratic unbalanced OT with KL regularization
        res = ot.solve_sample(xa, xb, a, b, reg=1.0, unbalanced=1.0,unbalanced_type='L2')
        # both quadratic
        res = ot.solve_sample(xa, xb, a, b, reg=1.0, reg_type='L2',
        unbalanced=1.0, unbalanced_type='L2')


    - **Factored OT [2]** (when ``method='factored'``):

    This method solve the following OT problem [40]_

    .. math::
        \mathop{\arg \min}_\mu \quad  W_2^2(\mu_a,\mu)+ W_2^2(\mu,\mu_b)

    where $\mu$ is a uniform weighted empirical distribution of  :math:`\mu_a` and :math:`\mu_b` are the empirical measures associated
    to the samples in the source and target domains, and :math:`W_2` is the
    Wasserstein distance. This problem is solved using exact OT solvers for
    `reg=None` and the Sinkhorn solver for `reg!=None`. The solution provides
    two transport plans that can be used to recover a low rank OT plan between
    the two distributions.

    .. code-block:: python

        res = ot.solve_sample(xa, xb, method='factored', rank=10)

        # recover the lazy low rank plan
        factored_solution_lazy = res.lazy_plan

        # recover the full low rank plan
        factored_solution = factored_solution_lazy[:]

    - **Gaussian Bures-Wasserstein [2]** (when ``method='gaussian'``):

    This method computes the Gaussian Bures-Wasserstein distance between two
    Gaussian distributions estimated from teh empirical distributions

    .. math::
        \mathcal{W}(\mu_s, \mu_t)_2^2= \left\lVert \mathbf{m}_s - \mathbf{m}_t \right\rVert^2 + \mathcal{B}(\Sigma_s, \Sigma_t)^{2}

    where :

    .. math::
        \mathbf{B}(\Sigma_s, \Sigma_t)^{2} = \text{Tr}\left(\Sigma_s + \Sigma_t - 2 \sqrt{\Sigma_s^{1/2}\Sigma_t\Sigma_s^{1/2}} \right)

    The covariances and means are estimated from the data.

    .. code-block:: python

        res = ot.solve_sample(xa, xb, method='gaussian')

        # recover the squared Gaussian Bures-Wasserstein distance
        BW_dist = res.value

    - **Wasserstein 1d [1]** (when ``method='1D'``):

    This method computes the Wasserstein distance between two 1d distributions
    estimated from the empirical distributions. For multivariate data the
    distances are computed independently for each dimension.

    .. code-block:: python

        res = ot.solve_sample(xa, xb, method='1D')

        # recover the squared Wasserstein distances
        W_dists = res.value


    .. _references-solve-sample:
    References
    ----------

    .. [1] Bonneel, N., Van De Panne, M., Paris, S., & Heidrich, W.
        (2011, December).  Displacement interpolation using Lagrangian mass
        transport. In ACM Transactions on Graphics (TOG) (Vol. 30, No. 6, p.
        158). ACM.

    .. [2] M. Cuturi, Sinkhorn Distances : Lightspeed Computation
        of Optimal Transport, Advances in Neural Information Processing
        Systems (NIPS) 26, 2013

    .. [10] Chizat, L., Peyré, G., Schmitzer, B., & Vialard, F. X. (2016).
        Scaling algorithms for unbalanced transport problems.
        arXiv preprint arXiv:1607.05816.

    .. [17] Blondel, M., Seguy, V., & Rolet, A. (2018). Smooth and Sparse
        Optimal Transport. Proceedings of the Twenty-First International
        Conference on Artificial Intelligence and Statistics (AISTATS).

    .. [34] Feydy, J., Séjourné, T., Vialard, F. X., Amari, S. I., Trouvé,
        A., & Peyré, G. (2019, April). Interpolating between optimal transport
        and MMD using Sinkhorn divergences. In The 22nd International Conference
        on Artificial Intelligence and Statistics (pp. 2681-2690). PMLR.

    .. [40] Forrow, A., Hütter, J. C., Nitzan, M., Rigollet, P., Schiebinger,
        G., & Weed, J. (2019, April). Statistical optimal transport via factored
        couplings. In The 22nd International Conference on Artificial
        Intelligence and Statistics (pp. 2454-2465). PMLR.

    .. [41] Chapel, L., Flamary, R., Wu, H., Févotte, C., and Gasso, G. (2021).
        Unbalanced optimal transport through non-negative penalized
        linear regression. NeurIPS.

    .. [65] Scetbon, M., Cuturi, M., & Peyré, G. (2021).
        Low-rank Sinkhorn Factorization. In International Conference on
        Machine Learning.


    """

    if method is not None and method.lower() in lst_method_lazy:
        lazy0 = lazy
        lazy = True

    if not lazy:  # default non lazy solver calls ot.solve

        # compute cost matrix M and use solve function
        M = dist(X_a, X_b, metric)

        res = solve(M, a, b, reg, reg_type, unbalanced, unbalanced_type, method, n_threads, max_iter, plan_init, potentials_init, tol, verbose)

        return res

    else:

        # Detect backend
        nx = get_backend(X_a, X_b, a, b)

        # default values for solutions
        potentials = None
        value = None
        value_linear = None
        plan = None
        lazy_plan = None
        status = None
        log = None

        method = method.lower() if method is not None else ''

        if method == '1d':  # Wasserstein 1d (parallel on all dimensions)
            if metric == 'sqeuclidean':
                p = 2
            elif metric in ['euclidean', 'cityblock']:
                p = 1
            else:
                raise (NotImplementedError('Not implemented metric="{}"'.format(metric)))

            value = wasserstein_1d(X_a, X_b, a, b, p=p)
            value_linear = value

        elif method == 'gaussian':  # Gaussian Bures-Wasserstein

            if not metric.lower() in ['sqeuclidean']:
                raise (NotImplementedError('Not implemented metric="{}"'.format(metric)))

            if reg is None:
                reg = 1e-6

            value, log = empirical_bures_wasserstein_distance(X_a, X_b, reg=reg, log=True)
            value = value**2  # return the value (squared bures distance)
            value_linear = value  # return the value

        elif method == 'factored':  # Factored OT

            if not metric.lower() in ['sqeuclidean']:
                raise (NotImplementedError('Not implemented metric="{}"'.format(metric)))

            if max_iter is None:
                max_iter = 100
            if tol is None:
                tol = 1e-7
            if reg is None:
                reg = 0

            Q, R, X, log = factored_optimal_transport(X_a, X_b, reg=reg, r=rank, log=True, stopThr=tol, numItermax=max_iter, verbose=verbose)
            log['X'] = X

            value_linear = log['costa'] + log['costb']
            value = value_linear  # TODO add reg term
            lazy_plan = log['lazy_plan']
            if not lazy0:  # store plan if not lazy
                plan = lazy_plan[:]

        elif method == "lowrank":

            if not metric.lower() in ['sqeuclidean']:
                raise (NotImplementedError('Not implemented metric="{}"'.format(metric)))

            if max_iter is None:
<<<<<<< HEAD
                max_iter = 2000
            if tol is None:
                tol = 1e-7
            if reg is None:
                reg = 0

            Q, R, g, log = lowrank_sinkhorn(X_a, X_b, rank=rank, reg=reg, a=a, b=b, numItermax=max_iter, stopThr=tol, log=True)
=======
                max_iter = 1000
            if tol is None:
                tol = 1e-9
            if reg is None:
                reg = 0

            Q, R, g, log = lowrank_sinkhorn(X_a, X_b, reg=reg, a=a, b=b, numItermax=max_iter, stopThr=tol, log=True)
>>>>>>> 0024d075
            value = log['value']
            value_linear = log['value_linear']
            lazy_plan = log['lazy_plan']
            if not lazy0:  # store plan if not lazy
                plan = lazy_plan[:]

        elif method.startswith('geomloss'):  # Geomloss solver for entropi OT

            split_method = method.split('_')
            if len(split_method) == 2:
                backend = split_method[1]
            else:
                if lazy0 is None:
                    backend = 'auto'
                elif lazy0:
                    backend = 'online'
                else:
                    backend = 'tensorized'

            value, log = empirical_sinkhorn2_geomloss(X_a, X_b, reg=reg, a=a, b=b, metric=metric, log=True, verbose=verbose, scaling=scaling, backend=backend)

            lazy_plan = log['lazy_plan']
            if not lazy0:  # store plan if not lazy
                plan = lazy_plan[:]

            # return scaled potentials (to be consistent with other solvers)
            potentials = (log['f'] / (lazy_plan.blur**2), log['g'] / (lazy_plan.blur**2))

        elif reg is None or reg == 0:  # exact OT

            if unbalanced is None:  # balanced EMD solver not available for lazy
                raise (NotImplementedError('Exact OT solver with lazy=True not implemented'))

            else:
                raise (NotImplementedError('Non regularized solver with unbalanced_type="{}" not implemented'.format(unbalanced_type)))

        else:
            if unbalanced is None:

                if max_iter is None:
                    max_iter = 1000
                if tol is None:
                    tol = 1e-9
                if batch_size is None:
                    batch_size = 100

                value_linear, log = empirical_sinkhorn2(X_a, X_b, reg, a, b, metric=metric, numIterMax=max_iter, stopThr=tol,
                                                        isLazy=True, batchSize=batch_size, verbose=verbose, log=True)
                # compute potentials
                potentials = (log["u"], log["v"])
                lazy_plan = log['lazy_plan']

            else:
                raise (NotImplementedError('Not implemented unbalanced_type="{}" with regularization'.format(unbalanced_type)))

        res = OTResult(potentials=potentials, value=value, lazy_plan=lazy_plan,
                       value_linear=value_linear, plan=plan, status=status, backend=nx, log=log)
        return res<|MERGE_RESOLUTION|>--- conflicted
+++ resolved
@@ -1259,15 +1259,6 @@
                 raise (NotImplementedError('Not implemented metric="{}"'.format(metric)))
 
             if max_iter is None:
-<<<<<<< HEAD
-                max_iter = 2000
-            if tol is None:
-                tol = 1e-7
-            if reg is None:
-                reg = 0
-
-            Q, R, g, log = lowrank_sinkhorn(X_a, X_b, rank=rank, reg=reg, a=a, b=b, numItermax=max_iter, stopThr=tol, log=True)
-=======
                 max_iter = 1000
             if tol is None:
                 tol = 1e-9
@@ -1275,7 +1266,6 @@
                 reg = 0
 
             Q, R, g, log = lowrank_sinkhorn(X_a, X_b, reg=reg, a=a, b=b, numItermax=max_iter, stopThr=tol, log=True)
->>>>>>> 0024d075
             value = log['value']
             value_linear = log['value_linear']
             lazy_plan = log['lazy_plan']
