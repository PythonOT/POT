--- conflicted
+++ resolved
@@ -1248,15 +1248,6 @@
             else:
                 raise (NotImplementedError('Not implemented unbalanced_type="{}" with regularization'.format(unbalanced_type)))
 
-<<<<<<< HEAD
-    return res
-
-
-
-
-
-=======
         res = OTResult(potentials=potentials, value=value, lazy_plan=lazy_plan,
                        value_linear=value_linear, plan=plan, status=status, backend=nx, log=log)
-        return res
->>>>>>> ef6c3c11
+        return res