--- conflicted
+++ resolved
@@ -445,11 +445,7 @@
         u, v = nx.exp(warmstart[0]), nx.exp(warmstart[1])
 
     if reg_type == "kl":
-<<<<<<< HEAD
-        K = nx.exp(-M / reg) * a.squeeze()[:, None] * b.squeeze()[None, :]
-=======
-        K = nx.exp(-M / reg) * a[:, None] * b[None, :]
->>>>>>> e903625d
+        K = nx.exp(-M / reg) * a.reshape(-1)[:, None] * b.reshape(-1)[None, :]
     elif reg_type == "entropy":
         K = nx.exp(-M / reg)
 
@@ -658,18 +654,12 @@
         u, v = nx.exp(warmstart[0]), nx.exp(warmstart[1])
 
     if reg_type == "kl":
-<<<<<<< HEAD
-        log_ab = nx.log(a + 1e-16).squeeze()[:, None] + nx.log(b + 1e-16).squeeze()[None, :]
+        log_ab = nx.log(a + 1e-16).reshape(-1)[:, None] + nx.log(b + 1e-16).reshape(-1)[None, :]
         M0 = M - reg * log_ab
     else:
         M0 = M
 
     K = nx.exp(-M0 / reg)
-=======
-        K = nx.exp(-M / reg) * a[:, None] * b[None, :]
-    elif reg_type == "entropy":
-        K = nx.exp(-M / reg)
->>>>>>> e903625d
 
     fi_1 = reg_m1 / (reg_m1 + reg) if reg_m1 != float("inf") else 1
     fi_2 = reg_m2 / (reg_m2 + reg) if reg_m2 != float("inf") else 1
@@ -1553,7 +1543,6 @@
     ot.unbalanced.sinkhorn_unbalanced2 : Entropic regularized OT loss
     """
 
-<<<<<<< HEAD
     M, a, b = list_to_array(M, a, b)
     nx = get_backend(M, a, b)
     M0 = M
@@ -1562,17 +1551,6 @@
     a, b, M = nx.to_numpy(a, b, M)
     G0 = np.zeros(M.shape) if G0 is None else nx.to_numpy(G0)
     c = a[:, None] * b[None, :] if c is None else nx.to_numpy(c)
-=======
-    if c is None:
-        c = a[:, None] * b[None, :]
-    M, a, b, c = list_to_array(M, a, b, c)
-    nx = get_backend(M, a, b, c)
-    M0 = M
-
-    # convert to numpy
-    a, b, c, M = nx.to_numpy(a, b, c, M)
-    G0 = np.zeros(M.shape) if G0 is None else nx.to_numpy(G0)
->>>>>>> e903625d
 
     reg_m1, reg_m2 = get_parameter_pair(reg_m)
     _func = _get_loss_unbalanced(a, b, c, M, reg, reg_m1, reg_m2, reg_div, regm_div)
